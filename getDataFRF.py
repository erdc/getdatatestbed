--- conflicted
+++ resolved
@@ -427,7 +427,7 @@
         method = 1 uses the most recent historical survey but not future to d1
         grid_data = must be true or false, true returns gridded data file, false returns transect data
         """
-        from GetDataTestBed import download_grid_data as DGD
+        from getdatatestbed import download_grid_data as DGD
         # url for raw grid data setup on geospatial database
         if grid_data == True:
             service_url = u'http://gis.sam.usace.army.mil/server/rest/services/FRF/FRF/FeatureServer/4'
@@ -498,11 +498,8 @@
             self.bathydataindex = self.gettime()
         except IOError:  # when data are not on CHL thredds
             self.bathydataindex = []
-<<<<<<< HEAD
+
         # logic to handle no transects in date range
-=======
-
->>>>>>> 365fa7f3
         if len(self.bathydataindex) == 1:
             idx = self.bathydataindex
         elif len(self.bathydataindex) < 1 & method == 1:
@@ -517,7 +514,7 @@
         elif len(self.bathydataindex) > 1:
             val = (max([n for n in (self.ncfile['time'][:] - self.d1) if n < 0]))
             idx = np.where((self.ncfile['time'] - self.d1) == val)[0][0]
-<<<<<<< HEAD
+
         # try:
         #     assert profilenumbers in acceptableProfileNumbers, 'Ch3eck numbers should be in %s' % acceptableProfileNumbers
         #     self.bathydataindex = self.gettime(profilenumbers)  # getting the index of the grid
@@ -538,15 +535,13 @@
 
 
         if np.size(idx) > 0:
-=======
-
             print 'The closest in history to your start date is %s\n' % nc.num2date(self.gridTime[idx],
                                                                                     self.ncfile['time'].units)
             print 'Please End new simulation with the date above'
             raise Exception
         idx = self.bathydataindex
         if len(idx) > 0 and idx is not None:
->>>>>>> 365fa7f3
+
             # now retrieve data with idx
             elevation_points = self.ncfile['elevation'][idx]
             xCoord = self.ncfile['xFRF'][idx]
