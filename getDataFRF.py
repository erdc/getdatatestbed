--- conflicted
+++ resolved
@@ -20,21 +20,14 @@
 from testbedutils import geoprocess as gp, sblib as sb
 
 def gettime(allEpoch, epochStart, epochEnd):
-<<<<<<< HEAD
     """This function opens the netcdf file, and retrieves time.
     
     It pulls the dates of interest from the THREDDS (data loc) server based on d1,d2, and data location it returns
      the indices in the NCML file of the dates d1>=time>d2
-=======
-    """this function opens the netcdf file, pulls down all of the time, then pulls the dates of
-    interest
-    
-    from the THREDDS (data loc) server based on d1,d2, and data location
-    it returns the indicies in the NCML file of the dates d1>=time>d2
 
     It was modified to check if there are duplicate times, and only produces indices with unique
     times
->>>>>>> 3576b55a
+
 
     Args:
         allEpoch (list, float): a list of floats that has epoch times in it
