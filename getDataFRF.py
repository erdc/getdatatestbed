# -*- coding: utf-8 -*-
"""
Created on Tue Jul 21 13:38:05 2015
This is a class definition designed to get data from the FRF thredds server 

@author: Spicer Bak, PhD
@contact: spicer.bak@usace.army.mil
@organization: USACE CHL FRF


"""
import datetime as DT
import warnings, os, collections, time
import netCDF4 as nc
import numpy as np
import pandas as pd
from testbedutils import sblib as sb
from testbedutils import geoprocess as gp
import pickle as pickle
from posixpath import join as urljoin

def gettime(allEpoch, epochStart, epochEnd):
    """this function opens the netcdf file, pulls down all of the time, then pulls the dates of interest
    from the THREDDS (data loc) server based on d1,d2, and data location
    it returns the indicies in the NCML file of the dates d1>=time>d2

    It was modified to check if there are duplicate times, and only produces indices with unique times

    Args:
        allEpoch (list, float): a list of floats that has epoch times in it
        epochStart (float): start time in epoch
        epochEnd (float): end time in epoch

    Returns:
        index  of dates between

    """
    try:
        mask = (allEpoch >= epochStart) & (allEpoch < epochEnd)
        idx = np.argwhere(mask).squeeze()
        if np.size(idx) == 0:
            idx = None
    except TypeError:  # when None's are handed for allEpoch
        idx = None
    finally:
        return idx

def getnc(dataLoc, THREDDS, callingClass, dtRound=60, **kwargs):
    """This had to be moved out of gettime, so that even if getime failed the
    rest of the functions would still have access to the nc file

    Args:
        dataLoc (str):
        THREDDS (str): a key associated with the server location
        callingClass (str): which class calls this
        dtRound(int): rounding the times returned from the server (Default=60 (s))

    Keyword Args:
        start: if given, will parse out to monthly netCDF file (if query is in same month)
        end: if given, will parse out to monthly netCDF file (if query is in same month)

    Returns:
        object:

    TODO: could use thredds crawler to more efficiently pick files to pull from.  This would save query time
    """
    # toggle my data location
    threddsList = np.array(['CHL', 'FRF'])
    start = kwargs.get('start', None)
    end = kwargs.get('end', None)

    FRFdataloc = u'http://134.164.129.55/thredds/dodsC/'
    chlDataLoc = u'https://chldata.erdc.dren.mil/thredds/dodsC/'
    doNotDrillList = ['survey']  # a list of data sets (just the ncml) that shouldn't drill down to monthly file
    assert (THREDDS == threddsList).any(), "Please enter a valid server location\nLocation assigned=%s must be in list %s" % (
        THREDDS, threddsList)

    if THREDDS == 'FRF':
        THREDDSloc = FRFdataloc
    elif THREDDS == 'CHL':
        THREDDSloc = chlDataLoc

    if callingClass == 'getObs':
        if THREDDS == 'FRF':
            pName = u'FRF'
        elif THREDDS == 'CHL':
            pName = u'frf'
    elif callingClass == 'getDataTestBed':
            pName = u'cmtb'


    #### now set URL for netCDF file call,
    if start is None and end is None:
        ncfileURL = urljoin(THREDDSloc, pName, dataLoc)
    elif isinstance(start, float) and isinstance(end, float):  # then we assume epoch
        raise NotImplementedError('check conversion for floats (epoch time), currently needs to be datetime object')
        ncfileURL = urljoin(THREDDSloc, pName, monthlyPath)
    elif isinstance(start, DT.datetime) and isinstance(end, DT.datetime) and start.month == end.month and ~np.in1d(doNotDrillList, dataLoc.split('/')).any():
        # tthis section dives to the specific month's datafile if it's within the same month
        dataLocSplit = os.path.split(dataLoc)
        fileparts = dataLocSplit[0].split('/')
        if fileparts[0] == 'oceanography':
            field = 'ocean'
        else:
            field = fileparts[0]
        try:  # this will work for get Obs
            fname = "{}-{}_{}_{}_{}{:02d}.nc".format(pName.upper(), field, fileparts[1], fileparts[2], start.year, start.month)
        except IndexError:  # works for getDataTestBed class
            fname = u"{}-{}_{}_{}{:02d}.nc".format(pName.upper(), field, fileparts[1], start.year, start.month)

        ncfileURL = urljoin(THREDDSloc, pName, dataLocSplit[0], str(start.year), fname)
    else:  # function couldn't be more efficient, default to old way
        ncfileURL = urljoin(THREDDSloc, pName, dataLoc)

    ############# go now to open file   ################################
    finished, n, maxTries = False, 0, 3  # initializing variables to iterate over
    ncFile, allEpoch = None, None        # will return None's when URL doesn't exist
    while not finished and n < maxTries:
        try:
            ncFile = nc.Dataset(ncfileURL)  # get the netCDF file
            allEpoch = sb.baseRound(ncFile['time'][:], base=dtRound)  # round to nearest minute
            finished = True
        except IOError:
            print('Error reading {}, trying again {}/{}'.format(ncfileURL, n+1, maxTries))
            time.sleep(5)   # time in seconds to wait
            n += 1           # iteration number

    return ncFile, allEpoch


def removeDuplicatesFromDictionary(inputDict):
    """This function checks through the data and will remove duplicates from key 'epochtime's a place holder to check, and remove duplicate times from this whole class.
    It needs to be though through still, but the code below is used to do it from an exterior script and would be a
    good place to start

    Args:
        inputDict (dict): to check this if its duplicate

    Returns:
        inputdict (dict): same dictionary with-out duplicates in time

    References:
        https://www.peterbe.com/plog/fastest-way-to-uniquify-a-list-in-python-3.6
        https://stackoverflow.com/questions/480214/how-do-you-remove-duplicates-from-a-list-whilst-preserving-order

    """
    from collections.abc import Iterable # this is not available in Python 2.7?
    if inputDict is not None:
        if 'epochtime' in inputDict:
            key = 'epochtime'
        elif 'time' in inputDict:
            key = 'time'
            warnings.warn('Removing duplicates is faster using numeric time, failed looking for "epochtime" key')
        else:
            raise NotImplementedError ('Requires keys "time" or "epochtime"')

        if isinstance(inputDict[key], Iterable) and np.size(set(np.array(inputDict[key]))) != np.size(inputDict[key]):  # there's duplicate times in dictionary
            print(' Removing Duplicates from {}'.format(inputDict['name'])) # find the duplicates
            _, idxUnique = np.unique(inputDict[key], return_index=True)
            inputDict = sb.reduceDict(inputDict, idxUnique)
            # try:  # python 3.6 + only
            #    ans2 = list(dict.fromkeys(inputDict[key]))
            #    # nonzero(np.in1d(inputDict[key], ans2)) #<=================================== this leaves duplicates
            # except: # a slower way
            #    seen = set()
            #    ans3b = [x for x in inputDict[key] if x not in seen and not seen.add(x)]
            #    idxObs = np.nonzero(np.in1d(inputDict[key], ans3b))
            ## original Way  --- super slow
            # dupes = np.array([x for n, x in enumerate(inputDict[key]) if x in inputDict[key][:n]]).squeeze()
            # idxObs = np.delete(np.arange(len(inputDict[key])),
            #                    np.argwhere(np.in1d(inputDict[key], dupes).squeeze())[::2].squeeze())  # delete every other duplicate record
            # inputDict = sb.reduceDict(inputDict, idxObs)
    return inputDict

class getObs:

    def __init__(self, d1, d2, THREDDS='FRF'):
        """
        Data are returned in self.dataindex are inclusive at start, exclusive at end
        """

        # this is active wave gauge list for looping through as needed
        self.waveGaugeList = ['waverider-26m', 'waverider-17m', 'awac-11m', '8m-array',
                              'awac-6m', 'awac-4.5m', 'adop-3.5m', 'xp200m', 'xp150m', 'xp125m']

        self.directionalWaveGaugeList = ['waverider-26m', 'waverider-17m', 'awac-11m', '8m-array',
                                         'awac-6m', 'awac-4.5m', 'adop-3.5m']

        self.currentsGaugeList = ['awac-11m','awac-6m', 'awac-4.5m', 'adop-3.5m']
        self.rawdataloc_wave = []
        self.outputdir = []  # location for outputfiles
        self.d1 = d1  # start date for data grab
        self.d2 = d2  # end data for data grab
        self.timeunits = 'seconds since 1970-01-01 00:00:00'
        self.epochd1 = nc.date2num(self.d1, self.timeunits)
        self.epochd2 = nc.date2num(self.d2, self.timeunits)
        self.THREDDS = THREDDS
        self.callingClass = 'getObs'
        self.FRFdataloc = 'http://134.164.129.55/thredds/dodsC/FRF/'
        self.crunchDataLoc = 'http://134.164.129.55/thredds/dodsC/cmtb/'
        self.chlDataLoc = 'https://chlthredds.erdc.dren.mil/thredds/dodsC/frf/'  # 'http://10.200.23.50/thredds/dodsC/frf/'
        self._comp_time()
        assert type(self.d2) == DT.datetime, 'd1 need to be in python "Datetime" data types'
        assert type(self.d1) == DT.datetime, 'd2 need to be in python "Datetime" data types'

    def _comp_time(self):
        """Test if times are backwards"""
        assert self.d2 >= self.d1, 'finish time: end needs to be after start time: start'

    def _roundtime(self, dt=None, roundto=60):
        """Round a datetime object to any time laps in seconds
        Author: Thierry Husson 2012 - Use it as you want but don't blame me.

        Args:
          dt: datetime.datetime object, default now.
          roundto: Closest number of SECONDS to round to, default 1 minute

        Returns:
            datetime object that is rounded
        """
        if dt is None:
            dt = DT.datetime.now()
        seconds = (dt - dt.min).seconds
        # // is a floor division, not a comment on following line:
        rounding = (seconds + roundto / 2) // roundto * roundto
        return dt + DT.timedelta(0, rounding - seconds, -dt.microsecond)

    def getWaveSpec(self, gaugenumber=0, roundto=30, removeBadDataFlag=4, **kwargs):
        """This function pulls down the data from the thredds server and puts the data into proper places
        to be read for STwave Scripts
        this will return the wavespec with dir/freq bin and directionalWaveGaugeList wave energy
        TODO: Set optional date input from function arguments to change self.start self.end

        Args:
          gaugenumber: wave gauge numbers pulled from self.waveGaugeURLlookup
               see help on self.waveGaugeURLlookup for possible gauge names (Default value = 0)
          roundto: this is duration in minutes which data are expected.  times are rounded to nearest
             30 minute increment (data on server are not even times) (Default value = 30)
          removeBadDataFlag (int): this will remove data with a directional flag of 3/4 signaling questionable or
             failed directional spectra (default = 4, remove failed (directional) spectral data time periods)
             valid values: [3, 4, False]  False will not remove any data

        Keyword Args:
            "a&b" (bool): if this is True function will return a's and b's for time period
            "specOnly" (bool); if this is True function will not return bulk statistics

        Returns:
          dictionary with following keys for all gauges
            'time' (array): time in datetime objects

            'epochtime' (array): time in epoch time

            'name' (str): gauge name

            'wavefreqbin' (array): wave frequencys associated with 2D spectra

            'wavedirbin' (array): wave direction bin associated with 2D spectra

            'xFRF' (float): x location in FRF coordinates

            'yFRF' (float): y location in FRF coordinates

            'lat' (float): latitude

            'lon' (float): longitude

            'depth' (float): nominal water dept

            'Hs' (array): wave height

            'peakf' (array): wave peak frequency

        """
        # Making gauges flexible
        self._waveGaugeURLlookup(gaugenumber)
        # parsing out data of interest in time
        self.ncfile, self.allEpoch = getnc(dataLoc=self.dataloc, THREDDS=self.THREDDS, callingClass=self.callingClass,
                                           dtRound=roundto * 60, start=self.d1, end=self.d2)
        try:
            self.wavedataindex = gettime(allEpoch=self.allEpoch, epochStart=self.epochd1, epochEnd=self.epochd2)
            assert np.array(self.wavedataindex).all() != None, 'there''s no data in your time period'
            if np.size(self.wavedataindex) >= 1:
                # consistant for all wave gauges
                if np.size(self.wavedataindex) == 1:
                    self.wavedataindex = np.expand_dims(self.wavedataindex, axis=0)
                self.snaptime = nc.num2date(self.allEpoch[self.wavedataindex], self.ncfile['time'].units)
                try:
                    depth = self.ncfile['nominalDepth'][:]  # this should always go
                except IndexError:
                    try:
                        depth = self.ncfile['gaugeDepth'][:]  # non directionalWaveGaugeList gauges
                    except IndexError:
                        depth = -999  # fill value
                try:
                    wave_coords = gp.FRFcoord(self.ncfile['longitude'][:], self.ncfile['latitude'][:])
                except IndexError:
                    wave_coords = gp.FRFcoord(self.ncfile['lon'][:], self.ncfile['lat'][:])
                #######################################################################################################
                # now that wave data index is resolved, go get data
                self.snaptime = nc.num2date(self.allEpoch[self.wavedataindex], self.ncfile['time'].units)
                wavespec = {'time': self.snaptime,  # note this is new variable names??
                            'epochtime': self.allEpoch[self.wavedataindex],
                            'name': str(self.ncfile.title),
                            'wavefreqbin': self.ncfile['waveFrequency'][:],
                            'xFRF': wave_coords['xFRF'],
                            'yFRF': wave_coords['yFRF'],
                            'lat': self.ncfile['latitude'][:],
                            'lon': self.ncfile['longitude'][:],
                            'depth': depth,
                            'Hs': self.ncfile['waveHs'][self.wavedataindex], }
                try:
                    wavespec['peakf'] = 1 / self.ncfile['waveTp'][self.wavedataindex]
                except:
                    wavespec['peakf'] = 1 / self.ncfile['waveTpPeak'][self.wavedataindex]
                # now do directionalWaveGaugeList gauge try
                try:  # pull time specific data based on self.wavedataindex
                    wavespec['depth'] = self.ncfile['nominalDepth'][:]  # this should always go with directional gauges
                    wavespec['wavedirbin'] = self.ncfile['waveDirectionBins'][:]
                    wavespec['waveDp'] = self.ncfile['wavePeakDirectionPeakFrequency'][self.wavedataindex]
                    wavespec['fspec'] = self.ncfile['waveEnergyDensity'][self.wavedataindex, :]
                    wavespec['waveDm'] = self.ncfile['waveMeanDirection'][self.wavedataindex]
                    wavespec['qcFlagE'] = self.ncfile['qcFlagE'][self.wavedataindex]
                    wavespec['qcFlagD'] = self.ncfile['qcFlagD'][self.wavedataindex]
                    wavespec['a1'] = self.ncfile['waveA1Value'][self.wavedataindex, :]
                    wavespec['a2'] = self.ncfile['waveA2Value'][self.wavedataindex, :]
                    wavespec['b1'] = self.ncfile['waveB1Value'][self.wavedataindex, :]
                    wavespec['b2'] = self.ncfile['waveB2Value'][self.wavedataindex, :]
                    wavespec['Tm'] = self.ncfile['waveTm'][self.wavedataindex]

                    wavespec['dWED'] = self.ncfile['directionalWaveEnergyDensity'][self.wavedataindex, :, :]
                    wavespec['fspec'] = self.ncfile['waveEnergyDensity'][self.wavedataindex, :]
                    if wavespec['dWED'].ndim < 3:
                        wavespec['dWED'] = np.expand_dims(wavespec['dWED'], axis=0)
                        wavespec['fspec'] = np.expand_dims(wavespec['fspec'], axis=0)

                    if 'specOnly' in kwargs and kwargs['specOnly'] is True:
                        return wavespec  # pull out here if specOnly is true (saves time)
                    try:
                        wavespec['peakf'] = 1 / self.ncfile['waveTp'][self.wavedataindex]
                    except:
                        wavespec['peakf'] = 1 / self.ncfile['waveTpPeak'][self.wavedataindex]
                    wavespec['waveDp'] = self.ncfile['wavePeakDirectionPeakFrequency'][self.wavedataindex]
                    wavespec['waveDm'] = self.ncfile['waveMeanDirection'][self.wavedataindex]
                    wavespec['qcFlagE'] = self.ncfile['qcFlagE'][self.wavedataindex]
                    wavespec['qcFlagD'] = self.ncfile['qcFlagD'][self.wavedataindex]
                    if 'a&b' in kwargs and kwargs['a&b'] is True:
                        wavespec['a1'] = self.ncfile['waveA1Value'][self.wavedataindex, :]
                        wavespec['a2'] = self.ncfile['waveA2Value'][self.wavedataindex, :]
                        wavespec['b1'] = self.ncfile['waveB1Value'][self.wavedataindex, :]
                        wavespec['b2'] = self.ncfile['waveB2Value'][self.wavedataindex, :]
                # this should throw when gauge is non directionalWaveGaugeList
                except IndexError:  # if error its non-directional gauge
                    # this should throw when gauge is non directional
                    wavespec['peakf'] = 1/self.ncfile['waveTp'][self.wavedataindex]
                    # lidar guages don't have this variable.
                    if 'nominalDepth' in self.ncfile.variables.keys():
                        wavespec['depth'] = self.ncfile['nominalDepth'][:]  # non directional gauges
                    else:
                        # leave it blank if lidar wave gauge.
                        wavespec['depth'] = np.nan
                    wavespec['wavedirbin'] = np.arange(0, 360, 90)  # 90 degree bins
                    wavespec['waveDp'] = np.zeros(np.size(self.wavedataindex)) * -999
                    try:
                        wavespec['fspec'] = self.ncfile['waveEnergyDensity'][self.wavedataindex, :]
                    except(RuntimeError):  # handle n-1 index error with Thredds
                        wavespec['fspec'] = self.ncfile['waveEnergyDensity'][self.wavedataindex[:-1], :]
                        wavespec['fspec'] = np.append(wavespec['fspec'], self.ncfile['waveEnergyDensity'][self.wavedataindex[-1], :][np.newaxis, :], axis=0)
                    if wavespec['fspec'].ndim < 2:
                        wavespec['fspec'] = np.expand_dims(wavespec['fspec'], axis=0)
                    # multiply the freq spectra for all directions
                    wavespec['dWED'] = np.ones(
                        [np.size(self.wavedataindex), np.size(wavespec['wavefreqbin']),
                         np.size(wavespec['wavedirbin'])])  # *
                    wavespec['dWED'] = wavespec['dWED'] * wavespec['fspec'][:, :, np.newaxis] / len(
                        wavespec['wavedirbin'])
                    if 'qcFlagE' in self.ncfile.variables.keys():
                        # lidar wave gauges don't have this variable.
                        wavespec['qcFlagE'] = self.ncfile['qcFlagE'][self.wavedataindex]
                    else:
                        # lidar wave gauges have waterLevelQCFlag and spectralQCFlag
                        wavespec['qcFlagE'] = self.ncfile['waterLevelQCFlag'][self.wavedataindex]
                if removeBadDataFlag is not False:
                    # Energy should not be needed
                    try:
                        idx = np.argwhere(wavespec['qcFlagD']<removeBadDataFlag).squeeze() # find data that are below threshold
                        if np.size(idx) > 0:
                            wavespec = sb.reduceDict(wavespec, idx)  # if there are values, keep good ones
                        idx = np.argwhere(wavespec['qcFlagE'] < removeBadDataFlag).squeeze()
                        if np.size(idx) > 0:
                            wavespec = sb.reduceDict(wavespec, idx)
                    except(KeyError):
                        pass  # non -directional gauge
                wavespec = removeDuplicatesFromDictionary(wavespec)

        except (RuntimeError, AssertionError):
            print('     ---- Problem Retrieving wave data from %s\n    - in this time period start: %s  End: %s' % (gaugenumber, self.d1, self.d2))

            try:
                wavespec = {'lat': self.ncfile['latitude'][:],
                            'lon': self.ncfile['longitude'][:],
                            'name': str(self.ncfile.title), }
            except TypeError:  # when self.ncfile is None
                wavespec = None
            except KeyError:
                wavespec = {'lat': self.ncfile['lat'][:],
                            'lon': self.ncfile['lon'][:],
                            'name': str(self.ncfile.title), }

        return  wavespec

    def getCurrents(self, gaugenumber=5, roundto=1):
        """This function pulls down the currents data from the Thredds Server

        Args:
          gaugenumber: a string or number to get ocean currents from look up table
        
            gaugenumber = [2, 'awac-11m']

            gaugenumber = [3, 'awac-8m']

            gaugenumber = [4, 'awac-6m']

            gaugenumber = [5, 'awac-4.5m']

            gaugenumber = [6, 'adop-3.5m'] (Default value = 5)

          roundto: the time over which the wind record exists, ie data is collected in 10 minute increments
            data is rounded to the nearst [roundto] (default 1 min)

        Returns:
            dict, None if error is encoutered
                'name' (str): gauge name

                'time' (obj): date time objects time stamp

                'epochtime' (float): unix epoch time

                'aveU' (array): average cross-shore current from collection (DLY 12/19/2018 - is this average Eastward or cross-shore?)

                'aveV' (array): average along-shore current from collection (DLY 12/19/2018 - is this average Northward or alongshore?)

                'speed' (array): average speed  [m/s]

                'dir' (array):  current direction (TN)

                'lat' (float): latitude of gauge

                'lon' (float): longitude of gauge

                'xFRF' (float): cross-shore coordinate of gauge

                'yFRF' (float): along-shore coordinate of gauge

                'depth' (float): gauge nominal depth Depth is calculated by: depth = -xducerD + blank + (binSize/2) + (numBins * binSize)

                'meanP' (array): mean pressure

        """
        assert gaugenumber.lower() in [2, 3, 4, 5, 6, 'awac-11m', 'awac-8m', 'awac-6m', 'awac-4.5m',
                               'adop-3.5m'], 'Input string/number is not a valid gage name/number'

        if gaugenumber in [2, 'awac-11m']:
            gname = 'AWAC04 - 11m'
            self.dataloc = 'oceanography/currents/awac-11m/awac-11m.ncml'
        elif gaugenumber in [3, 'awac-8m']:
            gname = 'AWAC 8m'
            self.dataloc = 'oceanography/currents/awac-8m/awac-8m.ncml'
        elif gaugenumber in [4, 'awac-6m']:
            gname = 'AWAC 6m'
            self.dataloc = 'oceanography/currents/awac-6m/awac-6m.ncml'
        elif gaugenumber in [5, 'awac-4.5m']:
            gname = 'AWAC 4.5m'
            self.dataloc = 'oceanography/currents/awac-4.5m/awac-4.5m.ncml'
        elif gaugenumber in [6, 'adop-3.5m']:
            gname = 'Aquadopp 3.5m'
            self.dataloc = 'oceanography/currents/adop-3.5m/adop-3.5m.ncml'
        else:
            raise NameError('Check gauge name')

        self.ncfile, self.allEpoch = getnc(dataLoc=self.dataloc, THREDDS=self.THREDDS, callingClass=self.callingClass,
                                           dtRound=roundto * 60) # start=self.d1, end=self.d2) < -- needs to be tested
        currdataindex = gettime(allEpoch=self.allEpoch, epochStart=self.epochd1, epochEnd=self.epochd2)

        # _______________________________________
        # get the actual current data
        if np.size(currdataindex) > 1:
            curr_aveU = self.ncfile['aveU'][currdataindex]  # pulling depth averaged Eastward current
            curr_aveV = self.ncfile['aveV'][currdataindex]  # pulling depth averaged Northward current
            curr_spd = self.ncfile['currentSpeed'][currdataindex]  # currents speed [m/s]
            curr_dir = self.ncfile['currentDirection'][currdataindex]  # current from direction [deg]
            self.curr_time = nc.num2date(self.allEpoch[currdataindex], self.ncfile['time'].units,
                                         self.ncfile['time'].calendar)
            # for num in range(0, len(self.curr_time)):
            #     self.curr_time[num] = self.roundtime(self.curr_time[num], roundto=roundto * 60)

            curr_coords = gp.FRFcoord(self.ncfile['lon'][0], self.ncfile['lat'][0])

            self.curpacket = {
                'name': str(self.ncfile.title),
                'time': self.curr_time,
                'epochtime': self.allEpoch[currdataindex],
                'aveU': curr_aveU,
                'aveV': curr_aveV,
                'speed': curr_spd,
                'dir': curr_dir,
                'lat': self.ncfile['lat'][0],
                'lon': self.ncfile['lon'][0],
                'xFRF': curr_coords['xFRF'],
                'yFRF': curr_coords['yFRF'],
                'depth': self.ncfile['depth'][:],
                # Depth is calculated by: depth = -xducerD + blank + (binSize/2) + (numBins * binSize)
                'meanP': self.ncfile['meanPressure'][currdataindex]}

            return self.curpacket

        else:

            print('ERROR: There is no current data for this time period!!!')
            self.curpacket = None
            return self.curpacket

    def getWind(self, gaugenumber=0, collectionlength=10):
        """this function retrieves the wind data from the FDIF server
        collection length is the time over which the wind record exists
        ie data is collected in 10 minute increments
        data is rounded to the nearst [collectionlength] (default 10 min)

        Args:
          collectionlength: Default value = 10)
          gaugenumber: (Default value = 0)

            gauge number in ['derived', 'Derived', 0]

            '932 wind gauge' in [1]

            '832 wind gauge' in [2]

            '732 wind gauge' in [3]

        Returns:
            dict, will return None if an error is encountered
                'name' (str):  station name

                'time' (obj): datetime object time stamp

                'vecspeed' (array):  Vector Averaged Wind Speed

                'windspeed' (array): Mean Wind Speed

                'windspeed_corrected' (array): corrected 10m windspeed

                'winddir' (array):  Wind direction from true north

                'windgust' (array):  5 second largest mean wind speed

                'qcflagS' (array): QC flag for speed

                'qcflagD' (array): qcflag for directions

                'stdspeed' (array): std dev of 10 min wind record

                'minspeed' (array):  min speed in 10 min avg

                'maxspeed' (array):  max speed in 10 min avg

                'sustspeed' (array): 1 min largest mean wind speed

                'lat' (float):  latitude

                'lon' (float):  longitde

                'gaugeht' (float): gauge height for uncorrected wind measurements

        """
        # Making gauges flexible
        # different Gauges
        if gaugenumber in ['derived', 'Derived', 0]:
            self.dataloc = 'meteorology/wind/derived/derived.ncml'  # 932 wind gauge
            gname = 'Derived wind gauge '
        elif gaugenumber == 1:
            self.dataloc = 'meteorology/wind/D932/D932.ncml'  # 932 wind gauge
            gname = '932 wind gauge'
        elif gaugenumber == 2:
            gname = '832 wind gauge'
            self.dataloc = 'meteorology/wind/D832/D832.ncml'
        elif gaugenumber == 3:
            gname = '732 wind gauge'
            self.dataloc = 'meteorology/wind/D732/D732.ncml'
        else:
            raise NameError('Specifiy proper Gauge number')

        self.ncfile, self.allEpoch = getnc(dataLoc=self.dataloc, THREDDS=self.THREDDS, callingClass=self.callingClass,
                                           dtRound=collectionlength * 60) # start=self.d1, end=self.d2) <-- needs to be tested
        self.winddataindex = gettime(allEpoch=self.allEpoch, epochStart=self.epochd1, epochEnd=self.epochd2)
        # remove nan's that shouldn't be there
        # ______________________________________
        if np.size(self.winddataindex) > 0 and self.winddataindex is not None:
            self.winddataindex = self.winddataindex[~np.isnan(self.ncfile['windDirection'][self.winddataindex])]
            if np.size(self.winddataindex) == 0:
                # return None is he wind direction is associated with the wind is no good!
                windpacket = None
                return windpacket
            # MPG: moved inside if statement b/c call to gettime possibly returns None.
            self.winddataindex = self.winddataindex[~np.isnan(self.ncfile['windDirection'][self.winddataindex])]

            windvecspd = self.ncfile['vectorSpeed'][self.winddataindex]
            windspeed = self.ncfile['windSpeed'][self.winddataindex]  # wind speed
            winddir = self.ncfile['windDirection'][self.winddataindex]  # wind direction
            windgust = self.ncfile['windGust'][self.winddataindex]  # 5 sec largest mean speed
            stdspeed = self.ncfile['stdWindSpeed'][self.winddataindex]  # std dev of 10 min avg
            qcflagS = self.ncfile['qcFlagS'][self.winddataindex]  # qc flag
            qcflagD = self.ncfile['qcFlagD'][self.winddataindex]
            minspeed = self.ncfile['minWindSpeed'][self.winddataindex]  # min wind speed in 10 min avg
            maxspeed = self.ncfile['maxWindSpeed'][self.winddataindex]  # max wind speed in 10 min avg
            sustspeed = self.ncfile['sustWindSpeed'][self.winddataindex]  # 1 minute largest mean wind speed
            gaugeht = self.ncfile.geospatial_vertical_max

            self.windtime = nc.num2date(self.allEpoch[self.winddataindex], self.ncfile['time'].units)

            # correcting for wind elevations from Johnson (1999) - Simple Expressions for correcting wind speed data for elevation
            if gaugeht <= 20:
                windspeed_corrected = windspeed * (10 / gaugeht) ** (1 / 7)
            else:
                windspeed_corrected = 'No Corrections done for gauges over 20m, please read: \nJohnson (1999) - Simple Expressions for correcting wind speed data for elevation'
            windpacket = {
                'name': str(self.ncfile.title),  # station name
                'time': self.windtime,  # time
                'epochtime': self.allEpoch[self.winddataindex],
                'vecspeed': windvecspd,  # Vector Averaged Wind Speed
                'windspeed': windspeed,  # Mean Wind Speed
                'windspeed_corrected': windspeed_corrected,  # corrected windspeed
                'winddir': winddir,  # Wind direction from true nort
                'windgust': windgust,  # 5 second largest mean wind speed
                'qcflagS': qcflagS,  # QC flag
                'qcflagD': qcflagD,
                'stdspeed': stdspeed,  # std dev of 10 min wind record
                'minspeed': minspeed,  # min speed in 10 min avg
                'maxspeed': maxspeed,  # max speed in 10 min avg
                'sustspeed': sustspeed,  # 1 min largest mean wind speed
                'lat': self.ncfile['latitude'][:],  # latitude
                'lon': self.ncfile['longitude'][:],  # longitde
                'gaugeht': gaugeht,
            }
            if (windpacket['qcflagD'] == 3).all() or (windpacket['qcflagS'] == 3).all():
                print("Wind querey returned all bad data for speed or direction")
                windpacket = None
            return windpacket
        else:
            print('     ---- Problem finding wind !!!')
            windpacket = None
            return windpacket

    def getWL(self, collectionlength=6):
        """This function retrieves the water level data from the server
        WL data on server is NAVD88
        
        collection length is the time over which the wind record exists
            ie data is collected in 10 minute increments
            data is rounded to the nearst [collectionlength] (default 6 min)

        Args:
          collectionlength (int): dictates what value to round time to (Default value = 6)

        Returns:
          dictionary with keys
            'name': gauge name - taken from title

            'WL': measured water level (NAVD88) [m]

            'time': datetime object

            'epochtime': time in seconds since 1970-01-01 (float)

            'lat': latitude

            'lon':  longitude

            'residual': water level residual

            'predictedWL': predicted tide

        """
        self.dataloc = 'oceanography/waterlevel/eopNoaaTide/eopNoaaTide.ncml'  # this is the back end of the url for waterlevel
        self.ncfile, self.allEpoch = getnc(dataLoc=self.dataloc, THREDDS=self.THREDDS, callingClass=self.callingClass,
                                           dtRound=collectionlength * 60, start=self.d1, end=self.d2)
        self.WLdataindex = gettime(allEpoch=self.allEpoch, epochStart=self.epochd1, epochEnd=self.epochd2)

        if np.size(self.WLdataindex) > 1:
            self.WLtime = nc.num2date(self.allEpoch[self.WLdataindex], self.ncfile['time'].units)
            self.WLpacket = {
                'name': str(self.ncfile.title),
                'WL': self.ncfile['waterLevel'][self.WLdataindex],  # why does this call take so long for even 10 data points?
                'time': self.WLtime,
                'epochtime': self.allEpoch[self.WLdataindex],
                'lat': self.ncfile['latitude'][:],
                'lon': self.ncfile['longitude'][:],
                'predictedWL': self.ncfile['predictedWaterLevel'][self.WLdataindex],}
            # this is faster to calculate myself, than pull from server
            self.WLpacket['residual'] = self.WLpacket['WL'] - self.WLpacket['predictedWL']
        elif self.WLdataindex is not None and np.size(self.WLdataindex) == 1:
            raise BaseException('you have 1 WL point, can the above be a >= logic or does 1 cause problems')

        else:
            print('ERROR: there is no WATER level Data for this time period!!!')
            self.WLpacket = None
        return self.WLpacket

    def getGaugeWL(self, gaugenumber=5, roundto=1):
        """
        This function pulls down the water level data at a particular gage from the Thredds Server
        Args:
            gaugenumber (int/str) describing the location (default=5 End of pier)
            roundto: the time over which the wind record exists ie data is collected in 10 minute increments
                        data is rounded to the nearst [roundto] (default 1 min)

        Returns
            wlpacket (dict) with keys below
                'name': gagename

                'time': datetime of the measurements

                'epochtime': epochtime of the measurements

                'wl': water level at the gage (NAVD88?)

                'lat': latitude of the gage

                'lon': longitude of the gage

                'xFRF': xFRF position of the gage

                'yFRF': yFRF position of the gage

        """

        # Making gauges flexible
        self.wlGageURLlookup(gaugenumber)
        # parsing out data of interest in time

        self.ncfile, self.allEpoch = getnc(dataLoc=self.dataloc, THREDDS=self.THREDDS, callingClass=self.callingClass,
                                           dtRound=roundto * 60)

        try:
            self.wldataindex = gettime(allEpoch=self.allEpoch, epochStart=self.epochd1, epochEnd=self.epochd2)
            assert np.array(self.wldataindex).all() != None, 'there''s no data in your time period'
            if np.size(self.wldataindex) >= 1:
                # consistant for all wl gauges

                # do we need this?
                # it is causing some of the stuff further down to crash
                # if you have only one data point in the date range?
                # if np.size(self.wldataindex) == 1:
                    # self.wldataindex = np.expand_dims(self.wldataindex, axis=0)

                self.snaptime = nc.num2date(self.allEpoch[self.wldataindex], self.ncfile['time'].units)
                try:
                    wl_coords = gp.FRFcoord(self.ncfile['longitude'][:], self.ncfile['latitude'][:])
                except IndexError:
                    wl_coords = gp.FRFcoord(self.ncfile['lon'][:], self.ncfile['lat'][:])

                wlpacket = {'time': self.snaptime,  # note this is new variable names??
                            'epochtime': self.allEpoch[self.wldataindex],
                            'name': str(self.ncfile.title),
                            'xFRF': wl_coords['xFRF'],
                            'yFRF': wl_coords['yFRF'],
                            'lat': self.ncfile['latitude'][:],
                            'lon': self.ncfile['longitude'][:],
                            'wl': self.ncfile['waterLevel'][self.wldataindex], }
                return wlpacket

        except (RuntimeError, AssertionError):
            print('     ---- Problem Retrieving water level data from %s\n    - in this time period start: %s  End: %s' % (
                gaugenumber, self.d1, self.d2))
            try:
                wlpacket = {'lat': self.ncfile['latitude'][:],
                            'lon': self.ncfile['longitude'][:],
                            'name': str(self.ncfile.title), }
            except:
                wlpacket = {'lat': self.ncfile['lat'][:],
                            'lon': self.ncfile['lon'][:],
                            'name': str(self.ncfile.title), }
            return wlpacket

    def getBathyFromArcServer(self, output_location, grid_data, method=1):
        """This function is designed to pull the raw gridded text file from the Mobile, AL geospatial data server between
        the times of interest (start, end) or the most recent file there in

        Args:
          output_location: output file name
          method: Default value = 1
            method = 0 uses the nearest in time to start

            method = 1 uses the most recent historical survey but not future to start

          grid_data: boolean True/False defines which grid data to get
             True returns gridded data file
             False returns transect data
        :return grid_fname: grid file name from Arc-server

        Returns:
            dict
        """
        warnings.warn('This function is depricated')
        from getdatatestbed import download_grid_data as DGD
        # url for raw grid data setup on geospatial database
        if grid_data == True:
            service_url = 'http://gis.sam.usace.army.mil/server/rest/services/FRF/FRF/FeatureServer/4'
        elif grid_data == False:
            service_url = 'http://gis.sam.usace.army.mil/server/rest/services/FRF/FRF_DEV2/FeatureServer/4'
        else:
            print('grid data must be True (returns gridded data) or False (returns transect data)')
        # query the survey to get the file name and the ID of the file name back for the most recent survey on location
        gridID_list, grid_fname_list, grid_date_list = DGD.query_survey_data(service_url, grid_data=grid_data)
        #
        # do logic here for which survey to pull
        #
        mask = (grid_date_list >= self.epochd1) & (grid_date_list < self.epochd2)  # boolean true/false of time
        maskids = np.where(mask)[0]  # where the true values are
        if len(maskids) == 1:  # there is 1 record found between the dates of interest
            print("One bathymetry surveys found between %s and %s" % (self.d1, self.d2))
            gridID = gridID_list[maskids[0]]
            grid_fname = grid_fname_list[maskids[0]]
        elif len(maskids) < 1:
            print("No bathymetry surveys found between %s and %s" % (self.d1, self.d2))
            print("Latest survey found is %s" % sorted(grid_fname_list)[-1])
            if method == 0:
                idx = np.argmin(np.abs(grid_date_list - self.epochd1))  # closest in time
                print('Bathymetry is taken as closest in TIME - NON-operational')
            # or
            elif method == 1:
                val = (max([n for n in (grid_date_list - self.epochd1) if n < 0]))
                idx = np.where((grid_date_list - self.epochd1) == val)[0]
                if len(idx) > 1:
                    if grid_fname_list[idx[0]] == grid_fname_list[idx[-1]]:
                        idx = idx[0]
                    else:
                        print('Multiple grids are returned on the Bathy Server, they are not the same, this will cause an error')
                print('Bathymetry is taken as closest in HISTORY - operational')

            grid_fname = grid_fname_list[int(idx)]
            gridID = gridID_list[int(idx)]
            gridtime = nc.num2date(grid_date_list[int(idx)], 'seconds since 1970-01-01')
            if grid_data == True:
                print("Downloading Bathymetry GRID from %s" % gridtime)
            elif grid_data == False:
                print("Downloading SURVEY TRANSECT from %s" % gridtime)
            print("This survey is %s  old" % ((self.d1 - gridtime)))
        else:
            print(' There Are Multiple Surveys between %s and %s\nPlease Break Simulation up into Multiple Parts.' % (
                self.d1, self.d2))
            print('The latest survey is %s' % grid_fname_list[maskids[0]])
            raise NotImplementedError

        #
        # download the file name and the ID
        #
        DGD.download_survey(gridID, grid_fname, output_location)  # , grid_data)
        return grid_fname  # file name returned w/o prefix simply the name

    def getBathyTransectFromNC(self, profilenumbers=None, method=1, forceReturnAll=False):
        """This function gets the bathymetric data from the thredds server,

        Args:
          profilenumbers: Default value = None)
          method: bathymetry selection method (Default value = 1)
               method == 1  - > 'Bathymetry is taken as closest in HISTORY - operational'

               method == 0  - > 'Bathymetry is taken as closest in TIME - NON-operational'
          forceReturnAll (bool): (Default Value = False)
                This will force the survey to take and return all indices between start and end, not the single
        Returns:
          dictionary with keys, will return None if call fails
            'xFRF': x coordinate in frf

            'yFRF': y coordiante in Frf

            'elevation': bathy elevation

            'time': time in date time object

            'lat': lat,

            'lon': lon,

            'northing': NC northing

            'easting': NC easting

            'profileNumber': FRF profile number

            'surveyNumber': FRF survey Number

            'Ellipsoid': which ellipsoid is used

        """
        # do check here on profile numbers
        # acceptableProfileNumbers = [None, ]
        self.dataloc = 'geomorphology/elevationTransects/survey/surveyTransects.ncml'  # location of the gridded surveys
        self.ncfile, self.allEpoch = getnc(dataLoc=self.dataloc, THREDDS=self.THREDDS, callingClass=self.callingClass,
                                           dtRound=1 * 60) 
        try:
            self.bathydataindex = gettime(allEpoch=self.allEpoch, epochStart=self.epochd1, epochEnd=self.epochd2)
        except IOError:  # when data are not on CHL thredds
            self.bathydataindex = None
        # returning None object is convention and must be followed/handled down the line
        # if self.bathydataindex is None:
        #     self.bathydataindex = []

        # logic to handle no transects in date range
        if forceReturnAll == True:
            idx = self.bathydataindex
        elif np.size(self.bathydataindex) == 1 and self.bathydataindex is not None:
            idx = self.bathydataindex
        elif (np.size(self.bathydataindex) < 1 & method == 1) or (self.bathydataindex is None and method == 1):
            # there's no exact bathy match so find the max negative number where the negative
            # numbers are historical and the max would be the closest historical
            val = (max([n for n in (self.ncfile['time'][:] - self.epochd1) if n < 0]))
            idx = np.where((self.ncfile['time'][:] - self.epochd1) == val)[0][0]
            #print 'Bathymetry is taken as closest in HISTORY - operational'
        elif (np.size(self.bathydataindex) < 1 and method == 0) or (self.bathydataindex is None and method == 1):
            idx = np.argmin(np.abs(self.ncfile['time'][:] - self.d1))  # closest in time
            # print 'Bathymetry is taken as closest in TIME - NON-operational'
        elif np.size(self.bathydataindex) > 1:  # if dates fall into d1,d2 bounds,
            idx = self.bathydataindex[0]  # return a single index. this means there was a survey between d1,d2

        if forceReturnAll is not True:
            # find the whole survey (via surveyNumber) and assign idx to return the whole survey
            idxSingle = idx
            idx = np.argwhere(self.ncfile['surveyNumber'][:] == self.ncfile['surveyNumber'][idxSingle]).squeeze()
            if np.size(idx) == 0:
                print('The closest in history to your start date is %s\n' % nc.num2date(self.gridTime[idx],
                                                                                        self.ncfile['time'].units))
                raise NotImplementedError('Please End new simulation with the date above')
                idx = self.bathydataindex

        # else:
        #     # Now that indices of interest are sectioned off, find the survey number that matches them and return whole survey
        #     idxSingle = idx
        #     # idx = np.argwhere(self.ncfile['surveyNumber'][:] == self.ncfile['surveyNumber'][idxSingle]).squeeze()
        # isolate specific profile numbers if necessicary
        if profilenumbers != None:
            assert pd.Series(profilenumbers).isin(np.unique(self.ncfile['profileNumber'][
                                                                idx])).all(), 'given profiles don''t Match profiles in database'  # if all of the profile numbers match
            idx2mask = np.in1d(self.ncfile['profileNumber'][idx],
                               profilenumbers)  # boolean true/false of time and profile number
            idx = idx[idx2mask]
        # elif pd.Series(profileNumbers).isin(np.unique(self.cshore_ncfile['profileNumber'][:])).any(): #if only some of the profile numbers match
        #     print 'One or more input profile numbers do not match those in the FRF transects!  Fetching data for those that do.'
        #     mask = (self.alltime >= self.start) & (self.alltime < self.end) & np.in1d(self.cshore_ncfile['profileNumber'][:],profileNumbers)  # boolean true/false of time and profile number

        # now retrieve data with idx
        if np.size(idx) > 0 and idx is not None:
            elevation_points = self.ncfile['elevation'][idx]
            xCoord = self.ncfile['xFRF'][idx]
            yCoord = self.ncfile['yFRF'][idx]
            lat = self.ncfile['lat'][idx]
            lon = self.ncfile['lon'][idx]
            northing = self.ncfile['northing'][idx]
            easting = self.ncfile['easting'][idx]
            profileNum = self.ncfile['profileNumber'][idx]
            surveyNum = self.ncfile['surveyNumber'][idx]
            Ellipsoid = self.ncfile['Ellipsoid'][idx]
            time = nc.num2date(self.ncfile['time'][idx], self.ncfile['time'].units)

            profileDict = {'xFRF': xCoord,
                           'yFRF': yCoord,
                           'elevation': elevation_points,
                           'epochtime': self.allEpoch[idx],
                           'time': time,
                           'lat': lat,
                           'lon': lon,
                           'northing': northing,
                           'easting': easting,
                           'profileNumber': profileNum,
                           'surveyNumber': surveyNum,
                           'Ellipsoid': Ellipsoid,}

        else:
            profileDict = None

        return profileDict

    def getBathyTransectProfNum(self, method=1):
        """This function gets the bathymetric data from the thredds server, currently designed for the bathy duck experiment
            just gets profile numbers only

        Args:
            method (int): approach to select which method of how to select bathymetry
                method == 1  - > 'Bathymetry is taken as closest in HISTORY - operational'

                method == 0  - > 'Bathymetry is taken as closest in TIME - NON-operational' (Default value = 1)

        Returns:
            prof_nums (array): an array of profile numbers over which a single survey was taken

        """
        # do check here on profile numbers
        # acceptableProfileNumbers = [None, ]
        self.dataloc = 'geomorphology/elevationTransects/survey/surveyTransects.ncml'  # location of the gridded surveys
        self.ncfile, self.allEpoch = getnc(dataLoc=self.dataloc, THREDDS=self.THREDDS, callingClass=self.callingClass,
                                           dtRound=1 * 60)

        try:
            self.bathydataindex = gettime(allEpoch=self.allEpoch, epochStart=self.epochd1, epochEnd=self.epochd2)
        except IOError:  # when data are not on CHL thredds
            self.bathydataindex = []

        if self.bathydataindex is None:
            self.bathydataindex = []
        else:
            pass

        # logic to handle no transects in date range
        if len(self.bathydataindex) == 1:
            idx = self.bathydataindex
        elif len(self.bathydataindex) < 1 & method == 1:
            # there's no exact bathy match so find the max negative number where the negative
            # numbers are historical and the max would be the closest historical
            val = (max([n for n in (self.ncfile['time'][:] - self.epochd1) if n < 0]))
            idx = np.where((self.ncfile['time'][:] - self.epochd1) == val)[0][0]
            print('Bathymetry is taken as closest in HISTORY - operational')

        elif len(self.bathydataindex) < 1 and method == 0:
            idx = np.argmin(np.abs(self.ncfile['time'][:] - self.d1))  # closest in time
            print('Bathymetry is taken as closest in TIME - NON-operational')

        elif len(self.bathydataindex) > 1:
            try:
                # switch back to the FRF cshore_ncfile?
                self.ncfile = nc.Dataset(self.FRFdataloc + self.dataloc)
            except:
                pass
            raise NotImplementedError('DLY NOTE')

            # DLY Note - this section of the script does NOT work
            # (bb.e., if you DO have a survey during your date range!!!)
            timeunits = 'seconds since 1970-01-01 00:00:00'
            d1Epoch = nc.date2num(self.d1, timeunits)
            val = (max([n for n in (self.ncfile['time'][:] - d1Epoch) if n < 0]))
            idx = np.where((self.ncfile['time'][:] - d1Epoch) == val)[0][0]

        # returning whole survey
        idxSingle = idx
        idx = np.argwhere(self.ncfile['surveyNumber'][:] == self.ncfile['surveyNumber'][idxSingle]).squeeze()

        # what profile numbers are in this survey?
        prof_nums = np.unique(self.ncfile['profileNumber'][idx])

        return prof_nums

    def getBathyGridFromNC(self, method, removeMask=True):
        """This function gets the frf krigged grid product, it will currently break with the present link
        bathymetric data from the thredds server

        Args:
          method: defines which choice method to use
             method == 1  - > 'Bathymetry is taken as closest in HISTORY - operational'

             method == 0  - > 'Bathymetry is taken as closest in TIME - NON-operational'

          removeMask (bool): remove data that are masked (Default value = True)

        Returns:
            gridDict (dict): colleciton of variables with keys below, will return None if an error occurs
               'xFRF': xCoord,

               'yFRF': yCoord,

               'elevation': elevation_points,

               'time': time,

               'lat': lat,

               'lon': lon,

               'northing': northing,

               'easting': easting
        """
        self.dataloc = 'survey/gridded/gridded.ncml'  # location of the gridded surveys
        self.ncfile, self.allEpoch = getnc(dataLoc=self.dataloc, THREDDS=self.THREDDS, callingClass=self.callingClass,
                                           dtRound=1 * 60)
        try:
            self.bathydataindex = gettime(allEpoch=self.allEpoch, epochStart=self.epochd1,
                                          epochEnd=self.epochd2)  # getting the index of the grid
        except IOError:
            self.bathydataindex = []
        if self.bathydataindex != None and len(self.bathydataindex) == 1:
            idx = self.bathydataindex
        elif (self.bathydataindex == None or len(self.bathydataindex) < 1) & method == 1:
            # there's no exact bathy match so find the max negative number where the negitive
            # numbers are historical and the max would be the closest historical
            val = (max([n for n in (self.ncfile['time'][:] - self.epochd1) if n < 0]))
            idx = np.where((self.ncfile['time'][:] - self.epochd1) == val)[0][0]
            print('Bathymetry is taken as closest in HISTORY - operational')
        elif (self.bathydataindex == None or len(self.bathydataindex) < 1) and method == 0:
            idx = np.argmin(np.abs(self.ncfile['time'][:] - self.d1))  # closest in time
            print('Bathymetry is taken as closest in TIME - NON-operational')
        elif self.bathydataindex != None and len(self.bathydataindex) > 1:
            val = (max([n for n in (self.ncfile['time'][:] - self.d1) if n < 0]))
            idx = np.where((self.ncfile['time'] - self.d1) == val)[0][0]

            print('The closest in history to your start date is %s\n' % nc.num2date(self.gridTime[idx],
                                                                                    self.ncfile['time'].units))
            print('Please End new simulation with the date above')
            raise Exception
        # the below line was in place, it should be masking nan's but there is not supposed to be nan's
        # in the data, should only be fill values (-999)
        # elevation_points = np.ma.array(cshore_ncfile['elevation'][idx,:,:], mask=np.isnan(cshore_ncfile['elevation'][idx,:,:]))
        # remove -999's
        elevation_points = self.ncfile['elevation'][idx, :, :]
        if type(elevation_points) != np.ma.core.MaskedArray:
            maskedElev = (elevation_points == self.ncfile['elevation']._FillValue)
            elevation_points = np.ma.array(elevation_points, mask=maskedElev)
        if elevation_points.ndim == 3:
            elevation_points = elevation_points[0]
        xCoord = self.ncfile['xFRF'][:]
        yCoord = self.ncfile['yFRF'][:]
        lat = self.ncfile['latitude'][:]
        lon = self.ncfile['longitude'][:]
        northing = self.ncfile['northing'][:]
        easting = self.ncfile['easting'][:]
        if removeMask == True:
            xCoord = xCoord[~np.all(elevation_points.mask, axis=0)]
            yCoord = yCoord[~np.all(elevation_points.mask, axis=1)]
            lon = lon[~np.all(elevation_points.mask, axis=0), :]
            lat = lat[:, ~np.all(elevation_points.mask, axis=1)]
            northing = northing[~np.all(elevation_points.mask, axis=0), :]
            easting = easting[:, ~np.all(elevation_points.mask, axis=1)]
            elevation_points = elevation_points[~np.all(elevation_points.mask, axis=1), :]  #
            elevation_points = elevation_points[:, ~np.all(elevation_points.mask, axis=0)]
        if elevation_points.ndim == 2:
            elevation_points = np.ma.expand_dims(elevation_points, axis=0)

        time = (self.ncfile['time'][idx], self.ncfile['time'].units)
        print('Sim start: %s\nSim End: %s\nSim bathy chosen: %s' % (self.d1, self.d2,
                                                                    nc.num2date(self.ncfile['time'][idx],
                                                                                self.ncfile['time'].units)))
        print('Bathy is %s old' % (self.d2 - nc.num2date(self.ncfile['time'][idx], self.ncfile['time'].units)))

        gridDict = {'xFRF': xCoord,
                    'yFRF': yCoord,
                    'elevation': elevation_points,
                    'time': time,
                    'lat': lat,
                    'lon': lon,
                    'northing': northing,
                    'easting': easting
                    }
        return gridDict

    def _waveGaugeURLlookup(self, gaugenumber):
        r"""A lookup table function that sets the URL backend for get wave spec and get wave gauge loc

        Args:
          gaugenumber: a string or number that refers to a specific gauge and will set a url
                Available values inclue:

                26m waverider    can be [0, 'waverider-26m', 'Waverider-26m', '26m']

                17m waverider    can be [1, 'Waverider-17m', 'waverider-17m']

                11m AWAC         can be [2, 'AWAC-11m', 'awac-11m', 'Awac-11m']

                8m AWAC          can be [3, 'awac-8m', 'AWAC-8m']

                6m AWAC          can be [4, 'awac-6m', 'AWAC-6m']

                4.5m AWAC        can be [5, 'awac-4.5m', 'Awac-4.5m']

                3.5m aquadopp    can be [6, 'adop-3.5m', 'aquadopp 3.5m']

                200m pressure    can be [8, 'xp200m', 'xp200']

                150m pressure    can be [9, 'xp150m', 'xp150']

                125m pressure    can be [10, 'xp125m', 'xp125']

                100m pressure    can be [11, 'xp100m']

                8m array         can be [8, '8m-Array', '8m Array', '8m array', '8m-array']

                oregon inlet WR  can be ['oregonInlet', 'OI', 'oi']

        Returns:
          Nothing, this just sets the self.dataloc data member

        """
        if str(gaugenumber).lower() in ['0', 'waverider-26m', '26m']:
            # 26 m wave rider
            self.dataloc = 'oceanography/waves/waverider-26m/waverider-26m.ncml'  # 'oceanography/waves/waverider430/waverider430.ncml'  # 26m buoy
        elif str(gaugenumber).lower() in ['1', 'waverider-17m', '17m']:
            # 2D 17m waverider
            self.dataloc = 'oceanography/waves/waverider-17m/waverider-17m.ncml'  # 17 m buoy
        elif str(gaugenumber).lower() in ['2', 'awac-11m', '11m']:
            self.dataloc = 'oceanography/waves/awac-11m/awac-11m.ncml'
        elif str(gaugenumber).lower() in ['3', 'awac-8m']:
            self.dataloc = 'oceanography/waves/awac-8m/awac-8m.ncml'
        elif str(gaugenumber).lower() in ['4', 'awac-6m', 'awac 6m']:
            self.dataloc = 'oceanography/waves/awac-6m/awac-6m.ncml'
        elif str(gaugenumber).lower() in ['5', 'awac-4.5m', 'awac_4.5m']:
            self.dataloc = 'oceanography/waves/awac-4.5m/awac-4.5m.ncml'
        elif str(gaugenumber).lower() in ['6', 'adop-3.5m', 'aquadopp 3.5m']:
            self.dataloc = 'oceanography/waves/adop-3.5m/adop-3.5m.ncml'
        elif str(gaugenumber).lower() in ['7', 'adop-2m']:
            self.dataloc = 'oceanography/waves/adop01/adop01.ncml'
        elif str(gaugenumber).lower() in ['8', 'xp200m', 'xp200']:
            self.dataloc = 'oceanography/waves/xp200m/xp200m.ncml'
        elif str(gaugenumber).lower() in ['9', 'xp150m', 'xp150']:
            self.dataloc = 'oceanography/waves/xp150m/xp150m.ncml'
        elif str(gaugenumber).lower() in ['10', 'xp125m', 'xp125']:
            self.dataloc = 'oceanography/waves/xp125m/xp125m.ncml'
        elif str(gaugenumber).lower() in ['11', 'xp100m']:
            self.dataloc = 'oceanography/waves/xp100m/xp100m.ncml'
        elif str(gaugenumber).lower() in ['12', '8m array', '8m-array']:
            self.dataloc = 'oceanography/waves/8m-array/8m-array.ncml'
        # lidar wave gauges - 140 m
        elif str(gaugenumber).lower() in ['lidarwavegauge140', 'lidargauge140', 'lidarwavegauge140m', 'lidargauge140m']:
            self.dataloc = 'oceanography/waves/lidarWaveGauge140/lidarWaveGauge140.ncml'
        # lidar wave gauges - 110 m
        elif str(gaugenumber).lower() in ['lidarwavegauge110', 'lidargauge110', 'lidarwavegauge110m', 'lidargauge110m']:
            self.dataloc = 'oceanography/waves/lidarWaveGauge110/lidarWaveGauge110.ncml'
        # lidar wave gauges - 100 m
        elif str(gaugenumber).lower() in ['lidarwavegauge100', 'lidargauge100', 'lidarwavegauge100m', 'lidargauge100m']:
            self.dataloc = 'oceanography/waves/lidarWaveGauge100/lidarWaveGauge100.ncml'
        # lidar wave gauges - 90 m
        elif str(gaugenumber).lower() in ['lidarwavegauge90', 'lidargauge90', 'lidarwavegauge90m', 'lidargauge90m']:
            self.dataloc = 'oceanography/waves/lidarWaveGauge90/lidarWaveGauge90.ncml'
        # lidar wave gauges - 80 m
        elif str(gaugenumber).lower() in ['lidarwavegauge80', 'lidargauge80', 'lidarwavegauge80m', 'lidargauge80m']:
            self.dataloc = 'oceanography/waves/lidarWaveGauge80/lidarWaveGauge80.ncml'
        elif str(gaugenumber).lower() in ['oregoninlet', 'oi']:
            self.dataloc = 'oceanography/waves/waverider-oregon-inlet-nc/waverider-oregon-inlet-nc.ncml'
        elif str(gaugenumber).lower() in ['lidarwavegauge080', 'lidarwavegauge80']:
            self.dataloc = "oceanography/waves/lidarWaveGauge080/lidarWaveGauge080.ncml"
        elif str(gaugenumber).lower() in ['lidarwavegauge090', 'lidarwavegauge90']:
            self.dataloc = "oceanography/waves/lidarWaveGauge090/lidarWaveGauge090.ncml"
        elif str(gaugenumber).lower() in ['lidarwavegauge100']:
            self.dataloc = "oceanography/waves/lidarWaveGauge100/lidarWaveGauge100.ncml"
        elif str(gaugenumber).lower() in ['lidarwavegauge110']:
            self.dataloc = "oceanography/waves/lidarWaveGauge110/lidarWaveGauge110.ncml"
        elif str(gaugenumber).lower() in ['lidarwavegauge140']:
            self.dataloc = "oceanography/waves/lidarWaveGauge140/lidarWaveGauge140.ncml"
        else:
            self.gname = 'There Are no Gauge numbers here'
            raise NameError('Bad Gauge name, specify proper gauge name/number, or add capability')

    def wlGageURLlookup(self, gaugenumber):
        """
        A lookup table function that sets the URL backend for getGageWL

        :param gaugenumber: a string or number that refers to a specific gauge and will set a url
               Available values inclue:
                   11m AWAC         can be [2, 'AWAC-11m', 'awac-11m', 'Awac-11m']
                   8m AWAC          can be [3, 'awac-8m', 'AWAC-8m']
                   6m AWAC          can be [4, 'awac-6m', 'AWAC-6m']
                   4.5m AWAC        can be [5, 'awac-4.5m', 'Awac-4.5m']
                   3.5m aquadopp    can be [6, 'adop-3.5m', 'aquadopp 3.5m']
                   200m pressure    can be [8, 'xp200m', 'xp200']
                   150m pressure    can be [9, 'xp150m', 'xp150']
                   125m pressure    can be [10, 'xp125m', 'xp125']
                   100m pressure    can be [11, 'xp100m']
                   8m array         can be [8, '8m-Array', '8m Array', '8m array', '8m-array']
        :returns: Nothing, this just sets the self.dataloc data member

        """
        if gaugenumber in [2, 'AWAC-11m', 'awac-11m', 'Awac-11m']:
            gname = 'AWAC 11m'
            self.dataloc = 'oceanography/waves/awac-11m/awac-11m.ncml'
        elif gaugenumber in [3, 'awac-8m', 'AWAC-8m']:
            self.gname = 'AWAC 8m'
            self.dataloc = 'oceanography/waves/awac-8m/awac-8m.ncml'
        elif gaugenumber in [4, 'awac-6m', 'AWAC-6m']:
            self.gname = 'AWAC 6m'
            self.dataloc = 'oceanography/waves/awac-6m/awac-6m.ncml'
        elif gaugenumber in [5, 'awac-4.5m', 'Awac-4.5m', 'awac_4.5m']:
            self.gname = 'AWAC 4.5m'
            self.dataloc = 'oceanography/waves/awac-4.5m/awac-4.5m.ncml'
        elif gaugenumber in [6, 'adop-3.5m', 'aquadopp 3.5m']:
            self.gname = 'Aquadopp 3.5m'
            self.dataloc = 'oceanography/waves/adop-3.5m/adop-3.5m.ncml'
        elif gaugenumber in [7, 'adop-2m']:
            self.gname = 'Aquadopp01 - 2m'
            self.dataloc = 'oceanography/waves/adop01/adop01.ncml'
        elif gaugenumber in [8, 'xp200m', 'xp200']:
            self.gname = 'Paros xp200m'
            self.dataloc = 'oceanography/waves/xp200m/xp200m.ncml'
        elif gaugenumber in [9, 'xp150m', 'xp150']:
            self.gname = 'Paros xp150m'
            self.dataloc = 'oceanography/waves/xp150m/xp150m.ncml'
        elif gaugenumber in [10, 'xp125m', 'xp125']:
            self.gname = 'Paros xp125m'
            self.dataloc = 'oceanography/waves/xp125m/xp125m.ncml'
        elif gaugenumber in [11, 'xp100m']:
            self.gname = 'Paros xp100m'
            self.dataloc = 'oceanography/waves/xp100m/xp100m.ncml'
        elif gaugenumber in [12, '8m-Array', '8m Array', '8m array', '8m-array']:
            self.gname = "8m array"
            self.dataloc = 'oceanography/waves/8m-array/8m-array.ncml'
        else:
            self.gname = 'There Are no Gauge numbers here'
            raise NameError('Bad Gauge name, specify proper gauge name/number')

    def getBathyDuckLoc(self, gaugenumber):
        """this function pulls the stateplane location (if desired) from the surveyed
        FRF coords from deployed ADV's, These are data owned by WHOI and kept on private server

        Args:
          gaugenumber: a gauge number with associated data from bathyduck experiment

        Returns:
          location dictionary with keys
            'xFRF' (int): cross-shore coordinate of gauge

            'yFRF' (int): alongshore coordinate of gauge

        Notes:
            these data are only available by request

        """
        if type(gaugenumber) != str:
            gaugenumber = str(gaugenumber)
        assert gaugenumber in ['11', '12', '13', '14',  # middle transect
                               '21', '22', '23', '24',  # south transect
                               '83', '84'], 'gauge number not recognized'  # near pier
        try:
            loc = str(self.FRFdataloc + "projects/bathyduck/data/BathyDuck-ocean_waves_p%s_201510.nc" % gaugenumber)
            ncfile = nc.Dataset(loc)
            xloc = ncfile['xFRF'][:]
            yloc = ncfile['yFRF'][:]
        except:
            loc = str(self.chlDataLoc + 'projects/bathyduck/data/BathyDuck-ocean_waves_p%s_201510.nc' % gaugenumber)
            ncfile = nc.Dataset(loc)
            xloc = ncfile['xloc'][:]  # these are hard coded in these files [do not change w/o recreating the file]
            yloc = ncfile['yloc'][:]
        assert len(np.unique(xloc)) == 1, "there are different locations in the netCDFfile"
        assert len(np.unique(yloc)) == 1, "There are different Y locations in the NetCDF file"
        locDict = gp.FRFcoord(xloc[0], yloc[0])

        return locDict

    def getWaveGaugeLoc(self, gaugenumber):
        """This function gets gauge location data quickly, faster than getwavespec

        Args:
          gaugenumber (str, int): wave gauge numbers
                pulled from self.waveGaugeURLlookup
        
        Returns:
          dictionary with keys
            lat: latitude
            lon: longitude

        Notes:
            see help on self.waveGaugeURLlookup for gauge keys
        """
        self._waveGaugeURLlookup(gaugenumber)
        try:
            ncfile = nc.Dataset(self.FRFdataloc + self.dataloc)
        except IOError:
            ncfile = nc.Dataset(self.chlDataLoc + self.dataloc)
        out = {'lat': ncfile['latitude'][:],
               'lon': ncfile['longitude'][:]}
        return out

    def get_sensor_locations_from_thredds(self):
        """Retrieves lat/lon coordinates for each gauge in gauge_list, converts
        to state plane and frf coordinates and creates a dictionary containing
        all three coordinates types with gaugenumbers as keys.

        Args:
            None

        Returns:
            loc_dict (dict): Dictionary containing lat/lon, state plane, and frf coordinates
                for each available gaugenumber with gaugenumbers as keys.

              'lat': latitude

              'lon': longitude

              'spE': North Carolina StatePlane easting

              'spN': North Carolina StatePlane Northing

              'xFRF': FRF local coordinate system - cross-shore

              'yFRF': FRF local coordinate system - alongshore

        """
        loc_dict = {}

        for g in self.waveGaugeList:
            loc_dict[g] = {}
            data = loc_dict[g]

            # Get latlon from Thredds server.
            try:
                latlon = self.getWaveGaugeLoc(g)
            except IOError:
                continue

            # lat and lon values currently stored as 1 element arrays. 
            # Cast to float for consistency.
            lat = float(latlon['lat'])
            lon = float(latlon['lon'])

            # Covert latlon to stateplane.
            coords = gp.LatLon2ncsp(lon, lat)
            spE = coords['StateplaneE']
            spN = coords['StateplaneN']

            # Convert stateplane to frf coords.
            frfcoords = gp.ncsp2FRF(spE, spN)
            xfrf = frfcoords['xFRF']
            yfrf = frfcoords['yFRF']

            data['lat'] = lat
            data['lon'] = lon
            data['spE'] = spE
            data['spN'] = spN
            data['xFRF'] = xfrf
            data['yFRF'] = yfrf

        return loc_dict

    def get_sensor_locations(self, datafile='frf_sensor_locations.pkl', window_days=14):
        """Retrieve sensor coordinate dictionary from file if there is an entry
        within window_days of the specified timestampstr. Otherwise query the
        Thredds server for location information and update archived data
        accordingly.

        Args:
          datafile (str): Name of file containing archived sensor location data.
               Updates datafile when new information is retrieved.
               (Default value = 'frf_sensor_locations.pkl')
          window_days (int): Maximum interval between desired timestamp and closest timestamp
               in datafile to use archived data. If this interval is larger than
               window_days days, query the Thredds server. (Default value = 14)

        Returns:
          sensor_locations (dict):  Coordinates in lat/lon, stateplane, and frf for each available
               gaugenumber (gauges 0 to 12).
          
        Notes:
            Updates datafile when new information is retrieved.

        """
        try:
            with open(datafile, 'rb') as fid:  # this will close a file when done loading it
                loc_dict = pickle.load(fid)
        except IOError:
            # now create pickle if one's not around
            loc_dict = {}
            # this should be date of searching( or date of gauge placement more accurately)
            timestamp = self.d1 # DT.strptime(timestampstr, '%Y%m%d_%H%M')
            loc_dict[timestamp] = self.get_sensor_locations_from_thredds() #timestamp)
            with open(datafile, 'wb') as fid:
                pickle.dump(loc_dict, fid)

        available_timestamps = np.array(list(loc_dict.keys()))
        idx = np.abs(self.d1 - available_timestamps).argmin()
        nearest_timestamp = available_timestamps[idx]
        if abs(self.d1 - nearest_timestamp).days < window_days:
            # if there is data, and its within the window
            archived_sensor_locations = loc_dict[nearest_timestamp]
            # MPG: only use locations specified in self.waveGaugeList (for the case
            # that there are archived locations that should not be used).
            sensor_locations = collections.OrderedDict()
            for g in self.waveGaugeList:
                if g in archived_sensor_locations:
                    sensor_locations[g] = archived_sensor_locations[g]
                else:
                    # MPG: use empty dict as a placeholder to indicate that no
                    # data is available.
                    sensor_locations[g] = {}
        else:
            sensor_locations = self.get_sensor_locations_from_thredds()
            loc_dict[self.d1] = sensor_locations
            with open(datafile, 'wb') as fid:
                pickle.dump(loc_dict, fid)

        return sensor_locations

    def getLidarRunup(self, removeMasked=True):
        """This function will get the wave runup measurements from the lidar mounted in the dune

        Args:
          removeMasked: if data come back as masked, remove from the arrays removeMasked will
            toggle the removing of data points from the tsTime series based on the flag
            status (Default value = True)

        Returns:
          dictionary with collected data.  keys listed below (for more info see the netCDF file metadata)
            'name': gauge name

            'lat': latitude for points

            'lon': longitude for points

            'lidarX': the x coordinate of the lidar (making the measurement)

            'lidarY': the y coordinate of the lidar (making the measurement)

            'time': time stamp for data in datetime object

            'totalWaterLevel': total elevation of water dimensioned by time

            'elevation': 1D array of swash elevation at times listed in tsTime.

            'samplingTime': time stamp for time series data

            'xFRF': x location of the data points

            'yFRF': y location of the data points

            'totalWaterLevelQCflag': qc flag following quartod standards for total water level

            'percentMissing': percent of missing data can be used as a confidence factor for measurement

        """
        self.dataloc = 'oceanography/waves/lidarWaveRunup/lidarWaveRunup.ncml'
        self.ncfile, self.allEpoch = getnc(dataLoc=self.dataloc, THREDDS=self.THREDDS, callingClass=self.callingClass,
                                           dtRound=1 * 60)
        self.lidarIndex = gettime(allEpoch=self.allEpoch, epochStart=self.epochd1, epochEnd=self.epochd2)

        if np.size(self.lidarIndex) > 0 and self.lidarIndex is not None:

            out = {'name': nc.chartostring(self.ncfile['station_name'][:]),
                   'lat': self.ncfile['lidarLatitude'][:],  # Coordintes
                   'lon': self.ncfile['lidarLongitude'][:],
                   'lidarX': self.ncfile['lidarX'][:],
                   'lidarY': self.ncfile['lidarY'][:],
                   'time': nc.num2date(self.allEpoch[self.lidarIndex], self.ncfile['time'].units,
                                       self.ncfile['time'].calendar),
                   'epochtime': self.allEpoch[self.lidarIndex],
                   'totalWaterLevel': self.ncfile['totalWaterLevel'][self.lidarIndex],
                   'elevation': self.ncfile['elevation'][self.lidarIndex, :],
                   'xFRF': self.ncfile['xFRF'][self.lidarIndex, :],
                   'yFRF': self.ncfile['yFRF'][self.lidarIndex, :],
                   'samplingTime': self.ncfile['tsTime'][:],
                   'totalWaterLevelQCflag': self.ncfile['totalWaterLevelQCFlag'][self.lidarIndex],
                   'percentMissing': self.ncfile['percentTimeSeriesMissing'][self.lidarIndex],
                   }

            if removeMasked:
                if isinstance(out['elevation'], np.ma.MaskedArray):
                    # out['elevation'] = np.array(out['elevation'][~out['elevation'].mask])
                    out['elevation'] = out['elevation'].filled(np.nan)
                else:
                    pass
                if isinstance(out['totalWaterLevel'], np.ma.MaskedArray):
                    out['totalWaterLevel'] = np.array(out['totalWaterLevel'][~out['totalWaterLevel'].mask])
                else:
                    pass
                if isinstance(out['xFRF'], np.ma.MaskedArray):
                    out['xFRF'] = np.array(out['xFRF'][~out['xFRF'].mask])
                else:
                    pass
                if isinstance(out['yFRF'], np.ma.MaskedArray):
                    out['yFRF'] = np.array(out['yFRF'][~out['yFRF'].mask])
                else:
                    pass
                # if isinstance(out['runupDownLine'], np.ma.MaskedArray):
                #     out['runupDownLine'] = np.array(out['runupDownLine'][~out['runupDownLine'].mask])
                # else:
                #     pass
                if isinstance(out['samplingTime'], np.ma.MaskedArray):
                    out['samplingTime'] = np.array(out['samplingTime'][~out['samplingTime'].mask])
                else:
                    pass
            else:
                pass

        else:
            print('There is no LIDAR data during this time period')
            out = None
        return out

    def getCTD(self):
        """THIS FUNCTION IS CURRENTLY BROKEN - THE PROBLEM IS THAT self.cshore_ncfile does not have any keys?
        TODO fix this function
        This function gets the CTD data from the thredds server
        
        Args:  None

        Returns:
            dict: output dictionary with keys listed below, will return None if error happens
                'depth': depth of sample

                'temp': water temperature

                'time' (obj): datetime object time stamp

                'lat': latitude

                'lon': longitude

                'salin': salinity

                'soundSpeed': speed of sound

                'sigmaT':

        """
        # do check here on profile numbers
        # acceptableProfileNumbers = [None, ]
        self.dataloc = 'oceanography/ctd/eop-ctd/eop-ctd.ncml'  # location of the gridded surveys

        try:
            self.ncfile = self.FRFdataloc + self.dataloc
            val = (max([n for n in (self.ncfile['time'][:] - self.epochd1) if n < 0]))
            idx = np.where((self.ncfile['time'][:] - self.epochd1) == val)[0][0]
            print('CTD data is closest in HISTORY - operational')

        except (RuntimeError, NameError, AssertionError,
                TypeError):  # if theres any error try to get good data from next location
            try:
                self.ncfile = self.chlDataLoc + self.dataloc
                val = (max([n for n in (self.ncfile['time'][:] - self.epochd1) if n < 0]))
                idx = np.where((self.ncfile['time'][:] - self.epochd1) == val)[0][0]
                print('CTD data closest in HISTORY - operational')
            except (RuntimeError, NameError, AssertionError, TypeError):  # if there are still errors, give up
                idx = []

        if np.size(idx) > 0:
            # now retrieve data with idx
            depth = self.ncfile['depth'][idx]
            lat = self.ncfile['lat'][idx]
            lon = self.ncfile['lon'][idx]
            time = nc.num2date(self.ncfile['time'][idx], self.ncfile['time'].units)
            temp = self.ncfile['waterTemperature'][idx]
            salin = self.ncfile['salinity'][idx]
            soundSpeed = self.ncfile['soundSpeed'][idx]
            sigmaT = self.ncfile['sigmaT'][idx]

            ctd_Dict = {'depth': depth,
                        'temp': temp,
                        'time': time,
                        'lat': lat,
                        'lon': lon,
                        'salin': salin,
                        'soundSpeed': soundSpeed,
                        'sigmaT': sigmaT}
        else:
            ctd_Dict = None

        return ctd_Dict

    def getALT(self, gaugeName=None, removeMasked=True):
        """This function gets the Altimeter data from the thredds server

        Args:
          gaugeName (str):  This is just the name of the altimeter we want to use
             available gauge names listed below (Default value = None)
             'Alt03', 'Alt04', 'Alt05', 'Alt769-150', 'Alt769-200', 'Alt769-250','Alt769-300',
             'Alt769-350', 'Alt861-150', 'Alt861-200', 'Alt861-250', 'Alt861-300', 'Alt861-350'

          removeMasked (bool): remove the data that are masked (Default value = True)

        Returns:
          a dictionary with below keys with selected data, for more info see netCDF files on server
            'name': file title

            'time': date time objects

            'epochtime': time in epoch, seconds since 1970

            'lat': latitude of location of data

            'PKF': Kalman Filtered Error covariance estimate

            'lon': longitude location of data

            'xFRF': x location of data

            'yFRF': y location of data

            'stationName: station name variable

            'timeStart': start time of the sample

            'timeEnd': end time of the sample

            'bottomElev': Kalman filtered elevation

        """
        # location of the data
        gauge_list = ['Alt03', 'Alt04', 'Alt05',
                      'Alt769-150', 'Alt769-200', 'Alt769-250', 'Alt769-300', 'Alt769-350',
                      'Alt861-150', 'Alt861-200', 'Alt861-250', 'Alt861-300', 'Alt861-350']
        if gaugeName not in gauge_list:
            raise NotImplementedError('Input string is not a valid gage name, please check')
        if gaugeName in ['Alt05']:
            self.dataloc = 'geomorphology/altimeter/Alt05-altimeter/Alt05-altimeter.ncml'
        elif gaugeName in ['Alt04']:
            self.dataloc = 'geomorphology/altimeter/Alt04-altimeter/Alt04-altimeter.ncml'
        elif gaugeName in ['Alt03']:
            self.dataloc = 'geomorphology/altimeter/Alt03-altimeter/Alt03-altimeter.ncml'
        elif gaugeName in ['Alt769-150']:
            self.dataloc = 'geomorphology/altimeter/Alt769-150-altimeter/Alt769-150-altimeter.ncml'
        elif gaugeName in ['Alt769-200']:
            self.dataloc = 'geomorphology/altimeter/Alt769-200-altimeter/Alt769-200-altimeter.ncml'
        elif gaugeName in ['Alt769-250']:
            self.dataloc = 'geomorphology/altimeter/Alt769-250-altimeter/Alt769-250-altimeter.ncml'
        elif gaugeName in ['Alt769-300']:
            self.dataloc = 'geomorphology/altimeter/Alt769-300-altimeter/Alt769-300-altimeter.ncml'
        elif gaugeName in ['Alt769-350']:
            self.dataloc = 'geomorphology/altimeter/Alt769-350-altimeter/Alt769-350-altimeter.ncml'
        elif gaugeName in ['Alt861-150']:
            self.dataloc = 'geomorphology/altimeter/Alt861-150-altimeter/Alt861-150-altimeter.ncml'
        elif gaugeName in ['Alt861-200']:
            self.dataloc = 'geomorphology/altimeter/Alt861-200-altimeter/Alt861-200-altimeter.ncml'
        elif gaugeName in ['Alt861-250']:
            self.dataloc = 'geomorphology/altimeter/Alt769-250-altimeter/Alt769-250-altimeter.ncml'
        elif gaugeName in ['Alt861-300']:
            self.dataloc = 'geomorphology/altimeter/Alt769-300-altimeter/Alt769-300-altimeter.ncml'
        elif gaugeName in ['Alt861-350']:
            self.dataloc = 'geomorphology/altimeter/Alt769-350-altimeter/Alt769-350-altimeter.ncml'
        else:
            raise NotImplementedError('Please use one of the following keys\n'.format(gauge_list))

        self.ncfile, self.allEpoch = getnc(dataLoc=self.dataloc, THREDDS=self.THREDDS, callingClass=self.callingClass,
                                           dtRound=1 * 60)
        altdataindex = gettime(allEpoch=self.allEpoch, epochStart=self.epochd1, epochEnd=self.epochd2)

        # get the actual current data
        if np.size(altdataindex) > 1:

            alt_lat = self.ncfile['Latitude'][0]  # pulling latitude
            alt_lon = self.ncfile['Longitude'][0]  # pulling longitude
            alt_be = self.ncfile['bottomElevation'][altdataindex]  # pulling bottom elevation
            alt_pkf = self.ncfile['PKF'][altdataindex]  # ...
            alt_stationname = nc.chartostring(self.ncfile['station_name'][:])  # name of the station
            self.alt_timestart = nc.num2date(self.ncfile['timestart'][altdataindex], self.ncfile['timestart'].units,
                                             self.ncfile['time'].calendar)
            self.alt_timeend = nc.num2date(self.ncfile['timeend'][altdataindex], self.ncfile['timeend'].units,
                                           self.ncfile['time'].calendar)
            self.alt_time = nc.num2date(self.ncfile['time'][altdataindex], self.ncfile['time'].units,
                                        self.ncfile['time'].calendar)
            for num in range(0, len(self.alt_time)):
                self.alt_time[num] = self._roundtime(self.alt_time[num], roundto=1 * 60)
                self.alt_timestart[num] = self._roundtime(self.alt_timestart[num], roundto=1 * 60)
                self.alt_timeend[num] = self._roundtime(self.alt_timeend[num], roundto=1 * 60)

            alt_coords = gp.FRFcoord(alt_lon, alt_lat)

            if removeMasked:
                altpacket = {'name': str(self.ncfile.title),
                             'time': np.array(self.alt_time[~alt_be.mask]),
                             'epochtime': np.array(self.allEpoch[altdataindex][~alt_be.mask]),
                             'lat': alt_lat,
                             'PKF': np.array(alt_pkf[~alt_be.mask]),
                             'lon': alt_lon,
                             'xFRF': alt_coords['xFRF'],
                             'yFRF': alt_coords['yFRF'],
                             'stationName': alt_stationname,
                             'timeStart': np.array(self.alt_timestart[~alt_be.mask]),
                             'timeEnd': np.array(self.alt_timeend[~alt_be.mask]),
                             'bottomElev': np.array(alt_be[~alt_be.mask])}
            else:
                altpacket = {'name': str(self.ncfile.title),
                             'time': self.alt_time,
                             'lat': alt_lat,
                             'PKF': alt_pkf,
                             'lon': alt_lon,
                             'xFRF': alt_coords['xFRF'],
                             'yFRF': alt_coords['yFRF'],
                             'stationName': alt_stationname,
                             'timeStart': self.alt_timestart,
                             'timeEnd': self.alt_timeend,
                             'bottomElev': alt_be}

            return altpacket
        else:
            print('No %s data found for this period' % (gaugeName))
            self.altpacket = None
            return self.altpacket

    def getLidarWaveProf(self, removeMasked=True):
        """Grabs wave profile data from Lidar gauge

        Args:
          removeMasked: Default value = True)

        Returns:
          dictionary with keys below, will None if there's no data or an error
            'name': station name

            'lat': latitude

            'lon': longitude

            'lidarX': station frf X coordinate

            'lidarY': station frf y coordinate

            'xFRF' (array): cross shore coordinate

            'yFRF' (array): along-shore coordinate

            'runupDownLine':  wave runDown (need more details here)

            'waveFrequency' (array): wave frequencies for specturm

            'time' (obj): date time object time stamp

            'hydroQCflag': QC flag for hydro

            'waterLevel': water level [time, xFRF]

            'waveHs': wave height in the incident (gravity) frequency band

            'waveHsIG': wave height inf the infragravity band

            'waveHsTotal': total frequency band wave height

            'waveSkewness':  need more detail here

            'waveAsymmetry':  Need more detail here

            'waveEnergyDensity' (array): frequency spectra [time, wave frequency]

            'percentMissing': quality check - tells user how much of the time series was missing while these stats were calculated

        """
        self.dataloc = 'oceanography/waves/lidarHydrodynamics/lidarHydrodynamics.ncml'
        self.ncfile, self.allEpoch = getnc(dataLoc=self.dataloc, THREDDS=self.THREDDS, callingClass=self.callingClass,
                                           dtRound=1 * 60)
        self.lidarIndex = gettime(allEpoch=self.allEpoch, epochStart=self.epochd1, epochEnd=self.epochd2)
        if np.size(self.lidarIndex) > 0 and self.lidarIndex is not None:

            out = {'name': nc.chartostring(self.ncfile['station_name'][:]),
                   'time': nc.num2date(self.ncfile['time'][self.lidarIndex], self.ncfile['time'].units,
                                       self.ncfile['time'].calendar),
                   'lat': self.ncfile['lidarLatitude'][:],  # Coordinates
                   'lon': self.ncfile['lidarLongitude'][:],
                   'lidarX': self.ncfile['lidarX'][:],
                   'lidarY': self.ncfile['lidarY'][:],
                   'xFRF': self.ncfile['xFRF'][:],
                   'yFRF': self.ncfile['yFRF'][:],
                   'waveFrequency': self.ncfile['waveFrequency'][:],

                   'hydroQCflag': self.ncfile['hydrodynamicsFlag'][self.lidarIndex],
                   'waterLevel': self.ncfile['waterLevel'][self.lidarIndex, :],
                   'waveHs': self.ncfile['waveHs'][self.lidarIndex, :],
                   'waveHsIG': self.ncfile['waveHsIG'][self.lidarIndex, :],
                   'waveHsTotal': self.ncfile['waveHsTotal'][self.lidarIndex, :],
                   'waveSkewness': self.ncfile['waveSkewness'][self.lidarIndex, :],
                   'waveAsymmetry': self.ncfile['waveAsymmetry'][self.lidarIndex, :],
                   'waveEnergyDensity': self.ncfile['waveEnergyDensity'][self.lidarIndex, :, :],
                   'percentMissing': self.ncfile['percentTimeSeriesMissing'][self.lidarIndex, :],
                   }

            if removeMasked:
                #TODO lets put this into a loop
                if isinstance(out['waterLevel'], np.ma.MaskedArray):
                    out['waterLevel'] = np.array(out['waterLevel'][~out['waterLevel'].mask])

                if isinstance(out['waveHs'], np.ma.MaskedArray):
                    out['waveHs'] = np.array(out['waveHs'][~out['waveHs'].mask])

                if isinstance(out['waveHsIG'], np.ma.MaskedArray):
                    out['waveHsIG'] = np.array(out['waveHsIG'][~out['waveHsIG'].mask])

                if isinstance(out['waveHsTotal'], np.ma.MaskedArray):
                    # DLY note 01092019 - this bit of codes turns the 2d array out['waveHsTotal'] of time by distance into a 1-d array?
                    # i dont think we can have this be an option for 2d data?
                    out['waveHsTotal'] = np.array(out['waveHsTotal'][~out['waveHsTotal'].mask])

                if isinstance(out['waveSkewness'], np.ma.MaskedArray):
                    out['waveSkewness'] = np.array(out['waveSkewness'][~out['waveSkewness'].mask])

                if isinstance(out['waveAsymmetry'], np.ma.MaskedArray):
                    out['waveAsymmetry'] = np.array(out['waveAsymmetry'][~out['waveAsymmetry'].mask])

                if isinstance(out['waveEnergyDensity'], np.ma.MaskedArray):
                    out['waveEnergyDensity'] = np.array(out['waveEnergyDensity'][~out['waveEnergyDensity'].mask])

        else:
            print('There is no LIDAR data during this time period')
            out = None
        return out

    def getLidarDEM(self, **kwargs):
        r"""this function will get the lidar DEM data, beach topography data

            This function is not finished being developed

        Args:

        Keyword Args:
           'xbounds': frf cross-shore bounds
           'ybounds': frf alongshore bounds

        Returns:
          dictionary with lidar beach topography
            keys to be determined

        """
        self.dataloc = 'geomorphology/DEMs/duneLidarDEM/duneLidarDEM.ncml'
        self.ncfile, self.allEpoch = getnc(dataLoc=self.dataloc, THREDDS=self.THREDDS, callingClass=self.callingClass,
                                           dtRound=1 * 60)
        self.idxDEM = gettime(allEpoch=self.allEpoch, epochStart=self.epochd1,
                                          epochEnd=self.epochd2)
        self.DEMtime = nc.num2date(self.allEpoch[self.idxDEM], 'seconds since 1970-01-01')

        if 'xbounds' in kwargs and np.array(kwargs['xbounds']).size == 2:
            if kwargs['xbounds'][0] > kwargs['xbounds'][1]:
                kwargs['xbounds'] = np.flip(kwargs['xbounds'], axis=0)
            # first min of x
            if (kwargs['xbounds'][0] < self.ncfile['xm'][:]).all():
                # then set xmin to 0
                removeMinX = 0
            else:  # <= used here to handle inclusive initial index inherant in python
                removeMinX = np.argwhere(self.ncfile['xFRF'][:] <= kwargs['xbounds'][0]).squeeze().max()
            # now max of x
            if (kwargs['xbounds'][1] > self.ncfile['xFRF'][:]).all():
                removeMaxX = None
            else:
                removeMaxX = np.argwhere(
                    self.ncfile['xFRF'][:] >= kwargs['xbounds'][1]).squeeze().min() + 1  # python indexing
            xs = slice(removeMinX, removeMaxX)
        else:
            xs = slice(None)

        if 'ybounds' in kwargs and np.array(kwargs['ybounds']).size == 2:
            if kwargs['ybounds'][0] > kwargs['ybounds'][1]:
                kwargs['ybounds'] = np.flip(kwargs['ybounds'], axis=0)
            # first min of y
            if (kwargs['ybounds'][0] < self.ncfile['yFRF'][:]).all():
                # then set the ymin to first index [0]
                removeMinY = 0  # ie get all data
            else:
                removeMinY = np.argwhere(self.ncfile['yFRF'][:] <= kwargs['ybounds'][0]).squeeze().max()
            ## now max of y
            if (kwargs['ybounds'][1] > self.ncfile['yFRF'][:]).all():
                removeMaxY = None
            else:
                removeMaxY = np.argwhere(
                    self.ncfile['yFRF'][:] >= kwargs['ybounds'][1]).squeeze().min() + 1  # python indexing
            ys = slice(removeMinY, removeMaxY)
        else:
            ys = slice(None)
        DEMdata = {'key': 'Nothin Here Yet'}

        return DEMdata

    def getBathyRegionalDEM(self, utmEmin, utmEmax, utmNmin, utmNmax):
        """grabs bathymery from the regional background grid

        Args:
          utmEmin: left side of DEM bounding box in UTM
          utmEmax: right side of DEM bounding box in UTM
          utmNmin: bottom of DEM bounding box in UTM
          utmNmax: top of DEM bounding box in UTM

        Returns:
          dictionary comprising a smaller rectangular piece of the DEM data, bounded by inputs above
          'utmEasting': UTM Easting [meters]

          'utmNorthing': UTM  Northing [meters]

          'latitude': self explanatory

          'longitude': self explanatory

          'bottomElevation': elevation [m] (NAVD88)


        """

        self.dataloc = 'integratedBathyProduct/RegionalBackgroundDEM/backgroundDEM.nc'
        self.ncfile = nc.Dataset(self.crunchDataLoc + self.dataloc)

        # get a 1D ARRAY of the utmE and utmN of the rectangular grid (NOT the full grid!!!)
        utmE_all = self.ncfile['utmEasting'][0, :]
        utmN_all = self.ncfile['utmNorthing'][:, 0]

        # find indices I need to pull...
        ni_min = np.where(utmE_all >= utmEmin)[0][0]
        ni_max = np.where(utmE_all <= utmEmax)[0][-1]
        nj_min = np.where(utmN_all <= utmNmax)[0][0]
        nj_max = np.where(utmN_all >= utmNmin)[0][-1]

        assert (np.size(ni_min) >= 1) & (np.size(ni_max) >= 1) & (np.size(nj_min) >= 1) & (
                    np.size(nj_max) >= 1), 'getBathyDEM Error: bounding box is too close to edge of DEM domain'

        out = {}
        out['utmEasting'] = self.ncfile['utmEasting'][nj_min:nj_max + 1, ni_min:ni_max + 1]
        out['utmNorthing'] = self.ncfile['utmNorthing'][nj_min:nj_max + 1, ni_min:ni_max + 1]
        out['latitude'] = self.ncfile['latitude'][nj_min:nj_max + 1, ni_min:ni_max + 1]
        out['longitude'] = self.ncfile['longitude'][nj_min:nj_max + 1, ni_min:ni_max + 1]
        out['bottomElevation'] = self.ncfile['bottomElevation'][nj_min:nj_max + 1, ni_min:ni_max + 1]

        return out

    def getBathyGridcBathy(self, **kwargs):
        """this function gets the cbathy data from the below address, assumes fill value of -999

        Keyword Args:
            xbound: = [xmin, xmax]  which will truncate the cbathy domain to xmin, xmax (frf coord)

            ybound: = [ymin, ymax]  which will truncate the cbathy domain to ymin, ymax (frf coord)

        Returns:
            dictionary with keys below, will return None if error is found
                'time': time

                'xm':  frf xoordinate x's

                'ym': frf ycoordinates

                'depth': raw cbathy depths

                'depthfC: same as depth

                'depthKF':  kalman filtered hourly depth

                'depthKFError': errors associated with the kalman filter

                'fB':  ?

                'k':  ??

        """
        fillValue = -999  # assumed fill value from the rest of the files taken as less than or equal to
        self.dataloc = 'projects/bathyduck/data/cbathy_old/cbathy.ncml'
        self.ncfile, self.allEpoch = getnc(dataLoc=self.dataloc, THREDDS=self.THREDDS, callingClass=self.callingClass,
                                           dtRound=30 * 60)
        self.cbidx = gettime(allEpoch=self.allEpoch, epochStart=self.epochd1, epochEnd=self.epochd2)

        self.cbtime = nc.num2date(self.allEpoch[self.cbidx], 'seconds since 1970-01-01')
        # mask = (time > start) & (time < end)
        # assert (emask == mask).all(), 'epoch time is not working'
        # idx = np.where(emask)[0] # this leaves a list that keeps the data iteratable with a size 1.... DON'T CHANGE
        if np.size(self.cbidx) == 1 and self.cbidx == None:
            cbdata = None  # throw a kick out if there's no data avaiable
            return cbdata
        # truncating data from experimental parameters to
        if 'xbounds' in kwargs and np.array(kwargs['xbounds']).size == 2:
            if kwargs['xbounds'][0] > kwargs['xbounds'][1]:
                kwargs['xbounds'] = np.flip(kwargs['xbounds'], axis=0)
            # first min of x
            if (kwargs['xbounds'][0] < self.ncfile['xm'][:]).all():
                # then set xmin to 0
                removeMinX = 0
            else:  # <= used here to handle inclusive initial index inherant in python
                removeMinX = np.argwhere(self.ncfile['xm'][:] <= kwargs['xbounds'][0]).squeeze().max()
            # now max of x
            if (kwargs['xbounds'][1] > self.ncfile['xm'][:]).all():
                removeMaxX = None
            else:
                removeMaxX = np.argwhere(
                    self.ncfile['xm'][:] >= kwargs['xbounds'][1]).squeeze().min() + 1  # python indexing
            xs = slice(removeMinX, removeMaxX)
        else:
            xs = slice(None)

        if 'ybounds' in kwargs and np.array(kwargs['ybounds']).size == 2:
            if kwargs['ybounds'][0] > kwargs['ybounds'][1]:
                kwargs['ybounds'] = np.flip(kwargs['ybounds'], axis=0)
            # first min of y
            if (kwargs['ybounds'][0] < self.ncfile['ym'][:]).all():
                # then set the ymin to first index [0]
                removeMinY = 0  # ie get all data
            else:
                removeMinY = np.argwhere(self.ncfile['ym'][:] <= kwargs['ybounds'][0]).squeeze().max()
            ## now max of y
            if (kwargs['ybounds'][1] > self.ncfile['ym'][:]).all():
                removeMaxY = None
            else:
                removeMaxY = np.argwhere(
                    self.ncfile['ym'][:] >= kwargs['ybounds'][1]).squeeze().min() + 1  # python indexing
            ys = slice(removeMinY, removeMaxY)
        else:
            ys = slice(None)

        try:
            cbdata = {'time': self.cbtime,  # round the time to the nearest 30 minutes
                      'epochtime': self.allEpoch[self.cbidx],
                      'xm': self.ncfile['xm'][xs],
                      'ym': self.ncfile['ym'][ys],
                      'depthKF': np.ma.array(self.ncfile['depthKF'][self.cbidx, ys, xs],
                                             mask=(self.ncfile['depthKF'][self.cbidx, ys, xs] <= fillValue),
                                             fill_value=np.nan),
                      'depthKFError': np.ma.array(self.ncfile['depthKF'][self.cbidx, ys, xs],
                                                  mask=(self.ncfile['depthKF'][self.cbidx, ys, xs] <= fillValue),
                                                  fill_value=np.nan),
                      'depthfC': np.ma.array(self.ncfile['depthfC'][self.cbidx, ys, xs],
                                             mask=(self.ncfile['depthfC'][self.cbidx, ys, xs] <= fillValue),
                                             fill_value=np.nan),
                      'depthfCError': np.ma.array(self.ncfile['depthErrorfC'][self.cbidx, ys, xs],
                                                  mask=(self.ncfile['depthErrorfC'][self.cbidx, ys, xs] <= fillValue),
                                                  fill_value=np.nan),
                      'fB': np.ma.array(self.ncfile['fB'][self.cbidx, ys, xs, :],
                                        mask=(self.ncfile['fB'][self.cbidx, ys, xs, :] <= fillValue),
                                        fill_value=np.nan),
                      'k': np.ma.array(self.ncfile['k'][self.cbidx, ys, xs, :],
                                       mask=(self.ncfile['k'][self.cbidx, ys, xs, :] <= fillValue), fill_value=np.nan),
                      'P': np.ma.array(self.ncfile['PKF'][self.cbidx, ys, xs],
                                       mask=(self.ncfile['PKF'][self.cbidx, ys, xs] <= fillValue),
                                       fill_value=np.nan)}  # may need to be masked

            assert ~cbdata['depthKF'].mask.all(), 'all Cbathy kalman filtered data retrieved are masked '
            print('Grabbed cBathy Data, successfully')

        except (IndexError, AssertionError):  # there's no data in the Cbathy
            cbdata = None

        return cbdata

    def getArgus(self, type, **kwargs):
        """Grabs argus data from the bathyDuck time period, particularly staple products.
          Currently this is only retrieves variance and timex images.

        Args:
            type (str): this is a string that describes the video product eg var, timex

        Keyword Args:
            xbound: = [xmin, xmax]  which will truncate the cbathy domain to xmin, xmax (frf coord)

            ybound: = [ymin, ymax]  which will truncate the cbathy domain to ymin, ymax (frf coord)

        Returns:

        """
        from skimage import color
        if type.lower() not in ['var', 'timex']:
            raise NotImplementedError("These data are not currently available through this function")
        elif type.lower() in ['var', 'variance']:
            self.dataloc = "projects/bathyduck/data/argus/variance/variance.ncml"
        elif type.lower() in ['timex']:
            self.dataloc = "projects/bathyduck/data/argus/timex/timex.ncml"

        ################ go get data index
        self.ncfile, self.allEpoch = getnc(dataLoc=self.dataloc, THREDDS=self.THREDDS, callingClass=self.callingClass,
                                           dtRound=1 * 60)
        self.idxArgus = gettime(allEpoch=self.allEpoch, epochStart=self.epochd1, epochEnd=self.epochd2)

        ###### sub divide bounds in kwargs
        if 'xbounds' in kwargs and np.array(kwargs['xbounds']).size == 2:
            if kwargs['xbounds'][0] > kwargs['xbounds'][1]:
                kwargs['xbounds'] = np.flip(kwargs['xbounds'], axis=0)
            # first min of x
            if (kwargs['xbounds'][0] < self.ncfile['x'][:]).all():
                # then set xmin to 0
                removeMinX = 0
            else:  # <= used here to handle inclusive initial index inherant in python
                removeMinX = np.argwhere(self.ncfile['x'][:] <= kwargs['xbounds'][0]).squeeze().max()
            # now max of x
            if (kwargs['xbounds'][1] > self.ncfile['x'][:]).all():
                removeMaxX = None
            else:
                removeMaxX = np.argwhere(
                    self.ncfile['x'][:] >= kwargs['xbounds'][1]).squeeze().min() + 1  # python indexing
            xs = slice(removeMinX, removeMaxX)
        else:
            xs = slice(None)

        if 'ybounds' in kwargs and np.array(kwargs['ybounds']).size == 2:
            if kwargs['ybounds'][0] > kwargs['ybounds'][1]:
                kwargs['ybounds'] = np.flip(kwargs['ybounds'], axis=0)
            # first min of y
            if (kwargs['ybounds'][0] < self.ncfile['y'][:]).all():
                # then set the ymin to first index [0]
                removeMinY = 0  # ie get all data
            else:
                removeMinY = np.argwhere(self.ncfile['y'][:] <= kwargs['ybounds'][0]).squeeze().max()
            ## now max of y
            if (kwargs['ybounds'][1] > self.ncfile['y'][:]).all():
                removeMaxY = None
            else:
                removeMaxY = np.argwhere(
                    self.ncfile['y'][:] >= kwargs['ybounds'][1]).squeeze().min() + 1  # python indexing
            ys = slice(removeMinY, removeMaxY)
        else:
            ys = slice(None)
        try:
            timeArgus = nc.num2date(self.allEpoch[self.idxArgus], 'seconds since 1970-01-01')
            Ip = self.ncfile['Ip'][self.idxArgus, xs, ys]
            out = {'time': timeArgus,
                   'epochtime': self.allEpoch[self.idxArgus],
                   'rgb': Ip,
                   'bw': color.rgb2gray(Ip),
                   'xFRF': self.ncfile['x'][xs],
                   'yFRF': self.ncfile['y'][ys],}

        except(IndexError, AssertionError):
            out = None
        return out

class getDataTestBed:
    # def __init__(self, start, end):
    #     """Data are returned in self.datainex are inclusive, exclusive at start, end, respectively

    #     Args:
    #       start: datetime instance for start of

    #     Returns:
    #         instance of getDataTestBed
    #     """

    def __init__(self, d1, d2, THREDDS='FRF'):
        """
        Initialization description here
        Data are returned in self.datainex are inclusive at d1,d2
        Data comes from waverider 632 (26m?)
        """

        self.rawdataloc_wave = []
        self.outputdir = []  # location for outputfiles
        self.start = d1  # start date for data grab
        self.end = d2  # end data for data grab
        self.timeunits = 'seconds since 1970-01-01 00:00:00'
        self.epochd1 = nc.date2num(self.start, self.timeunits)
        self.epochd2 = nc.date2num(self.end, self.timeunits)
        self.comp_time()
        self.THREDDS = THREDDS
        self.callingClass = 'getDataTestBed'
        self.FRFdataloc = u'http://134.164.129.55/thredds/dodsC/FRF/'
        self.crunchDataLoc = u'http://134.164.129.55/thredds/dodsC/cmtb/'
        self.chlDataLoc = u'https://chlthredds.erdc.dren.mil/thredds/dodsC/frf/'

        assert type(self.end) == DT.datetime, 'end dates need to be in python "Datetime" data types'
        assert type(self.start) == DT.datetime, 'start dates need to be in python "Datetime" data types'

    def comp_time(self):
        """Test if times are backwards"""
        assert self.end >= self.start, 'finish time: end needs to be after start time: start'

    def gettime(self):
        """this function opens the netcdf file, pulls down all of the time, then pulls the dates of interest
        from the THREDDS (data loc) server based on start,end, and data location
        it returns the indicies in the NCML file of the dates start>=time>end

        Args:
            dtRound: the time delta of the data out of interest, default minute (60 second)

        Returns:
            index (bytearray): indicies for time of interest

        """
        raise NotImplementedError('please use master get time that is not a member of this class ')
        # TODO find a way to pull only hourly data or regular interval of desired time
        # todo this use date2index and create a list of dates see help(nc.date2index)
        try:

            self.ncfile = nc.Dataset(self.crunchDataLoc + self.dataloc) #loads all of the netCDF file
            #            try:
            self.allEpoch = sb.baseRound(self.ncfile['time'][:], base=dtRound) # round to nearest minute

            # now find the boolean!
            mask = (self.allEpoch >= self.epochd1) & (self.allEpoch < self.epochd2)
            idx = np.argwhere(mask).squeeze()
            # old slow way of doing time!
            # self.alltime = nc.num2date(self.cshore_ncfile['time'][:], self.cshore_ncfile['time'].units,
            #                            self.cshore_ncfile['time'].calendar) # converts all epoch time to datetime objects
            # for bb, date in enumerate(self.alltime):  # rounds time to nearest
            #     self.alltime[bb] = self.roundtime(dt=date, roundto=dtRound)
            #
            # mask = (self.alltime >= self.start) & (self.alltime < self.end)  # boolean true/false of time
            # if (np.argwhere(mask).squeeze() == idx).all():
            #     print '.... old Times match New Times' % np.argwhere(mask).squeeze()
            assert np.size(idx) > 0, 'no data locally, check CHLthredds'
            print("Data Gathered From Local Thredds Server")

        except (IOError, RuntimeError, NameError, AssertionError):  # if theres any error try to get good data from next location
            try:
                # MPG: Use self.chlDataLoc with 'frf/' removed from string for correct url.
                self.ncfile = nc.Dataset(self.chlDataLoc.replace('frf/', 'cmtb/') + self.dataloc)
                self.allEpoch = sb.baseRound(self.ncfile['time'][:], base=dtRound) # round to nearest minute
                # now find the boolean !
                emask = (self.allEpoch >= self.epochd1) & (self.allEpoch < self.epochd2)
                idx = np.argwhere(emask).squeeze()

                # self.alltime = nc.num2date(self.cshore_ncfile['time'][:], self.cshore_ncfile['time'].units,
                #                            self.cshore_ncfile['time'].calendar)
                # for bb, date in enumerate(self.alltime):
                #     self.alltime[bb] = self.roundtime(dt=date, roundto=dtRound)
                # # mask = (sb.roundtime(self.cshore_ncfile['time'][:]) >= self.epochd1) & (sb.roundtime(self.cshore_ncfile['time'][:]) < self.epochd2)\
                #
                # mask = (self.alltime >= self.start) & (self.alltime < self.end)  # boolean true/false of time
                #
                # idx = np.argwhere(mask).squeeze()


                try:
                    assert np.size(idx) > 0, ' There are no data within the search parameters for this gauge'
                    print("Data Gathered from CHL thredds Server")
                except AssertionError:
                    idx = None
            except IOError:  # this occors when thredds is down
                print(' Trouble Connecteing to data on CHL Thredds')
                idx = None

        self.ncfile = nc.Dataset(self.crunchDataLoc + self.dataloc)
        # switch us back to the local THREDDS if it moved us to CHL

        return idx

    def getGridCMS(self, method):
        """This function will grab data from the CMS grid folder on the server
        
        This Function is depricated

        Args:
          method: can be [1, historical, history]  for historical
        can be [0, 'time'] for non oporational consideration

        Returns:
          key 'xCoord': x in FRF
          key 'yCoord': y in FRF
          key 'elevation': elevation NAVD 88
          key 'time': time in date time object
          key 'lat': latitude
          key 'lon': longitude
          key 'northing': NC stateplane Northing
          key 'easting': NC stateplane Easting
          key 'x0': origin in x (stateplane easting)
          key 'azimuth': grid orientation
          key 'y0': origin in y (stateplane northing)

        """
        self.dataloc = 'grids/CMSwave_v1/CMSwave_v1.ncml'
        self.ncfile, self.allEpoch = getnc(dataLoc=self.dataloc, THREDDS=self.THREDDS, callingClass=self.callingClass,
                                           dtRound=1 * 60)
        try:
            self.bathydataindex = gettime(allEpoch=self.allEpoch, epochStart=self.epochd1,
                                          epochEnd=self.epochd2)  # getting the index of the grid
        except IOError:
            self.bathydataindex = None
        if self.bathydataindex != None and np.size(self.bathydataindex) == 1:
            idx = self.bathydataindex.squeeze()
        elif (self.bathydataindex == None or len(self.bathydataindex) < 1) and method in [1, 'historical', 'history']:
            # there's no exact bathy match so find the max negative number where the negitive
            # numbers are historical and the max would be the closest historical
            val = (max([n for n in (self.ncfile['time'][:] - self.epochd1) if n < 0]))
            idx = np.where((self.ncfile['time'][:] - self.epochd1) == val)[0][0]
            print('Bathymetry is taken as closest in HISTORY - operational')
        elif (self.bathydataindex == None or np.size(self.bathydataindex) < 1) and method == 0:
            idx = np.argmin(np.abs(self.ncfile['time'][:] - self.start))  # closest in time
            print('Bathymetry is taken as closest in TIME - NON-operational')
        elif self.bathydataindex != None and len(self.bathydataindex) > 1:
            val = (max([n for n in (self.ncfile['time'][:] - self.start) if n < 0]))
            idx = np.where((self.ncfile['time'] - self.start) == val)[0][0]

            #
            # if self.bathydataindex is not None and  len(self.bathydataindex) == 1:
            #     idx = self.bathydataindex
            # elif self.bathydataindex is not None and len(self.bathydataindex) < 1 and method in [1, 'historical', 'history']:
            #     # there's no exact bathy match so find the max negative number where the negitive
            #     # numbers are historical and the max would be the closest historical
            #     val = (max([nHs for nHs in (self.cshore_ncfile['time'][:] - self.epochd1) if nHs < 0]))
            #     idx = np.where((self.cshore_ncfile['time'][:] - self.epochd1) == val)[0][0]
            #     print 'Bathymetry is taken as closest in HISTORY - operational'
            # elif self.bathydataindex is not None and len(self.bathydataindex) < 1 and method == 0:
            #     idx = np.argmin(np.abs(self.cshore_ncfile['time'][:] - self.start))  # closest in time
            #     print 'Bathymetry is taken as closest in TIME - NON-operational'
            # elif self.bathydataindex is not None and len(self.bathydataindex) > 1:
            #     val = (max([nHs for nHs in (self.cshore_ncfile['time'][:] - self.start) if nHs < 0]))
            #     idx = np.where((self.cshore_ncfile['time'] - self.start) == val)[0][0]

            print('The closest in history to your start date is %s\n' % nc.num2date(self.gridTime[idx],
                                                                                    self.ncfile['time'].units))
            print('Please End new simulation with the date above')

            raise Exception
        if np.size(idx) > 0 and idx is not None:
            # now retrieve data with idx
            elevation_points = self.ncfile['elevation'][idx]
            xCoord = self.ncfile['xFRF'][:]
            yCoord = self.ncfile['yFRF'][:]
            lat = self.ncfile['latitude'][:]
            lon = self.ncfile['longitude'][:]
            northing = self.ncfile['northing'][:]
            easting = self.ncfile['easting'][:]

            time = nc.num2date(self.ncfile['time'][idx], self.ncfile['time'].units)

            gridDict = {'xCoord': xCoord,
                        'yCoord': yCoord,
                        'elevation': elevation_points,
                        'time': time,
                        'lat': lat,
                        'lon': lon,
                        'northing': northing,
                        'easting': easting,
                        'x0': self.ncfile['x0'][:],
                        'azimuth': self.ncfile['azimuth'][:],
                        'y0': self.ncfile['y0'][:],
                        }
            return gridDict

    def getBathyIntegratedTransect(self, method=1, ForcedSurveyDate=None, **kwargs):
        r"""This function gets the integraated bathy, using the plant (2009) method.

        Args:
            method (int): a key which determines which method to find bathymetry with (Default value = 1)
                method == 1  - > 'Bathymetry is taken as closest in HISTORY - operational'

                method == 0  - > 'Bathymetry is taken as closest in TIME - NON-operational'

            ForcedSurveyDate (str): This is to force a date of survey gathering (Default value = None) if set to 'all'
                it will pull multiple bathys, this can choke up the server, and is recommended to set xbounds and ybounds

        Keyword Args:
           'cBKF': if true will get cBathy original Kalman Filter

           'cBKF_T': if true will get wave height thresholded Kalman filter

            'xbound': = [xmin, xmax]  which will truncate the cbathy domain to xmin, xmax (frf coord)

            'ybound': = [ymin, ymax]  which will truncate the cbathy domain to ymin, ymax (frf coord)

            'forceReturnAll' (bool): return all survey grids, not just nearest in time by method above

        Returns:
          dictionary with keys
            'xFRF': x coordinate in FRF

            'yFRF': y coorindate in FRF

            'elevation': bathymetry

            'time': time in Datetime objects

            'lat': latitude

            'lon': longitude

            'northing': NC stateplane northing

            'easting': NC stateplane Easting

            'surveyNumber': FRF survey number (metadata)

        """
<<<<<<< HEAD
        if ForcedSurveyDate != None and ForcedSurveyDate != "all":
=======
        forceReturnAll = kwargs.get('forceReturnAll', False)  # returns all surveys

        if ForcedSurveyDate != None:
>>>>>>> c14e9823
            # start is used in the gettime function,
            # to force a selection of survey date self.start/end is changed to the forced
            # survey date and then changed back using logged start/stop
            # a check is in place to ensure that the retieved time is == to the forced time
            oldD1 = self.start
            oldD2 = self.end
            oldD1epoch = self.epochd1
            oldD2epoch = self.epochd2
            self.start = ForcedSurveyDate  # change time one
            self.end = ForcedSurveyDate + DT.timedelta(0, 1)  # and time 2
            self.epochd1 = nc.date2num(self.start, 'seconds since 1970-01-01')
            self.epochd2 = nc.date2num(self.end, 'seconds since 1970-01-01')
            print('!!!Forced bathy date %s' % ForcedSurveyDate)

        ####################################################################
        #  Set URL based on Keyword, Default to surveyed bathymetry        #
        ####################################################################
        if 'cBKF_T' in kwargs and kwargs['cBKF_T'] == True:
            self.dataloc = 'integratedBathyProduct/cBKF-T/cBKF-T.ncml'
        elif 'cBKF' in kwargs and kwargs['cBKF'] == True:
            self.dataloc = 'integratedBathyProduct/cBKF/cBKF.ncml'
        else:
            self.dataloc = 'integratedBathyProduct/survey/survey.ncml'
        ####################################################################
        #   go get the index and return based on method chosen             #
        ####################################################################
        # go ahead and assign the ncfile first....
        self.ncfile, self.allEpoch = getnc(dataLoc=self.dataloc, THREDDS=self.THREDDS, callingClass=self.callingClass,
                                           dtRound=1 * 60, start=self.start, end=self.end)

        try:
            self.bathydataindex = gettime(allEpoch=self.allEpoch, epochStart=self.epochd1,
                                          epochEnd=self.epochd2)  # getting the index of the grid
        except IOError:
            self.bathydataindex = []  # when a server is not available
<<<<<<< HEAD
        if (np.size(self.bathydataindex) == 1 and self.bathydataindex != None) or (np.size(self.bathydataindex) > 1 and ForcedSurveyDate == "all"):
=======

        if forceReturnAll == True and self.bathydataindex != None:
            idx = self.bathydataindex.squeeze()
        elif np.size(self.bathydataindex) == 1 and self.bathydataindex != None:
>>>>>>> c14e9823
            idx = self.bathydataindex.squeeze()
        elif np.size(self.bathydataindex) > 1 and ForcedSurveyDate != "all":
            val = (max([n for n in (self.ncfile['time'][:] - self.epochd1) if n < 0]))
            # idx = np.where((self.ncfile['time'][:] - self.epochd1) == val)[0][0]
            idx = np.argmin(np.abs(self.ncfile['time'][:] - self.epochd1))  # closest in time
            warnings.warn('Pulled multiple bathymetries')
<<<<<<< HEAD
            if ForcedSurveyDate != 'all':
                print('   The nearest bathy to your simulation start date is %s' % nc.num2date(self.allEpoch[idx],
                                                                                       self.ncfile['time'].units))
    
                print('   Please End new simulation with the date above, so it does not pull multiple bathymetries')
                print("   if you want all surveydates set ForcedSurveyData = 'all'")
                raise NotImplementedError
=======
            print('   The nearest bathy to your simulation start date is %s' % nc.num2date(self.allEpoch[idx],
                                                                                   self.ncfile['time'].units))
            print('   Please End new simulation with the date above, so it does not pull multiple bathymetries')
            raise NotImplementedError
>>>>>>> c14e9823
        elif (self.bathydataindex == None or len(self.bathydataindex) < 1) & method == 1:
            # there's no exact bathy match so find the max negative number where the negitive
            # numbers are historical and the max would be the closest historical
            val = (max([n for n in (self.ncfile['time'][:] - self.epochd1) if n < 0]))
            idx = np.where((self.ncfile['time'][:] - self.epochd1) == val)[0][0]
            print('Bathymetry is taken as closest in HISTORY - operational')
        elif (self.bathydataindex == None or np.size(self.bathydataindex) < 1) and method == 0:
            idx = np.argmin(np.abs(self.ncfile['time'][:] - self.epochd1))  # closest in time
            print('Bathymetry is taken as closest in TIME - NON-operational')
        elif self.bathydataindex != None and len(self.bathydataindex) > 1:
            val = (max([n for n in (self.ncfile['time'][:] - self.epochd1) if n < 0]))
            idx = np.where((self.ncfile['time'][:] - self.epochd1) == val)[0][0]

            print('The closest in history to your start date is %s\n' % nc.num2date(self.ncfile['time'][idx],
                                                                                    self.ncfile['time'].units))
            print('Please End new simulation with the date above')
            raise Exception
        ###############################################################################################################
        # bound it if requested
        ###############################################################################################################
        if 'xbounds' in kwargs and np.array(kwargs['xbounds']).size == 2:
            if kwargs['xbounds'][0] > kwargs['xbounds'][1]:
                kwargs['xbounds'] = np.flip(kwargs['xbounds'], axis=0)
            # first min of x
            if (kwargs['xbounds'][0] < self.ncfile['xFRF'][:]).all():
                # then set xmin to 0
                removeMinX = 0
            else:  # <= used here to handle inclusive initial index inherant in python
                removeMinX = np.argwhere(self.ncfile['xFRF'][:] <= kwargs['xbounds'][0]).squeeze().max()
            # now max of x
            if (kwargs['xbounds'][1] > self.ncfile['xFRF'][:]).all():
                removeMaxX = None
            else:
                removeMaxX = np.argwhere(
                    self.ncfile['xFRF'][:] >= kwargs['xbounds'][1]).squeeze().min() + 1  # python indexing
            xs = slice(removeMinX, removeMaxX)
        else:
            xs = slice(None)

        if 'ybounds' in kwargs and np.array(kwargs['ybounds']).size == 2:
            if kwargs['ybounds'][0] > kwargs['ybounds'][1]:
                kwargs['ybounds'] = np.flip(kwargs['ybounds'], axis=0)
            # first min of y
            if (kwargs['ybounds'][0] < self.ncfile['yFRF'][:]).all():
                # then set the ymin to first index [0]
                removeMinY = 0  # ie get all data
            else:
                removeMinY = np.argwhere(self.ncfile['yFRF'][:] <= kwargs['ybounds'][0]).squeeze().max()
            ## now max of y
            if (kwargs['ybounds'][1] > self.ncfile['yFRF'][:]).all():
                removeMaxY = None
            else:
                removeMaxY = np.argwhere(
                    self.ncfile['yFRF'][:] >= kwargs['ybounds'][1]).squeeze().min() + 1  # python indexing
            ys = slice(removeMinY, removeMaxY)
        else:
            ys = slice(None)
        ###############################################################################################################
        ###############################################################################################################
        # the below line was in place, it should be masking nan's but there is not supposed to be nan's
        # in the data, should only be fill values (-999)
        # elevation_points = np.ma.array(cshore_ncfile['elevation'][idx,:,:], mask=np.isnan(cshore_ncfile['elevation'][idx,:,:]))
        # remove -999's
        elevation_points = self.ncfile['elevation'][idx, ys, xs]
        xCoord = self.ncfile['xFRF'][xs]
        yCoord = self.ncfile['yFRF'][ys]
        lat = self.ncfile['latitude'][ys, xs]
        lon = self.ncfile['longitude'][ys, xs]


        # putting dates and times back for all the other instances that use get time
        if ForcedSurveyDate != None:
            self.start = oldD1
            self.end = oldD2
            self.epochd2 = oldD2epoch
            self.epochd1 = oldD1epoch

        bathyT = nc.num2date(self.allEpoch[idx], 'seconds since 1970-01-01')  # This one is rounded appropraitely
        # this comes directly from file (useful if server is acting funny)
        # bathyT = nc.num2date(self.ncfile['time'][idx], 'seconds since 1970-01-01')

        print('  Measured Bathy is %s old' % (self.end - bathyT))

        gridDict = {'xFRF': xCoord,
                    'yFRF': yCoord,
                    'elevation': elevation_points,
                    'time': bathyT,
                    'lat': lat,
                    'lon': lon,}
        if ('cBKF_T' not in kwargs) and ('cBKF' not in kwargs):     # then its a survey, get the survey number
            gridDict['surveyNumber'] = self.ncfile['surveyNumber'][idx]

        return gridDict

    def getStwaveField(self, var, prefix, local=True, ijLoc=None, model='STWAVE'):
        warnings.warn('Using depricated function name: getStwaveField')
        return self.getModelField(var, prefix, local, ijLoc, model)

    def getModelField(self, var, prefix, local=True, ijLoc=None, model='STWAVE', **kwargs):
        """retrives data from spatial data CMSWave and STWAVE model

        Args:
            local (bool): defines whether the data is from the nested simulation or the regional simulation (Default value = True)

            ijLoc (tuple, int): x or y or (x,y) tuple of location of interest in FRF Coordinates
                if None, will grab everything (expensive) (Default value = None)

            var (str): which variable to get from the spatial data ncml file

            prefix (str): this dictates which model run data are retrieved from

            local (bool): pull from the nested grid or the regional grid (Default value = True)

            model (str): one of: STWAVE, CMS (other models can be added)
        Keyword Args:
            xbound: = [xmin, xmax]  which will truncate the cbathy domain to xmin, xmax (frf coord)

            ybound: = [ymin, ymax]  which will truncate the cbathy domain to ymin, ymax (frf coord)

        Returns:
            a dictionary with keys below, see netCDF file for more metadata

            'time' (obj):  date time object

            'epochtime' (float): epoch time

            'var' (str): variable of interest as put in to the function

            'xFRF' (int): x location of data

            'yFRF' (int): y location of data

        """
        if local == True:
            grid = 'Local'
        elif local == False:
            grid = 'Regional'
        ############## setting up the ncfile ############################
        if prefix == 'CBHPStatic' and local == True:  # this is needed because projects are stored in weird place
            fname = 'http://bones/thredds/dodsC/CMTB/projects/bathyDuck_SingleBathy_CBHP/Local_Field/Local_Field.ncml'
        elif prefix == 'CBHPStatic' and local == False:
            fname = 'http://bones/thredds/dodsC/CMTB/projects/bathyDuck_SingleBathy_CBHP/Regional_Field/Regional_Field.ncml'
        elif model == 'STWAVE':  # this is standard operational model url Structure
            fname = self.crunchDataLoc + u'waveModels/%s/%s/%s-Field/%s-Field.ncml' % (model, prefix, grid, grid)
        elif model == 'CMS':  # this is standard operational model url Structure
            fname = self.crunchDataLoc + u'waveModels/%s/%s/Field/Field.ncml' % (model, prefix)
        finished = False
        n = 0
        while not finished and n < 15:
            try:
                ncfile = nc.Dataset(fname)
                finished = True
            except IOError:
                print('Error reading {}, trying again'.format(fname))
                time.sleep(10)
                n+=1
        if not finished:
            raise (RuntimeError, 'Data not accessible right now')

        assert var in ncfile.variables.keys(), 'variable called is not in file please use\n%s' % ncfile.variables.keys()

        mask = (ncfile['time'][:] >= nc.date2num(self.start, ncfile['time'].units)) & (
                ncfile['time'][:] <= nc.date2num(self.end, ncfile['time'].units))
        idx = np.where(mask)[0]
        assert np.size(idx > 0), " there's no data"
        if model == 'STWAVE':
            print('getting %s %s  %s %s Data' % (prefix, model, grid, var))
        elif model == 'CMS':
            print('getting %s %s  %s Data' % (prefix, model, var))
        ##############################################################################################################
        # now creating tool to remove single data point
        if ijLoc != None:
            assert len(ijLoc) == 2, 'if giving a postion, must be a tuple of i, j location (of length 2)'
            if type(ijLoc[0]) == int:
                x = ncfile[var].shape[1] - ijLoc[0]  # the data are stored with inverse indicies to grid node locations
                y = ijLoc[1]  # use location given by function call
            else:  # ijLoc[0] == slice:
                x = ijLoc[0]
                y = np.argmin(np.abs(ncfile['yFRF'][:] - ijLoc[1]))

        else:
            x = slice(None)  # take entire data
            y = slice(None)  # take entire data
        ############################################ xbounds/ybounds #################################################
        ###### sub divide bounds by x and y to get subdomain
        if 'xbounds' in kwargs and np.array(kwargs['xbounds']).size == 2:
            if kwargs['xbounds'][0] > kwargs['xbounds'][1]:
                kwargs['xbounds'] = np.flip(kwargs['xbounds'], axis=0)
            # first min of x
            if (kwargs['xbounds'][0] < ncfile['xFRF'][:]).all():
                # then set xmin to 0
                removeMinX = 0
            else:  # <= used here to handle inclusive initial index inherant in python
                removeMinX = np.argwhere(ncfile['xFRF'][:] <= kwargs['xbounds'][0]).squeeze().max()
            # now max of x
            if (kwargs['xbounds'][1] > ncfile['xFRF'][:]).all():
                removeMaxX = None
            else:
                removeMaxX = np.argwhere(
                    ncfile['x'][:] >= kwargs['xbounds'][1]).squeeze().min() + 1  # python indexing
            x = slice(removeMinX, removeMaxX)
        else:
            x = slice(None)

        if 'ybounds' in kwargs and np.array(kwargs['ybounds']).size == 2:
            if kwargs['ybounds'][0] > kwargs['ybounds'][1]:
                kwargs['ybounds'] = np.flip(kwargs['ybounds'], axis=0)
            # first min of y
            if (kwargs['ybounds'][0] < ncfile['yFRF'][:]).all():
                # then set the ymin to first index [0]
                removeMinY = 0  # ie get all data
            else:
                removeMinY = np.argwhere(ncfile['yFRF'][:] <= kwargs['ybounds'][0]).squeeze().max()
            ## now max of y
            if (kwargs['ybounds'][1] > ncfile['yFRF'][:]).all():
                removeMaxY = None
            else:
                removeMaxY = np.argwhere(
                    ncfile['yFRF'][:] >= kwargs['ybounds'][1]).squeeze().min() + 1  # python indexing
            y = slice(removeMinY, removeMaxY)
        else:
            y = slice(None)
        ################################################################################################################
        if ncfile[var].ndim > 2 and idx.shape[0] > 100:  # looping through ... if necessary
            list = np.round(np.linspace(idx.min(), idx.max(), idx.max() - idx.min(), endpoint=True, dtype=int))
            # if idx.max() not in list:
            #     list = np.append(list, idx.max())
            xFRF = ncfile['xFRF'][x]
            yFRF = ncfile['yFRF'][y]
            if len(list) < 100:
                dataVar = np.array(ncfile[var][np.squeeze(list)])
                timeVar = nc.num2date(ncfile['time'][np.squeeze(list)], ncfile['time'].units)
            else:
                for num, minidx in enumerate(list):
                    if len(list) < 100:
                        dataVar = np.array(ncfile[var][np.squeeze(list)])
                        timeVar = nc.num2date(ncfile['time'][np.squeeze(list)], ncfile['time'].units)
                    elif num == 0:
                        dataVar = np.array(ncfile[var][range(minidx, list[num + 1]), y, x])
                        timeVar = nc.num2date(np.array(ncfile['time'][range(minidx, list[num + 1])]), ncfile['time'].units)
                    elif minidx == list[-1]:
                        lastIdx = (idx - minidx)[(idx - minidx) >= 0] + minidx
                        dataVar = np.append(dataVar, ncfile[var][lastIdx, y, x], axis=0)
                        timeVar = np.append(timeVar, nc.num2date(ncfile['time'][lastIdx], ncfile['time'].units), axis=0)
                    else:
                        dataVar = np.append(dataVar, ncfile[var][range(minidx, list[num + 1]), y, x], axis=0)
                        timeVar = np.append(timeVar, nc.num2date(ncfile['time'][range(minidx, list[num + 1])],
                                                                 ncfile['time'].units), axis=0)

        elif ncfile[var].ndim > 2:
            dataVar = ncfile[var][idx, y, x]
            xFRF = ncfile['xFRF'][x]
            yFRF = ncfile['yFRF'][y]
            timeVar = nc.num2date(ncfile['time'][np.squeeze(idx)], ncfile['time'].units)
        else:  # probably bathymetry date variable
            dataVar = ncfile[var][idx]
            xFRF = ncfile['xFRF'][x]
            yFRF = ncfile['yFRF'][y]
            timeVar = nc.num2date(ncfile['time'][np.squeeze(idx)], ncfile['time'].units)
        # package for output
        field = {'time': timeVar,
                 'epochtime': ncfile['time'][idx],  # pulling down epoch time of interest
                  var: dataVar,
                 'xFRF': xFRF,
                 'yFRF': yFRF,
                 }
        try:
            field['bathymetryDate'] = ncfile['bathymetryDate'][idx]
        except IndexError:
            field['bathymetryDate'] = np.ones_like(field['time'])

        assert field[var].shape[0] == len(field['time']), " the indexing is wrong for pulling down the spatial output"
        field = removeDuplicatesFromDictionary(field)
        return field

    def getWaveSpecSTWAVE(self, prefix, gaugenumber, local=True, model='STWAVE'):
        warnings.warn('Using depricated function name')

        return self.getWaveSpecModel(prefix, gaugenumber, model)

    def getWaveSpecModel(self, prefix, gaugenumber, model='STWAVE', removeBadWLFlag=True):
        """This function pulls down the data from the thredds server and puts the data into proper places
        to be read for STwave Scripts
        this will return the wavespec with dir/freq bin and directionalWaveGaugeList wave energy

        Args:
            prefix (str): a 'key' to select which version of the simulations to pull data from
                available values are listed in the table below
                ['CB', 'HP', 'CBHP', 'FP', 'S' %any date string, 'CBThresh_0']

            local (bool): this denotes whether the waves are pulled from the nested domian or (Default value = True)

            gaugenumber (int, str): keys associated with data
                26m waverider can be [0, 'waverider-26m', 'Waverider-26m', '26m']
                17m waverider can be [1, 'Waverider-17m', 'waverider-17m']
                11m AWAC      can be [2, 'AWAC-11m', 'awac-11m', 'Awac-11m']
                8m array      can be [3, '8m-Array', '8m Array', '8m array', '8m-array']
                6m AWAC       can be [4, 'awac-6m', 'AWAC-6m']
                4.5m AWAC     can be [5, 'awac-4.5m', 'Awac-4.5m']
                3.5m aquadopp can be [6, 'adop-3.5m', 'aquadopp 3.5m']
                200m pressure can be [8, 'xp200m', 'xp200']
                150m pressure can be [9, 'xp150m', 'xp150']
                125m pressure can be [10, 'xp125m', 'xp125']

            model (str): one of: STWAVE, CMS

        Returns: return dictionary with packaged data following keys

            'epochtime': time in epoch ('second since 1970-01-01

            'time': time in date time object

            'name': name

            'wavefreqbin': wave frequency bins

            'Hs': wave Height

            'peakf': peak frequencies or 1/waveTp

            'wavedirbin': wave direction bins for dwed

            'dWED': directionalWaveGaugeList wave energy density - 2d spectra [t, freq, dir]

            'waveDm': wave mean direction

            'waveTm': wave mean period

            'waveTp': wave peak period

            'WL': water level (NAVD 88)

            'Umag': wind speed [m/s]

            'Udir': wind direction (True north)

            'fspec': frequency spectra [t, nfreq]

            'qcFlag': qc flags


        """

        # Making gauges flexible
        if prefix in ['CB', 'HP', 'CBHP', 'FP', 'CBThresh']:
            urlFront = 'waveModels/%s/%s' % (model, prefix)
        elif prefix.startswith('S') and prefix[1].isdigit():  # this is static bathy
            urlFront = 'projects/%s/CBHP/SingleBathy_%s' % (model, prefix[1:])
        elif prefix in ['CBThresh_0']:
            urlFront = 'projects/%s/%s' % (model, prefix)
        elif prefix.lower() in ['cbthresh_0_oversmoothed']:
            urlFront = 'projects/%s/CBThresh_0_oversmoothed' % model
        elif prefix.lower() in ['cbthresh_0_papersubmittedv1']:
            urlFront = 'projects/%s/CBThresh_0_paperSubmittedV1' % model

        ############### now identify file name #################
        if gaugenumber in [0, 'waverider-26m', 'Waverider-26m', '26m']:
            # 26 m wave rider
            fname = 'waverider-26m/waverider-26m.ncml'
            gname = '26m Waverider Buoy'
        elif gaugenumber in [1, 'Waverider-17m', 'waverider-17m']:
            # 2D 17m waverider
            fname = 'waverider-17m/waverider-17m.ncml'
            gname = '17m Waverider Buoy'
        elif gaugenumber in [2, 'AWAC-11m', 'awac-11m', 'Awac-11m']:
            gname = 'AWAC04 - 11m'
            fname = 'awac-11m/awac-11m.ncml'
        elif gaugenumber in [3, 'awac-8m', 'AWAC-8m', 'Awac-8m', 'awac 8m',
                             '8m-Array', '8m Array', '8m array', '8m-array']:
            gname = 'AWAC 8m'
            fname = '8m-array/8m-array.ncml'
        elif gaugenumber in [4, 'awac-6m', 'AWAC-6m']:
            gname = 'AWAC 6m'
            fname = 'awac-6m/awac-6m.ncml'
        elif gaugenumber in [5, 'awac-4.5m', 'Awac-4.5m']:
            gname = 'AWAC 4.5m'
            fname = 'awac-4.5m/awac-4.5m.ncml'
        elif gaugenumber in [6, 'adop-3.5m', 'aquadopp 3.5m']:
            gname = 'Aquadopp 3.5m'
            fname = 'adop-3.5m/adop-3.5m.ncml'
        elif gaugenumber in [8, 'xp200m', 'xp200']:
            gname = 'Paros xp200m'
            fname = 'xp200m/xp200m.ncml'
        elif gaugenumber in [9, 'xp150m', 'xp150']:
            gname = 'Paros xp150m'
            fname = 'xp150m/xp150m.ncml'
        elif gaugenumber == 10 or gaugenumber == 'xp125m':
            gname = 'Paros xp125m'
            fname = 'xp125m/xp125m.ncml'
        elif gaugenumber == 11 or gaugenumber == 'xp100m':
            gname = 'Paros xp100m'
            fname = 'xp100m/xp100m.ncml'
        else:
            gname = 'There Are no Gauge numbers here'
            raise NameError('Bad Gauge name, specify proper gauge name/number')
        # parsing out data of interest in time
        self.dataloc = urlFront + '/' + fname
        self.ncfile, self.allEpoch = getnc(dataLoc=self.dataloc, THREDDS=self.THREDDS,
                                           callingClass=self.callingClass, dtRound=1 * 60)
        try:
            # go get indices of interest
            self.wavedataindex = gettime(allEpoch=self.allEpoch, epochStart=self.epochd1, epochEnd=self.epochd2)
            assert np.array(self.wavedataindex).all() != None, 'there''s no data in your time period'
            if np.size(self.wavedataindex) >= 1:
                wavespec = {'epochtime': self.ncfile['time'][self.wavedataindex],
                            'time': nc.num2date(self.allEpoch[self.wavedataindex], self.ncfile['time'].units),
                            'name': nc.chartostring(self.ncfile['station_name'][:]),
                            'wavefreqbin': self.ncfile['waveFrequency'][:],
                            # 'lat': self.ncfile['lat'][:],
                            # 'lon': self.ncfile['lon'][:],
                            'Hs': self.ncfile['waveHs'][self.wavedataindex],
                            'peakf': self.ncfile['waveTp'][self.wavedataindex],
                            'wavedirbin': self.ncfile['waveDirectionBins'][:],
                            'dWED': self.ncfile['directionalWaveEnergyDensity'][self.wavedataindex, :, :],
                            'waveDm': self.ncfile['waveDm'][self.wavedataindex],
                            'waveTm': self.ncfile['waveTm'][self.wavedataindex],
                            'waveTp': self.ncfile['waveTp'][self.wavedataindex],
                            'WL': self.ncfile['waterLevel'][self.wavedataindex],
                            'qcFlagWL': self.ncfile['qcFlag'][self.wavedataindex, 2],
                            'qcFlagWind': self.ncfile['qcFlag'][self.wavedataindex, 1]}
                #make frequency spectra from directional energy spectrum
                wavespec['fspec'] = wavespec['dWED'].sum(axis=2) * np.median(np.diff(np.array(wavespec['wavedirbin'])))
                if model == 'STWAVE':
                    wavespec['Umag'] = self.ncfile['Umag'][self.wavedataindex]
                    wavespec['Udir'] = self.ncfile['Udir'][self.wavedataindex]
                wavespec['dWED'][wavespec['dWED']==0] = 1e-6
                wavespec['fspec'][wavespec['fspec'] == 0 ] = 1e-6
            qcFlags = self.ncfile['qcFlag'][self.wavedataindex]
            if removeBadWLFlag is not False:
                idxGood = np.argwhere(qcFlags[:, 2] <= 5).squeeze()
                wavespec = sb.reduceDict(wavespec, idxGood)
            return removeDuplicatesFromDictionary(wavespec)

        except (RuntimeError, AssertionError) as err:
            print(err)
            print('ERROR Retrieving data from %s\n in this time period start: %s  End: %s' % (
                gname, self.start, self.end))
            return None


    def getLidarWaveProf(self, removeMasked=True):
        """  This function is a place holder, it does not work

        """

        self.dataloc = 'projects/tucker/waveprofile/test.ncml'
        self.ncfile, self.allEpoch = getnc(dataLoc=self.dataloc, THREDDS=self.THREDDS, callingClass=self.callingClass,
                                           dtRound=1 * 60)
        self.lidarIndex = gettime(allEpoch=self.allEpoch, epochStart=self.epochd1, epochEnd=self.epochd2)

        if np.size(self.lidarIndex) > 0 and self.lidarIndex is not None:

            out = {'name': nc.chartostring(self.ncfile['station_name'][:]),
                   'lat': self.ncfile['lidarLatitude'][:],
                   'lon': self.ncfile['lidarLongitude'][:],
                   'lidarX': self.ncfile['lidarX'][:],
                   'lidarY': self.ncfile['lidarY'][:],
                   'frfX': self.ncfile['xFRF'][:],
                   'frfY': self.ncfile['yFRF'][:],
                   'runupDownLine': self.ncfile['downLineDistance'][:],
                   'waveFreq': self.ncfile['waveFrequency'][:],
                   'time': self.ncfile['time'][self.lidarIndex],
                   'WaterLevel': self.ncfile['waterLevel'][self.lidarIndex],
                   'waveHs': self.ncfile['waveHs'][self.lidarIndex],
                   'waveHsIG': self.ncfile['waveHsIG'][self.lidarIndex],
                   'waveHsTot': self.ncfile['waveHsTotal'][self.lidarIndex],
                   'waveSkewness': self.ncfile['waveSkewness'][self.lidarIndex],
                   'waveAsymmetry': self.ncfile['waveAsymmetry'][self.lidarIndex],
                   'waveEnergyDens': self.ncfile['waveEnergyDensity'][self.lidarIndex],
                   'hydroFlag': self.ncfile['hydrodynamicsFlag'][self.lidarIndex],
                   'percentMissing': self.ncfile['percentTimeSeriesMissing'][self.lidarIndex],
                   }

            if removeMasked:
                print('removeMasked currently not implemented for getLidarWaveProf')


            else:
                pass

        else:
            print('There is no LIDAR data during this time period')
            out = None
        return out

    def getCSHOREOutput(self, prefix):
        """retrives data from spatial data CSHORE model
            
        Args:
            prefix (str): a 'key' to select which version of the simulations to pull data from
                available value is only 'MOBILE_RESET' for now but more could be 
                added in the future

        Returns: 
            dictionary with packaged data following keys

            'epochtime' (float):  epoch time

            'time' (obj): datetime of model output

            'xFRF' (float): x location of data

            'Hs' (float): significant wave height

            'zb' (float): bed elevation

            'WL' (float): water level

            'bathyTime' (ojb): datetime of bathymetric survey used

            'setup' (float): wave induced setup height

            'aveN' (float): average northward current

            'stdN' (float): standard deviation of northward current

            'runupMean' (float): mean runup elevation

            'runup2perc' (float): 2% runup elevation

        """

        dataLoc = 'morphModels/CSHORE/{0}/{0}.ncml'.format(prefix)
        ncfile, allEpoch = getnc(dataLoc, self.THREDDS, self.callingClass)
        dataIndex = gettime(allEpoch, epochStart=self.epochd1, epochEnd=self.epochd2)
        if dataIndex is None:
            print(('There\'s no data in time period ' + self.start.strftime('%Y-%m-%dT%H%M%SZ') + 
                  ' to ' + self.end.strftime('%Y-%m-%dT%H%M%SZ')))
            return {}
        dataIndex = dataIndex[~ncfile['bottomElevation'][dataIndex, :].mask.any(1)]
        if len(dataIndex) == 0:
            print(('There\'s no data in time period ' + self.start.strftime('%Y-%m-%dT%H%M%SZ') + 
                  ' to ' + self.end.strftime('%Y-%m-%dT%H%M%SZ')))
            return {}
        mod = {'epochtime': ncfile['time'][dataIndex],
               'time': nc.num2date(ncfile['time'][dataIndex], ncfile['time'].units),
               'xFRF': ncfile['xFRF'][:],
               'Hs': ncfile['waveHs'][dataIndex, :],
               'zb': ncfile['bottomElevation'][dataIndex, :].data,
               'WL': ncfile['waterLevel'][dataIndex, :],
               'bathyTime': nc.num2date(ncfile['bathymetryDate'][dataIndex], 
                                        ncfile['bathymetryDate'].units),
               'setup': ncfile['setup'][dataIndex, :],
               'aveN': ncfile['aveN'][dataIndex, :],
               'stdN': ncfile['stdN'][dataIndex, :],
               'runupMean': ncfile['runupMean'][dataIndex],
               'runup2perc': ncfile['runup2perc'][dataIndex]}
        return mod<|MERGE_RESOLUTION|>--- conflicted
+++ resolved
@@ -2437,13 +2437,9 @@
             'surveyNumber': FRF survey number (metadata)
 
         """
-<<<<<<< HEAD
-        if ForcedSurveyDate != None and ForcedSurveyDate != "all":
-=======
         forceReturnAll = kwargs.get('forceReturnAll', False)  # returns all surveys
 
         if ForcedSurveyDate != None:
->>>>>>> c14e9823
             # start is used in the gettime function,
             # to force a selection of survey date self.start/end is changed to the forced
             # survey date and then changed back using logged start/stop
@@ -2479,34 +2475,22 @@
                                           epochEnd=self.epochd2)  # getting the index of the grid
         except IOError:
             self.bathydataindex = []  # when a server is not available
-<<<<<<< HEAD
-        if (np.size(self.bathydataindex) == 1 and self.bathydataindex != None) or (np.size(self.bathydataindex) > 1 and ForcedSurveyDate == "all"):
-=======
-
-        if forceReturnAll == True and self.bathydataindex != None:
+        
+        if forceReturnAll == True:
+            idx = self.bathydataindex
+        elif np.size(self.bathydataindex) == 1 and self.bathydataindex is not None:
             idx = self.bathydataindex.squeeze()
-        elif np.size(self.bathydataindex) == 1 and self.bathydataindex != None:
->>>>>>> c14e9823
-            idx = self.bathydataindex.squeeze()
-        elif np.size(self.bathydataindex) > 1 and ForcedSurveyDate != "all":
+            
+        elif np.size(self.bathydataindex) > 1:
             val = (max([n for n in (self.ncfile['time'][:] - self.epochd1) if n < 0]))
             # idx = np.where((self.ncfile['time'][:] - self.epochd1) == val)[0][0]
             idx = np.argmin(np.abs(self.ncfile['time'][:] - self.epochd1))  # closest in time
             warnings.warn('Pulled multiple bathymetries')
-<<<<<<< HEAD
-            if ForcedSurveyDate != 'all':
-                print('   The nearest bathy to your simulation start date is %s' % nc.num2date(self.allEpoch[idx],
-                                                                                       self.ncfile['time'].units))
-    
-                print('   Please End new simulation with the date above, so it does not pull multiple bathymetries')
-                print("   if you want all surveydates set ForcedSurveyData = 'all'")
-                raise NotImplementedError
-=======
             print('   The nearest bathy to your simulation start date is %s' % nc.num2date(self.allEpoch[idx],
                                                                                    self.ncfile['time'].units))
             print('   Please End new simulation with the date above, so it does not pull multiple bathymetries')
             raise NotImplementedError
->>>>>>> c14e9823
+
         elif (self.bathydataindex == None or len(self.bathydataindex) < 1) & method == 1:
             # there's no exact bathy match so find the max negative number where the negitive
             # numbers are historical and the max would be the closest historical
