# -*- coding: utf-8 -*-
"""
Created on Tue Jul 21 13:38:05 2015
This is a class definition designed to get data from the FRF thredds server 

@author: Spicer Bak, PhD
@contact: spicer.bak@usace.army.mil
@organization: USACE CHL FRF


"""
import datetime as DT
import sys
from subprocess import check_output
import netCDF4 as nc
import numpy as np
import pandas as pd
<<<<<<< HEAD
from sblib import sblib as sb
from sblib import geoprocess as gp

=======
from sblib import geoprocess as geop

"""
try:
    import sblib as sb
except ImportError:
    whoami = check_output('whoami', shell=True)
    sys.path.append('C:\Users\spike\Documents\Code_Repositories\sblib')
    sys.path.append('/home/%s/repos/sblib' % whoami[:whoami.index('\n')])
    import sblib as sb
"""
>>>>>>> c67b0119

class getObs:
    """
    Note d1 and d2 have to be in date-time formats
    are all data set times in UTC?
    need to write error handling, what to do if there's no data ??

    """

    def __init__(self, d1, d2):
        """
        Initialization description here
        Data are returned in self.datainex are inclusive at d1,d2
        Data comes from waverider 632 (26m?)
        """

        self.rawdataloc_wave = []
        self.outputdir = []  # location for outputfiles
        self.d1 = d1  # start date for data grab
        self.d2 = d2  # end data for data grab
        self.timeunits = 'seconds since 1970-01-01 00:00:00'
        self.epochd1 = nc.date2num(self.d1, self.timeunits)
        self.epochd2 = nc.date2num(self.d2, self.timeunits)
        self.comp_time()
        self.FRFdataloc = u'http://134.164.129.55/thredds/dodsC/FRF/'
        self.crunchDataLoc = u'http://134.164.129.62:8080/thredds/dodsC/CMTB'
        self.chlDataLoc = u'https://chlthredds.erdc.dren.mil/thredds/dodsC/frf/' #'http://10.200.23.50/thredds/dodsC/frf/'
        assert type(self.d2) == DT.datetime, 'd1 need to be in python "Datetime" data types'
        assert type(self.d1) == DT.datetime, 'd2 need to be in python "Datetime" data types'

    def comp_time(self):
        """
        Test if times are backwards
        """
        assert self.d2 >= self.d1, 'finish time: d2 needs to be after start time: d1'

    def roundtime(self, dt=None, roundto=60):
        """
        Round a datetime object to any time laps in seconds
        Author: Thierry Husson 2012 - Use it as you want but don't blame me.
        :rtype: object

        :param dt:
            datetime.datetime object, default now.
        :param roundto:
            Closest number of SECONDS to round to, default 1 minute
        """
        if dt is None:
            dt = DT.datetime.now()
        seconds = (dt - dt.min).seconds
        # // is a floor division, not a comment on following line:
        rounding = (seconds + roundto / 2) // roundto * roundto
        return dt + DT.timedelta(0, rounding - seconds, -dt.microsecond)

    def gettime(self, dtRound=60):
        """
        this function opens the netcdf file, pulls down all of the time, then pulls the dates of interest
        from the THREDDS (data loc) server based on d1,d2, and data location
        it returns the indicies in the NCML file of the dates d1>=time>d2
        INPUTS:

             :param dtRound: the time delta of the data out of interest, default minute (60 second)

        """
        # TODO find a way to pull only hourly data or regular interval of desired time
        # todo this use date2index and create a list of dates see help(nc.date2index)
        try:

            self.ncfile = nc.Dataset(self.FRFdataloc + self.dataloc) #loads all of the netCDF file
            #            try:
            self.alltime = nc.num2date(self.ncfile['time'][:], self.ncfile['time'].units,
                                       self.ncfile['time'].calendar) # converts all epoch time to datetime objects
            for i, date in enumerate(self.alltime):  # rounds time to nearest
                self.alltime[i] = self.roundtime(dt=date, roundto=dtRound)

            mask = (self.alltime >= self.d1) & (self.alltime < self.d2)  # boolean true/false of time
            idx = np.where(mask)[0]

            assert len(idx) > 0, 'no data locally, check CHLthredds'
            print "Data Gathered From Local Thredds Server"

        except (RuntimeError, NameError, AssertionError):  # if theres any error try to get good data from next location
            self.ncfile = nc.Dataset(self.chlDataLoc + self.dataloc)
            self.alltime = nc.num2date(self.ncfile['time'][:], self.ncfile['time'].units,
                                       self.ncfile['time'].calendar)
            for i, date in enumerate(self.alltime):
                self.alltime[i] = self.roundtime(dt=date, roundto=dtRound)
            # mask = (sb.roundtime(self.ncfile['time'][:]) >= self.epochd1) & (sb.roundtime(self.ncfile['time'][:]) < self.epochd2)\

            mask = (self.alltime >= self.d1) & (self.alltime < self.d2)  # boolean true/false of time
            idx = np.where(mask)[0]

            try:
                assert len(idx) > 0, ' There are no data within the search parameters for this gauge'
                print "Data Gathered from CHL thredds Server"
            except AssertionError:
                idx = None

        return idx

    def getWaveSpec(self, gaugenumber=0, roundto=30):
        """
        This function pulls down the data from the thredds server and puts the data into proper places
        to be read for STwave Scripts
        this will return the wavespec with dir/freq bin and directional wave energy

        TO DO:
        Set optional date input from function arguments

        :param gaugenumber:
            gaugenumber = 0, 26m wave rider
            gaugenumber = 1, 17m waverider
            gaugenumber = 2, 'awac-11m'
            gaugenumber = 3, awac3 - 8m
            gaugenumber = 4, awac2 - 6m
            gaugenumber = 5, awac1 - 5m
            gaugenumber = 6, adopp2 - 3m
            gaugenumber = 7, adopp1 - 2m
            gaugenumber = 8,  Paros xp200m
            gaugenumber = 9,  Paros xp150m
            gaugenumber = 10, Paros xp125m
            gaugenumber = 11, Paros xp100m
            gaugenumber = 12, 8 m array
        :param collectionlength:
            s the time over which the wind record exists
            ie data is collected in 10 minute increments time is rounded to nearest 10min increment
            data is rounded to the nearst [collectionlength] (default 30 min)
        """
        # Making gauges flexible

        if gaugenumber in [0, 'waverider-26m', 'Waverider-26m', '26m']:
            # 26 m wave rider
            self.dataloc = 'oceanography/waves/waverider-26m/waverider-26m.ncml'  # 'oceanography/waves/waverider430/waverider430.ncml'  # 26m buoy
            gname = '26m Waverider Buoy'
        elif gaugenumber == 1 or gaugenumber == 'waverider-17m':
            # 2D 17m waverider
            self.dataloc = 'oceanography/waves/waverider-17m/waverider-17m.ncml'  # 17 m buoy
            gname = '17m Waverider Buoy'
        elif gaugenumber == 2 or gaugenumber == 'awac-11m':
            gname = 'AWAC 11m'
            self.dataloc = 'oceanography/waves/awac-11m/awac-11m.ncml'
        elif gaugenumber == 3 or gaugenumber == 'awac-8m':
            gname = 'AWAC 8m'
            self.dataloc = 'oceanography/waves/awac-8m/awac-8m.ncml'
        elif gaugenumber == 4 or gaugenumber == 'awac-6m':
            gname = 'AWAC 6m'
            self.dataloc = 'oceanography/waves/awac-6m/awac-6m.ncml'
        elif gaugenumber == 5 or gaugenumber == 'awac-4.5m':
            gname = 'AWAC 4.5m'
            self.dataloc = 'oceanography/waves/awac-4.5m/awac-4.5m.ncml'
        elif gaugenumber == 6 or gaugenumber == 'adop-3.5m':
            gname = 'Aquadopp 3.5m'
            self.dataloc = 'oceanography/waves/adop-3.5m/adop-3.5m.ncml'
        elif gaugenumber == 7 or gaugenumber == 'adop-2m':
            gname = 'Aquadopp01 - 2m'
            self.dataloc = 'oceanography/waves/adop01/adop01.ncml'
        elif gaugenumber == 8 or gaugenumber == 'xp200m':
            gname = 'Paros xp200m'
            self.dataloc = 'oceanography/waves/xp200m/xp200m.ncml'
        elif gaugenumber == 9 or gaugenumber == 'xp150m':
            gname = 'Paros xp150m'
            self.dataloc = 'oceanography/waves/xp150m/xp150m.ncml'
        elif gaugenumber == 10 or gaugenumber == 'xp125m':
            gname = 'Paros xp125m'
            self.dataloc = 'oceanography/waves/xp125m/xp125m.ncml'
        elif gaugenumber == 11 or gaugenumber == 'xp100m':
            gname = 'Paros xp100m'
            self.dataloc = 'oceanography/waves/xp100m/xp100m.ncml'
        elif gaugenumber == 12 or gaugenumber == '8m-array':
            gname = "8m array"
            self.dataloc = 'oceanography/waves/8m-array/8m-array.ncml'
        elif gaugenumber in ['oregonInlet', 'OI', 'oi']:
            gname = 'Oregon Inlet'
            self.dataloc = 'oceanography/waves/waverider-oregon-inlet-nc/waverider-oregon-inlet-nc.ncml'
        else:
            gname = 'There Are no Gauge numbers here'
            raise NameError('Bad Gauge name, specify proper gauge name/number')
        # parsing out data of interest in time
        try:
            self.wavedataindex = self.gettime(dtRound=roundto * 60)
            assert np.array(self.wavedataindex).all() != None, 'there''s no data in your time period'

            if np.size(self.wavedataindex) >= 1:
                # consistant for all wave gauges
                self.snaptime = nc.num2date(self.ncfile['time'][self.wavedataindex], self.ncfile['time'].units, self.ncfile['time'].calendar)
                for num in range(0, len(self.snaptime)):
                    self.snaptime[num] = self.roundtime(self.snaptime[num], roundto=roundto * 60)
                #                if roundto != 30:
                #                    self.wavedataindex=self.cliprecords(self.snaptime)
                try:
                    depth = self.ncfile['depth'][:]
                except IndexError:
                    depth = self.ncfile['depthP'][-1]
<<<<<<< HEAD
                try:
                    wavespec = {'time': self.snaptime,
=======

                wave_coords = geop.FRFcoord(self.ncfile['longitude'][:], self.ncfile['latitude'][:])

                wavespec = {'time': self.snaptime,
>>>>>>> c67b0119
                            'epochtime': nc.date2num(self.snaptime, self.ncfile['time'].units),
                            'name': str(self.ncfile.title),
                            'wavefreqbin': self.ncfile['waveFrequency'][:],
                            'lat': self.ncfile['latitude'][:],
                            'lon': self.ncfile['longitude'][:],
                            'FRF_X': wave_coords['xFRF'],
                            'FRF_Y': wave_coords['yFRF'],
                            'depth': depth,
                            'Hs': self.ncfile['waveHs'][self.wavedataindex],
                            'peakf': self.ncfile['wavePeakFrequency'][self.wavedataindex]
                            }
                except IndexError:  # this is for the new version of variable names
                    wavespec = {'time': self.snaptime,
                            'epochtime': nc.date2num(self.snaptime, self.ncfile['time'].units),
                            'name': str(self.ncfile.title),
                            'wavefreqbin': self.ncfile['waveFrequency'][:],
                            'lat': self.ncfile['latitude'][:],
                            'lon': self.ncfile['longitude'][:],
                            'depth': depth,
                            'Hs': self.ncfile['waveHs'][self.wavedataindex],
                            'peakf': self.ncfile['wavePeakFrequency'][self.wavedataindex]
                            }

                try:
                    wavespec['wavedirbin'] = self.ncfile['waveDirectionBins'][:]
                    wavespec['dWED'] = self.ncfile['directionalWaveEnergyDensity'][self.wavedataindex, :, :]
                    wavespec['waveDp'] = self.ncfile['wavePeakDirectionPeakFrequency'][self.wavedataindex]
                    wavespec['fspec'] = self.ncfile['waveEnergyDensity'][self.wavedataindex, :]
                    wavespec['waveDm'] = self.ncfile['waveMeanDirection'][self.wavedataindex]
                    wavespec['qcFlagE'] = self.ncfile['qcFlagE'][self.wavedataindex]
                    wavespec['qcFlagD'] = self.ncfile['qcFlagD'][self.wavedataindex]
                    wavespec['a1'] = self.ncfile['waveA1Value'][self.wavedataindex, :]
                    wavespec['a2'] = self.ncfile['waveA2Value'][self.wavedataindex, :]
                    wavespec['b1'] = self.ncfile['waveB1Value'][self.wavedataindex, :]
                    wavespec['b2'] = self.ncfile['waveB2Value'][self.wavedataindex, :]
                except IndexError:
                    # this should throw when gauge is non directional
                    # wavespec['peakf'] = self.ncfile['waveFp'][self.wavedataindex],
                    wavespec['wavedirbin'] = np.arange(0, 360, 90)  # 90 degree bins
                    wavespec['dWED'] = np.ones(
                        [len(self.wavedataindex), len(wavespec['wavefreqbin']), len(wavespec['wavedirbin'])])  # * 1e-8
                    wavespec['waveDp'] = np.zeros(len(self.wavedataindex))
                    wavespec['fspec'] = self.ncfile['waveEnergyDensity'][self.wavedataindex, :]
                    wavespec['depthp'] = self.ncfile['depthP'][self.wavedataindex]
                    # wavespec['qcFlagE'] = self.ncfile['qcFlagE'][self.wavedataindex]
                    # multiply the freq spectra for all directions
                    wavespec['dWED'] = wavespec['dWED'] * wavespec['fspec'][:, :, np.newaxis]/len(wavespec['wavedirbin'])
                    wavespec['qcFlagE'] = self.ncfile['qcFlagE'][self.wavedataindex]

                return wavespec

        except (RuntimeError, AssertionError):
            print '<<ERROR>> Retrieving data from %s\n in this time period start: %s  End: %s' % (
            gname, self.d1, self.d2)
            wavespec = None
            return wavespec

    def getCurrents(self, gaugenumber=5, roundto=1):
        """
        This function pulls down the currents data from the Thredds Server

            :param gaugenumber:
            gaugenumber = 2, 'awac-11m'
            gaugenumber = 3, awac3 - 8m
            gaugenumber = 4, awac2 - 6m
            gaugenumber = 5, awac1 - 4.5m
            gaugenumber = 6, adopp2 - 3m
            gaugenumber = 7, adopp1 - 2m
            gaugenumber = 13, awac - 5m
            
            :param roundto:
                the time over which the wind record exists
                ie data is collected in 10 minute increments
                data is rounded to the nearst [roundto] (default 1 min)
        """
        assert gaugenumber in [2, 3, 4, 5, 6, 'awac-11m', 'awac-8m', 'awac-6m', 'awac-4.5m', 'adop-3.5m'], 'Input string/number is not a valid gage name/number'

        if gaugenumber == 2 or gaugenumber == 'awac-11m':
            gname = 'AWAC04 - 11m'
            self.dataloc = 'oceanography/currents/awac-11m/awac-11m.ncml'
        elif gaugenumber == 3 or gaugenumber == 'awac-8m':
            gname = 'AWAC 8m'
            self.dataloc = 'oceanography/currents/awac-8m/awac-8m.ncml'
        elif gaugenumber == 4 or gaugenumber == 'awac-6m':
            gname = 'AWAC 6m'
            self.dataloc = 'oceanography/currents/awac-6m/awac-6m.ncml'
        elif gaugenumber == 5 or gaugenumber == 'awac-4.5m':
            gname = 'AWAC 4.5m'
            self.dataloc = 'oceanography/currents/awac-4.5m/awac-4.5m.ncml'
        elif gaugenumber == 6 or gaugenumber == 'adop-3.5m':
            gname = 'Aquadopp 3.5m'
            self.dataloc = 'oceanography/currents/adop-3.5m/adop-3.5m.ncml'

        currdataindex = self.gettime(dtRound=roundto * 60)
        # _______________________________________
        # get the actual current data
        if np.size(currdataindex) > 1:
            curr_aveU = self.ncfile['aveU'][currdataindex]  # pulling depth averaged Eastward current
            curr_aveV = self.ncfile['aveV'][currdataindex]  # pulling depth averaged Northward current
            curr_spd = self.ncfile['currentSpeed'][currdataindex]  # currents speed [m/s]
            curr_dir = self.ncfile['currentDirection'][currdataindex]  # current from direction [deg]
            self.curr_time = nc.num2date(self.ncfile['time'][currdataindex], self.ncfile['time'].units,
                                    self.ncfile['time'].calendar)
            for num in range(0, len(self.curr_time)):
                self.curr_time[num] = self.roundtime(self.curr_time[num], roundto=roundto * 60)

<<<<<<< HEAD
            curr_coords = gp.FRFcoord(self.ncfile['lon'][0], self.ncfile['lat'][0])
=======
            curr_coords = geop.FRFcoord(self.ncfile['lon'][0], self.ncfile['lat'][0])
>>>>>>> c67b0119

            self.curpacket = {
                'name': str(self.ncfile.title),
                'time': self.curr_time,
                'aveU': curr_aveU,
                'aveV': curr_aveV,
                'speed': curr_spd,
                'dir': curr_dir,
                'lat': self.ncfile['lat'][0],
                'lon': self.ncfile['lon'][0],
                'FRF_X': curr_coords['xFRF'],
                'FRF_Y': curr_coords['yFRF'],
                'depth': self.ncfile['depth'][:],
                # Depth is calculated by: depth = -xducerD + blank + (binSize/2) + (numBins * binSize)
                'meanP': self.ncfile['meanPressure'][currdataindex]}

            return self.curpacket

        else:

            print 'ERROR: There is no current data for this time period!!!'
            self.curpacket = None
            return self.curpacket

    def getWind(self, collectionlength=10, gaugenumber=0):
        """
        this function retrieves the wind data from the FDIF server
        collection length is the time over which the wind record exists
            ie data is collected in 10 minute increments
            data is rounded to the nearst [collectionlength] (default 10 min)

            gauge 0 = 932
        """
        # Making gauges flexible
        # different Gauges
        if gaugenumber in ['derived', 'Derived', 0]:
            self.dataloc = u'meteorology/wind/derived/derived.ncml'  # 932 wind gauge
            gname = 'Derived wind gauge '
        elif gaugenumber == 1:
            self.dataloc = u'meteorology/wind/D932/D932.ncml'  # 932 wind gauge
            gname = '932 wind gauge'
        elif gaugenumber == 2:
            gname = '832 wind gauge'
            self.dataloc = u'meteorology/wind/D832/D832.ncml'
        elif gaugenumber == 3:
            gname = '632 wind gauge'
            self.dataloc = u'meteorology/wind/D732/D732.ncml'
        else:
            self.winddataindex = []
            print '<EE>ERROR Specifiy proper Gauge number'

        self.winddataindex = self.gettime(dtRound=collectionlength * 60)

        # ______________________________________
        if np.size(self.winddataindex) > 0 and self.winddataindex is not None:
            windvecspd = self.ncfile['vectorSpeed'][self.winddataindex]
            windspeed = self.ncfile['windSpeed'][self.winddataindex]  # wind speed
            winddir = self.ncfile['windDirection'][self.winddataindex]  # wind direction
            windgust = self.ncfile['windGust'][self.winddataindex]  # 5 sec largest mean speed
            stdspeed = self.ncfile['stdWindSpeed'][self.winddataindex]  # std dev of 10 min avg
            qcflagS = self.ncfile['qcFlagS'][self.winddataindex]  # qc flag
            qcflagD = self.ncfile['qcFlagD'][self.winddataindex]
            minspeed = self.ncfile['minWindSpeed'][self.winddataindex]  # min wind speed in 10 min avg
            maxspeed = self.ncfile['maxWindSpeed'][self.winddataindex]  # max wind speed in 10 min avg
            sustspeed = self.ncfile['sustWindSpeed'][self.winddataindex]  # 1 minute largest mean wind speed
            gaugeht = self.ncfile.geospatial_vertical_max

            self.windtime = nc.num2date(self.ncfile['time'][self.winddataindex], self.ncfile['time'].units,
                                        self.ncfile['time'].calendar)  # wind time
            for num in range(0, len(self.windtime)):
                self.windtime[num] = self.roundtime(self.windtime[num], roundto=collectionlength * 60)
            # correcting for wind elevations from Johnson (1999) - Simple Expressions for correcting wind speed data for elevation
            if gaugeht <= 20:
                windspeed_corrected = windspeed * (10 / gaugeht) ** (1 / 7)
            else:
                windspeed_corrected = 'No Corrections done for gauges over 20m, please read: \nJohnson (1999) - Simple Expressions for correcting wind speed data for elevation'
            windpacket = {
                'name': str(self.ncfile.title),  # station name
                'time': self.windtime,  # time
                'vecspeed': windvecspd,  # Vector Averaged Wind Speed
                'windspeed': windspeed,  # Mean Wind Speed
                'windspeed_corrected': windspeed_corrected,  # corrected windspeed
                'winddir': winddir,  # Wind direction from true nort
                'windgust': windgust,  # 5 second largest mean wind speed
                'qcflagS': qcflagS,  # QC flag
                'qcflagD': qcflagD,
                'stdspeed': stdspeed,  # std dev of 10 min wind record
                'minspeed': minspeed,  # min speed in 10 min avg
                'maxspeed': maxspeed,  # max speed in 10 min avg
                'sustspeed': sustspeed,  # 1 min largest mean wind speed
                'lat': self.ncfile['lat'][:],  # latitude
                'lon': self.ncfile['lon'][:],  # longitde
                'gaugeht': gaugeht,
            }
            if (windpacket['qcflagD'] == 3).all() or (windpacket['qcflagS'] == 3).all():
                print "Wind querey returned all bad data for speed or direction"
                windpacket = None
            return windpacket
        else:
            print 'ERROR: There is no Wind Data for this time period !!!'
            windpacket = None
            return windpacket

    def getWL(self, collectionlength=6):
        """
        This function retrieves the water level data from the FDIF server
        WL data on server is NAVD

        collection length is the time over which the wind record exists
            ie data is collected in 10 minute increments
            data is rounded to the nearst [collectionlength] (default 6 min)
        """
        self.dataloc = 'oceanography/waterlevel/11/11.ncml'  # this is the back end of the url for waterlevel
        self.WLdataindex = self.gettime(dtRound=collectionlength * 60)

        if np.size(self.WLdataindex) > 1:
            self.WL = self.ncfile['waterLevelHeight'][self.WLdataindex]
            self.WLtime = nc.num2date(self.ncfile['time'][self.WLdataindex], self.ncfile['time'].units,
                                      self.ncfile['time'].calendar)
            for num in range(0, len(self.WLtime)):
                self.WLtime[num] = self.roundtime(self.WLtime[num], roundto=collectionlength * 60)

            self.WLpacket = {
                'name': str(self.ncfile.title),
                'WL': self.ncfile['waterLevelHeight'][self.WLdataindex],
                'time': self.WLtime,
                'lat': self.ncfile['lat'][:],
                'lon': self.ncfile['lon'][:],
                # 'surge': self.ncfile['surge'][self.WLtime],
                'predictedWL': self.ncfile['predictedWaterLevelHeight'][self.WLdataindex]
            }

        else:
            print 'ERROR: there is no WATER level Data for this time period!!!'
            self.WLpacket = None
        return self.WLpacket

    def getBathyFromArcServer(self, output_location, grid_data, method=1):
        """
        This function is designed to pull the raw gridded text file from the Mobile, AL geospatial data server between
        the times of interest (d1, d2) or the most recent file there in
        method = 0 uses the nearest in time to d1
        method = 1 uses the most recent historical survey but not future to d1
        grid_data = must be true or false, true returns gridded data file, false returns transect data
        """
        from getdatatestbed import download_grid_data as DGD
        # url for raw grid data setup on geospatial database
        if grid_data == True:
            service_url = u'http://gis.sam.usace.army.mil/server/rest/services/FRF/FRF/FeatureServer/4'
        elif grid_data == False:
            service_url = u'http://gis.sam.usace.army.mil/server/rest/services/FRF/FRF_DEV2/FeatureServer/4'
        else:
            print 'grid data must be True (returns gridded data) or False (returns transect data)'
        # query the survey to get the file name and the ID of the file name back for the most recent survey on location
        gridID_list, grid_fname_list, grid_date_list = DGD.query_survey_data(service_url, grid_data=grid_data)
        #
        # do logic here for which survey to pull
        #
        mask = (grid_date_list >= self.epochd1) & (grid_date_list < self.epochd2)  # boolean true/false of time
        maskids = np.where(mask)[0]  # where the true values are
        if len(maskids) == 1:  # there is 1 record found between the dates of interest
            print "One bathymetry surveys found between %s and %s" % (self.d1, self.d2)
            gridID = gridID_list[maskids[0]]
            grid_fname = grid_fname_list[maskids[0]]
        elif len(maskids) < 1:
            print "No bathymetry surveys found between %s and %s" % (self.d1, self.d2)
            print "Latest survey found is %s" % sorted(grid_fname_list)[-1]
            if method == 0:
                idx = np.argmin(np.abs(grid_date_list - self.epochd1))  # closest in time
                print 'Bathymetry is taken as closest in TIME - NON-operational'
            # or
            elif method == 1:
                val = (max([n for n in (grid_date_list - self.epochd1) if n < 0]))
                idx = np.where((grid_date_list - self.epochd1) == val)[0]
                if len(idx) > 1:
                    if grid_fname_list[idx[0]] == grid_fname_list[idx[-1]]:
                        idx = idx[0]
                    else:
                        print 'Multiple grids are returned on the Bathy Server, they are not the same, this will cause an error'
                print 'Bathymetry is taken as closest in HISTORY - operational'

            grid_fname = grid_fname_list[int(idx)]
            gridID = gridID_list[int(idx)]
            gridtime = nc.num2date(grid_date_list[int(idx)], 'seconds since 1970-01-01')
            if grid_data == True:
                print "Downloading Bathymetry GRID from %s" % gridtime
            elif grid_data == False:
                print "Downloading SURVEY TRANSECT from %s" % gridtime
            print "This survey is %s  old" % ((self.d1 - gridtime))
        else:
            print ' There Are Multiple Surveys between %s and %s\nPlease Break Simulation up into Multiple Parts.' % (
            self.d1, self.d2)
            print 'The latest survey is %s' % grid_fname_list[maskids[0]]
            raise
        #
        # download the file name and the ID
        #
        DGD.download_survey(gridID, grid_fname, output_location)  # , grid_data)
        return grid_fname  # file name returned w/o prefix simply the name

    def getBathyTransectFromNC(self, profilenumbers=None, method=1, timewindow=None):
        """
        This function gets the bathymetric data from the thredds server, currently designed for the bathy duck experiment
        method == 1  - > 'Bathymetry is taken as closest in HISTORY - operational'
        method == 0  - > 'Bathymetry is taken as closest in TIME - NON-operational'
        :param
        :return:

        """
        # do check here on profile numbers
        # acceptableProfileNumbers = [None, ]
        self.dataloc = u'survey/transect/transect.ncml'  # location of the gridded surveys
        try:
            self.bathydataindex = self.gettime()
        except IOError:  # when data are not on CHL thredds
            self.bathydataindex = []

        # logic to handle no transects in date range
        if len(self.bathydataindex) == 1:
            idx = self.bathydataindex
        elif len(self.bathydataindex) < 1 & method == 1:
            # there's no exact bathy match so find the max negative number where the negitive
            # numbers are historical and the max would be the closest historical
            val = (max([n for n in (self.ncfile['time'][:] - self.epochd1) if n < 0]))
            idx = np.where((self.ncfile['time'][:] - self.epochd1) == val)[0][0]
            print 'Bathymetry is taken as closest in HISTORY - operational'
        elif len(self.bathydataindex) < 1 and method == 0:
            idx = np.argmin(np.abs(self.ncfile['time'][:] - self.d1))  # closest in time
            print 'Bathymetry is taken as closest in TIME - NON-operational'
        elif len(self.bathydataindex) > 1:
            val = (max([n for n in (self.ncfile['time'][:] - self.d1) if n < 0]))
            idx = np.where((self.ncfile['time'] - self.d1) == val)[0][0]

        # try:
        #     assert profilenumbers in acceptableProfileNumbers, 'Ch3eck numbers should be in %s' % acceptableProfileNumbers
        #     self.bathydataindex = self.gettime(profilenumbers)  # getting the index of the grid
        # except IOError:
                #     self.bathydataindex = []

        # returning whole survey
        idxSingle = idx
        idx = np.argwhere(self.ncfile['surveyNumber'][:] == self.ncfile['surveyNumber'][idxSingle]).squeeze()

        if profilenumbers != None:
            assert pd.Series(profilenumbers).isin(np.unique(self.ncfile['profileNumber'][idx])).all(), 'given profiles don''t Match profiles in database'  # if all of the profile numbers match
            idx2mask = np.in1d(self.ncfile['profileNumber'][idx], profilenumbers)  # boolean true/false of time and profile number
            idx = idx[idx2mask]
        # elif pd.Series(profileNumbers).isin(np.unique(self.ncfile['profileNumber'][:])).any(): #if only some of the profile numbers match
        #     print 'One or more input profile numbers do not match those in the FRF transects!  Fetching data for those that do.'
        #     mask = (self.alltime >= self.d1) & (self.alltime < self.d2) & np.in1d(self.ncfile['profileNumber'][:],profileNumbers)  # boolean true/false of time and profile number


        if np.size(idx) == 0:

            print 'The closest in history to your start date is %s\n' % nc.num2date(self.gridTime[idx],self.ncfile['time'].units)
            print 'Please End new simulation with the date above'
            raise Exception
            idx = self.bathydataindex

        if len(idx) > 0 and idx is not None:

            # now retrieve data with idx
            elevation_points = self.ncfile['elevation'][idx]
            xCoord = self.ncfile['xFRF'][idx]
            yCoord = self.ncfile['yFRF'][idx]
            lat = self.ncfile['lat'][idx]
            lon = self.ncfile['lon'][idx]
            northing = self.ncfile['northing'][idx]
            easting = self.ncfile['easting'][idx]
            profileNum = self.ncfile['profileNumber'][idx]
            surveyNum = self.ncfile['surveyNumber'][idx]
            Ellipsoid = self.ncfile['Ellipsoid'][idx]
            time = nc.num2date(self.ncfile['time'][idx], self.ncfile['time'].units)

            profileDict = {'xFRF': xCoord,
                           'yFRF': yCoord,
                           'elevation': elevation_points,
                           'time': time,
                           'lat': lat,
                           'lon': lon,
                           'northing': northing,
                           'easting': easting,
                           'profileNumber': profileNum,
                           'surveyNumber': surveyNum,
                           'Ellipsoid': Ellipsoid,
                            }
        else:
            profileDict = None

        return profileDict

    def getBathyGridFromNC(self, method, removeMask=True):
        """
        This function gets the bathymetric data from the thredds server, currently designed for the bathy duck experiment
        method == 1  - > 'Bathymetry is taken as closest in HISTORY - operational'
        method == 0  - > 'Bathymetry is taken as closest in TIME - NON-operational'
        :param
        :return:

        """
        self.dataloc = u'survey/transect/transect.ncml'  # location of the gridded surveys
        try:
            self.bathydataindex = self.gettime()  # getting the index of the grid
        except IOError:
            self.bathydataindex = []
        if len(self.bathydataindex) == 1:
            idx = self.bathydataindex
        elif len(self.bathydataindex) < 1 & method == 1:
            # there's no exact bathy match so find the max negative number where the negitive
            # numbers are historical and the max would be the closest historical
            val = (max([n for n in (self.ncfile['time'][:] - self.epochd1) if n < 0]))
            idx = np.where((self.ncfile['time'][:] - self.epochd1) == val)[0][0]
            print 'Bathymetry is taken as closest in HISTORY - operational'
        elif len(self.bathydataindex) < 1 and method == 0:
            idx = np.argmin(np.abs(self.ncfile['time'][:] - self.d1))  # closest in time
            print 'Bathymetry is taken as closest in TIME - NON-operational'
        elif len(self.bathydataindex) > 1:
            val = (max([n for n in (self.ncfile['time'][:] - self.d1) if n < 0]))
            idx = np.where((self.ncfile['time'] - self.d1) == val)[0][0]

            print 'The closest in history to your start date is %s\n' % nc.num2date(self.gridTime[idx], self.ncfile['time'].units)
            print 'Please End new simulation with the date above'
            raise Exception
        # the below line was in place, it should be masking nan's but there is not supposed to be nan's
        # in the data, should only be fill values (-999)
        # elevation_points = np.ma.array(ncfile['elevation'][idx,:,:], mask=np.isnan(ncfile['elevation'][idx,:,:]))
        # remove -999's
        elevation_points = self.ncfile['elevation'][idx, :, :]
        if type(elevation_points) != np.ma.core.MaskedArray:
            maskedElev = (elevation_points == self.ncfile['elevation']._FillValue)
            elevation_points = np.ma.array(elevation_points, mask=maskedElev)
        if elevation_points.ndim == 3:
            elevation_points = elevation_points[0]
        xCoord = self.ncfile['FRF_Xshore'][:]
        yCoord = self.ncfile['FRF_Yshore'][:]
        lat = self.ncfile['lat'][:]
        lon = self.ncfile['lon'][:]
        northing = self.ncfile['northing'][:]
        easting = self.ncfile['easting'][:]
        if removeMask == True:
            xCoord = xCoord[~np.all(elevation_points.mask, axis=0)]
            yCoord = yCoord[~np.all(elevation_points.mask, axis=1)]
            lon = lon[~np.all(elevation_points.mask, axis=0)]
            lat = lat[~np.all(elevation_points.mask, axis=1)]
            northing = northing[~np.all(elevation_points.mask, axis=0)]
            easting = easting[~np.all(elevation_points.mask, axis=1)]
            elevation_points = elevation_points[~np.all(elevation_points.mask, axis=1), :]  #
            elevation_points = elevation_points[:, ~np.all(elevation_points.mask, axis=0)]
        if elevation_points.ndim == 2:
            elevation_points = np.ma.expand_dims(elevation_points, axis=0)

        time = (self.ncfile['time'][idx], self.ncfile['time'].units)
        print 'Sim start: %s\nSim End: %s\nSim bathy chosen: %s' % (self.d1, self.d2,
                                                                    nc.num2date(self.ncfile['time'][idx],
                                                                                self.ncfile['time'].units))
        print 'Bathy is %s old' % (self.d2 - nc.num2date(self.ncfile['time'][idx], self.ncfile['time'].units))[0]

        gridDict = {'xCoord': xCoord,
                    'yCoord': yCoord,
                    'elevation': elevation_points,
                    'time': time,
                    'lat': lat,
                    'lon': lon,
                    'northing': northing,
                    'easting': easting
                    }
        return gridDict

    def getBathyDuckLoc(self, gaugenumber):
        """
        this function pulls the stateplane location (if desired) from the surveyed
        FRF coords
        :param gaugenumber:
        :return:
        """
        if type(gaugenumber) != str:
            gaugenumber = str(gaugenumber)
        assert gaugenumber in ['11', '12', '13', '14',  # middle transect
                               '21', '22', '23', '24',  # south transect
                               '83', '84'], 'gauge number not recognized'  # near pier
        try:
            loc = str(self.FRFdataloc + u"projects/bathyduck/data/BathyDuck-ocean_waves_p%s_201510.nc" % gaugenumber)
            ncfile = nc.Dataset(loc)
            xloc = ncfile['xloc'][:]
            yloc = ncfile['yloc'][:]
        except:
            loc = str(self.chlDataLoc + u'projects/bathyduck/data/BathyDuck-ocean_waves_p%s_201510.nc' % gaugenumber)
            ncfile = nc.Dataset(loc)
            xloc = ncfile['xloc'][:]
            yloc = ncfile['yloc'][:]
        assert len(np.unique(xloc)) == 1, "there are different locations in the netCDFfile"
        assert len(np.unique(yloc)) == 1, "There are different Y locations in the NetCDF file"
<<<<<<< HEAD
        locDict = gp.FRFcoord(xloc[0], yloc[0])
=======
        locDict = geop.FRFcoord(xloc[0], yloc[0])
>>>>>>> c67b0119
        return locDict

    def getBathyGridcBathy(self):
        """
        this functin gets the cbathy data from the below address, assumes fill value of -999
        :return:
        """
        fillValue = -999.99  # assumed fill value from
        try:
            cbathyloc2 = self.FRFdataloc + u'projects/bathyduck/BathyDuck-ocean_bathy_argus_201510.nc'
            cbfile = nc.Dataset(cbathyloc2)
        except:
            cbathyloc2 = self.chlDataLoc + u'projects/bathyduck/BathyDuck-ocean_bathy_argus_201510.nc'
            cbfile = nc.Dataset(cbathyloc2)
        ed1 = nc.date2num(self.d1, 'seconds since 1970-01-01')
        ed2 = nc.date2num(self.d2, 'seconds since 1970-01-01')
        emask = (cbfile['time'][:] >= ed1) & (cbfile['time'][:] < ed2)
        # mask = (time > d1) & (time < d2)
        # assert (emask == mask).all(), 'epoch time is not working'
        idx = np.where(emask)[0]
        try:
            maskedElev = (cbfile['depthKF'][idx, :, :] == fillValue)
            depthKF = np.ma.array(cbfile['depthKF'][idx, :, :], mask=maskedElev)
            time = (cbfile['time'][idx], 'seconds since 1970-01-01')
            cbdata = {'time': time,
                      'xm': cbfile['xm'][:],
                      'ym': cbfile['ym'][:],
                      'depth': cbfile['depth'][idx, :, :],
                      'depthKF': depthKF,
                      'depthKFError': cbfile['depthKFError'][idx, :, :],
                      'fB': cbfile['fB'][idx, :, :, :],
                      'k': cbfile['k'][idx, :, :, :]}
            print 'Grabbed BathyDuck, cBathy Data'
        except IndexError:  # there's no data in the Cbathy
            cbdata = None

        return cbdata

    def getLidarRunup(self, removeMasked=True):
        """
        :param: removeMasked will toggle the removing of data points from the tsTime series based on the flag status
        :return:
        """
        self.dataloc = 'oceanography/waves/lidarWaveRunup/lidarWaveRunup.ncml'
        self.lidarIndex = self.gettime(dtRound=60)
        if np.size(self.lidarIndex) > 0 and self.lidarIndex is not None:

            out = {'name': nc.chartostring(self.ncfile[u'station_name'][:]),
                   'lat': self.ncfile[u'lidarLatitude'][:],  # Coordintes
                   'lon': self.ncfile[u'lidarLongitude'][:],
                   'lidarX': self.ncfile[u'lidarX'][:],
                   'lidarY': self.ncfile[u'lidarY'][:],
                   'time': self.ncfile[u'time'][self.lidarIndex],
                   'totalWaterLevel': self.ncfile['totalWaterLevel'][self.lidarIndex],
                   'elevation': self.ncfile['elevation'][self.lidarIndex, :],

                   'samplingTime': self.ncfile['tsTime'][self.lidarIndex, :],
                   # this will need to be changed once Tucker uploads the new ncml file, will not be dimensioned in time!
                   # 'samplingTime': self.ncfile['tsTime'][:],

                   'frfX': self.ncfile[u'xFRF'][self.lidarIndex, :],
                   'frfY': self.ncfile[u'yFRF'][self.lidarIndex, :],
                   'runupDownLine': self.ncfile['downLineDistance'][self.lidarIndex, :],
                   'totalWaterLevelQCflag': self.ncfile['totalWaterLevelQCFlag'][self.lidarIndex],
                   'percentMissing': self.ncfile['percentTimeSeriesMissing'][self.lidarIndex],
                   }

            if removeMasked:
                # copy mask over to the sampling time!
                mask = np.ma.getmask(out['elevation'])
                out['samplingTime'] = np.ma.masked_array(out['samplingTime'], mask)

                out['elevation'] = np.ma.compress_cols(out['elevation'])
                out['samplingTime'] = np.ma.compress_cols(out['samplingTime'])
                out['frfX'] = np.ma.compress_cols(out['frfX'])
                out['frfY'] = np.ma.compress_cols(out['frfY'])
                out['runupDownLine'] = np.ma.compress_cols(out['runupDownLine'])


            else:
                pass

        else:
            print 'There is no LIDAR data during this time period'
            out = None
        return out

    def getCTD(self):

        #THIS FUNCTION IS CURRENTLY BROKEN - THE PROBLEM IS THAT self.ncfile does not have any keys?

        """
        This function gets the CTD data from the thredds server
        :param
        :return:
        """

        # do check here on profile numbers
        # acceptableProfileNumbers = [None, ]
        self.dataloc = u'oceanography/ctd/eop-ctd/eop-ctd.ncml'  # location of the gridded surveys

        try:
            self.ncfile = self.FRFdataloc + self.dataloc
            val = (max([n for n in (self.ncfile['time'][:] - self.epochd1) if n < 0]))
            idx = np.where((self.ncfile['time'][:] - self.epochd1) == val)[0][0]
            print 'CTD data is closest in HISTORY - operational'

        except (RuntimeError, NameError, AssertionError, TypeError):  # if theres any error try to get good data from next location
            try:
                self.ncfile = self.chlDataLoc + self.dataloc
                val = (max([n for n in (self.ncfile['time'][:] - self.epochd1) if n < 0]))
                idx = np.where((self.ncfile['time'][:] - self.epochd1) == val)[0][0]
                print 'CTD data closest in HISTORY - operational'
            except (RuntimeError, NameError, AssertionError, TypeError): # if there are still errors, give up
                idx = []

        if np.size(idx) > 0:
            # now retrieve data with idx
            depth = self.ncfile['depth'][idx]
            lat = self.ncfile['lat'][idx]
            lon = self.ncfile['lon'][idx]
            time = nc.num2date(self.ncfile['time'][idx], self.ncfile['time'].units)
            temp = self.ncfile['waterTemperature'][idx]
            salin = self.ncfile['salinity'][idx]
            soundSpeed = self.ncfile['soundSpeed'][idx]
            sigmaT = self.ncfile['sigmaT'][idx]

            ctd_Dict = {'depth': depth,
                        'temp': temp,
                        'time': time,
                        'lat': lat,
                        'lon': lon,
                        'salin': salin,
                        'soundSpeed': soundSpeed,
                        'sigmaT': sigmaT}
        else:
            ctd_Dict = None

        return ctd_Dict

    def getALT(self, gagename='Alt05', removeMasked=True):

        """
        This function gets the Altimeter data from the thredds server
        :param:
        gagename - 'Alt03, Alt04, Alt05'  This is just the name of the altimeter we want to use
        :return:
        """
        # location of the data
        gage_list = ['Alt03', 'Alt04', 'Alt05']
        assert gagename in gage_list, 'Input string is not a valid gage name'
        if gagename == 'Alt05':
            a = 1
            b = 0
            self.dataloc = u'geomorphology/altimeter/Alt05-altimeter/Alt05-altimeter.ncml'

        elif gagename == 'Alt04':
            self.dataloc = u'geomorphology/altimeter/Alt04-altimeter/Alt04-altimeter.ncml'
        elif gagename == 'Alt03':
            self.dataloc = u'geomorphology/altimeter/Alt03-altimeter/Alt03-altimeter.ncml'

        altdataindex = self.gettime(dtRound=1 * 60)

        # get the actual current data
        if np.size(altdataindex) > 1:

            alt_lat = self.ncfile['Latitude'][0]  # pulling latitude
            alt_lon = self.ncfile['Longitude'][0]  # pulling longitude
            alt_be = self.ncfile['bottomElevation'][altdataindex]  # pulling bottom elevation
            alt_pkf = self.ncfile['PKF'][altdataindex]  # i have no idea what this stands for...
            alt_stationname = self.ncfile['station_name'][0]  # name of the station
            self.alt_timestart = nc.num2date(self.ncfile['timestart'][altdataindex], self.ncfile['timestart'].units, self.ncfile['time'].calendar)
            self.alt_timeend = nc.num2date(self.ncfile['timeend'][altdataindex], self.ncfile['timeend'].units, self.ncfile['time'].calendar)
            self.alt_time = nc.num2date(self.ncfile['time'][altdataindex], self.ncfile['time'].units, self.ncfile['time'].calendar)
            for num in range(0, len(self.alt_time)):
                self.alt_time[num] = self.roundtime(self.alt_time[num], roundto=1 * 60)
                self.alt_timestart[num] = self.roundtime(self.alt_timestart[num], roundto=1 * 60)
                self.alt_timeend[num] = self.roundtime(self.alt_timeend[num], roundto=1 * 60)

<<<<<<< HEAD
            alt_coords = gp.FRFcoord(alt_lon, alt_lat)
=======
            alt_coords = geop.FRFcoord(alt_lon, alt_lat)
>>>>>>> c67b0119

            if removeMasked:
                self.altpacket = {
                    'name': str(self.ncfile.title),
                    'time': np.array(self.alt_time[~alt_be.mask]),
                    'lat': alt_lat,
                    'PKF': np.array(alt_pkf[~alt_be.mask]),
                    'lon': alt_lon,
                    'FRF_X': alt_coords['xFRF'],
                    'FRF_Y': alt_coords['yFRF'],
                    'stationName': alt_stationname,
                    'gageName': gagename,
                    'timeStart': np.array(self.alt_timestart[~alt_be.mask]),
                    'timeEnd': np.array(self.alt_timeend[~alt_be.mask]),
                    'bottomElev': np.array(alt_be[~alt_be.mask])}
            else:
                self.altpacket = {
                    'name': str(self.ncfile.title),
                    'time': self.alt_time,
                    'lat': alt_lat,
                    'PKF': alt_pkf,
                    'lon': alt_lon,
                    'FRF_X': alt_coords['FRF_X'],
                    'FRF_Y': alt_coords['FRF_Y'],
                    'stationName': alt_stationname,
                    'gageName': gagename,
                    'timeStart': self.alt_timestart,
                    'timeEnd': self.alt_timeend,
                    'bottomElev': alt_be}

            return self.altpacket
        else:
            print 'No %s data found for this period' %(gagename)
            self.altpacket = None
            return self.altpacket

    def getLidarWaveProf(self, removeMasked=True):

        """
        :param: removeMasked will toggle the removing of data points from the tsTime series based on the flag status
        :return:
        """
        self.dataloc = 'oceanography/waves/lidarWaveRunup/lidarWaveRunup.ncml'
        self.lidarIndex = self.gettime(dtRound=60)
        if np.size(self.lidarIndex) > 0 and self.lidarIndex is not None:

            out = {'name': nc.chartostring(self.ncfile[u'station_name'][:]),
                   'lat': self.ncfile[u'lidarLatitude'][:],  # Coordintes
                   'lon': self.ncfile[u'lidarLongitude'][:],
                   'lidarX': self.ncfile[u'lidarX'][:],
                   'lidarY': self.ncfile[u'lidarY'][:],
                   'time': self.ncfile[u'time'][self.lidarIndex],
                   'totalWaterLevel': self.ncfile['totalWaterLevel'][self.lidarIndex],
                   'elevation': self.ncfile['elevation'][self.lidarIndex],
                   'samplingTime': self.ncfile['tsTime'][self.lidarIndex, :],
                   'frfX': self.ncfile[u'xFRF'][self.lidarIndex],
                   'frfY': self.ncfile[u'yFRF'][self.lidarIndex],
                   'runupDownLine': self.ncfile['downLineDistance'][self.lidarIndex, :],
                   'totalWaterLevelQCflag': self.ncfile['totalWaterLevelQCFlag'][self.lidarIndex],
                   'percentMissing': self.ncfile['percentTimeSeriesMissing'][self.lidarIndex],
                   }


            if removeMasked:
                out['elevation'] = np.array(out['elevation'][~out['elevation'].mask])
                out['samplingTime'] = np.array(out['samplingTime'][~out['elevation'].mask])
                out['frfX'] = np.array(out['frfX'][~out['frfX'].mask])
                out['frfY'] = np.array(out['frfY'][~out['frfY'].mask])
                out['runupDownLine'] = np.array(out['runupDownLine'][~out['runupDownLine'].mask])

            else:
                pass
        else:
            print 'There is no LIDAR data during this time period'
            out = None
        return out


class getDataTestBed:


    def __init__(self, d1, d2):
        """
        Initialization description here
        Data are returned in self.datainex are inclusive at d1,d2
        Data comes from waverider 632 (26m?)
        """

        self.rawdataloc_wave = []
        self.outputdir = []  # location for outputfiles
        self.d1 = d1  # start date for data grab
        self.d2 = d2  # end data for data grab
        self.timeunits = 'seconds since 1970-01-01 00:00:00'
        self.epochd1 = nc.date2num(self.d1, self.timeunits)
        self.epochd2 = nc.date2num(self.d2, self.timeunits)
        self.comp_time()
        self.FRFdataloc = u'http://134.164.129.55/thredds/dodsC/FRF/'
        self.crunchDataLoc = u'http://134.164.129.62:8080/thredds/dodsC/CMTB/'
        self.chlDataLoc = u'https://chlthredds.erdc.dren.mil/thredds/dodsC/frf/' #'http://10.200.23.50/thredds/dodsC/frf/'
        assert type(self.d2) == DT.datetime, 'd1 need to be in python "Datetime" data types'
        assert type(self.d1) == DT.datetime, 'd2 need to be in python "Datetime" data types'

    def comp_time(self):
        """
        Test if times are backwards
        """
        assert self.d2 >= self.d1, 'finish time: d2 needs to be after start time: d1'

    def roundtime(self, dt=None, roundto=60):
        """
        Round a datetime object to any time laps in seconds
        Author: Thierry Husson 2012 - Use it as you want but don't blame me.
        :rtype: object

        :param dt:
            datetime.datetime object, default now.
        :param roundto:
            Closest number of SECONDS to round to, default 1 minute
        """
        if dt is None:
            dt = DT.datetime.now()
        seconds = (dt - dt.min).seconds
        # // is a floor division, not a comment on following line:
        rounding = (seconds + roundto / 2) // roundto * roundto
        return dt + DT.timedelta(0, rounding - seconds, -dt.microsecond)

    def gettime(self, dtRound=30):
        """
        this function opens the netcdf file, pulls down all of the time, then pulls the dates of interest
        from the THREDDS (data loc) server based on d1,d2, and data location
        it returns the indicies in the NCML file of the dates d1>=time>d2
        INPUTS:

            d1: start time - pulled from self
            d2: end time  - pulled from self
            dataloc: location of the data to search through
            :param dtRound: the time delta of the data out of interest

        """
        # TODO find a way to pull only hourly data or regular interval of desired time
        # todo this use date2index and create a list of dates see help(nc.date2index)
        self.ncfile = nc.Dataset(self.crunchDataLoc + self.dataloc)
        #            try:
        self.alltime = nc.num2date(self.ncfile['time'][:], self.ncfile['time'].units,
                                   self.ncfile['time'].calendar)
        for i, date in enumerate(self.alltime):
            self.alltime[i] = self.roundtime(dt=date, roundto=dtRound)

        mask = (self.alltime >= self.d1) & (self.alltime < self.d2)  # boolean true/false of time
        # mask = (sb.roundtime(self.ncfile['time'][:]) >= self.epochd1) & (sb.roundtime(self.ncfile['time'][:]) < self.epochd2)\

        idx = np.where(mask)[0]
        print "Data Gathered From crunchy Thredds Server"

        return idx

    def getGridCMS(self, method):
        """

        :param method: can be [1, historical, history]  for historical
                     can be [0, 'time'] for non oporational consideration
        :return:
        """
        self.dataloc = 'grids/CMSwave_v1/CMSwave_v1.ncml'
        try:
            self.bathydataindex = self.gettime()  # getting the index of the grid
        except IOError:
            self.bathydataindex = []
        if len(self.bathydataindex) == 1:
            idx = self.bathydataindex
        elif len(self.bathydataindex) < 1 and method in [1, 'historical', 'history']:
            # there's no exact bathy match so find the max negative number where the negitive
            # numbers are historical and the max would be the closest historical
            val = (max([n for n in (self.ncfile['time'][:] - self.epochd1) if n < 0]))
            idx = np.where((self.ncfile['time'][:] - self.epochd1) == val)[0][0]
            print 'Bathymetry is taken as closest in HISTORY - operational'
        elif len(self.bathydataindex) < 1 and method == 0:
            idx = np.argmin(np.abs(self.ncfile['time'][:] - self.d1))  # closest in time
            print 'Bathymetry is taken as closest in TIME - NON-operational'
        elif len(self.bathydataindex) > 1:
            val = (max([n for n in (self.ncfile['time'][:] - self.d1) if n < 0]))
            idx = np.where((self.ncfile['time'] - self.d1) == val)[0][0]

            print 'The closest in history to your start date is %s\n' % nc.num2date(self.gridTime[idx], self.ncfile['time'].units)
            print 'Please End new simulation with the date above'

            raise Exception
        if np.size(idx) > 0 and idx is not None:
            # now retrieve data with idx
            elevation_points = self.ncfile['elevation'][idx]
            xCoord = self.ncfile['xFRF'][:]
            yCoord = self.ncfile['yFRF'][:]
            lat = self.ncfile['latitude'][:]
            lon = self.ncfile['longitude'][:]
            northing = self.ncfile['northing'][:]
            easting = self.ncfile['easting'][:]

            time = nc.num2date(self.ncfile['time'][idx], self.ncfile['time'].units)

            gridDict = {'xCoord': xCoord,
                        'yCoord': yCoord,
                        'elevation': elevation_points,
                        'time': time,
                        'lat': lat,
                        'lon': lon,
                        'northing': northing,
                        'easting': easting,
                        'x0': self.ncfile['x0'][:],
                        'azimuth': self.ncfile['azimuth'][:],
                        'y0': self.ncfile['y0'][:],
                        }
            return gridDict


    def getStwaveField(self, var, prefix, local=True, ijLoc=None):
        """

        :param Local: defines whether the data is from the nested simulation or the regional simulation
        : param ijLoc: x or y or (x,y) tuple of location of interest
        :return:
        """
        if local == True:
            grid = 'Local'
        elif local == False:
            grid = 'Regional'
        if prefix == 'CBHPStatic' and local == True:  # this is needed because projects are stored in weird place
            ncfile = nc.Dataset('http://crunchy:8080/thredds/dodsC/CMTB/projects/bathyDuck_SingleBathy_CBHP/Local_Field/Local_Field.ncml')
        elif prefix =='CBHPStatic' and local == False:
            ncfile = nc.Dataset('http://crunchy:8080/thredds/dodsC/CMTB/projects/bathyDuck_SingleBathy_CBHP/Regional_Field/Regional_Field.ncml')
        else:
            ncfile = nc.Dataset(self.crunchDataLoc + u'/%s_STWAVE_data/%s_Field/%s_Field.ncml' % (prefix, grid, grid))
        assert var in ncfile.variables.keys(), 'variable called is not in file please use\n%s' % ncfile.variables.keys()
        mask = (ncfile['time'][:] >= nc.date2num(self.d1, ncfile['time'].units)) & (
            ncfile['time'][:] <= nc.date2num(self.d2, ncfile['time'].units))
        idx = np.where(mask)[0]
        print 'getting %s STWAVE  %s %s Data' % (prefix, grid, var)
        # now creating tool to remove single data point
        if ijLoc != None:
            assert len(ijLoc) == 2, 'if giving a postion, must be a tuple of i, j location (of length 2)'
            if type(ijLoc[0]) == int:
                x = ncfile[var].shape[1] - ijLoc[0]  # the data are stored with inverse indicies to grid node locations
                y = ijLoc[1]  # use location given by function call
            else: # ijLoc[0] == slice:
                x = ijLoc[0]
                y = ijLoc[1]

        else:
            x = slice(None)  # take entire data
            y = slice(None)  # take entire data

        if ncfile[var].shape[0] > 100: # looping through ... if necessicary
            list = np.round(np.linspace(idx.min(), idx.max(), idx.max()-idx.min(), endpoint=True, dtype=int))
            # if idx.max() not in list:
            #     list = np.append(list, idx.max())
            if len(list) < 100:
                    bathy = np.array(ncfile[var][np.squeeze(list)])
                    time = nc.num2date(ncfile['time'][np.squeeze(list)], ncfile['time'].units)
            else:
                for num, minidx in enumerate(list):
                    if len(list) < 100:
                        bathy = np.array(ncfile[var][np.squeeze(list)])
                        time = nc.num2date(ncfile['time'][np.squeeze(list)], ncfile['time'].units)
                    elif num == 0:
                        bathy = np.array(ncfile[var][range(minidx, list[num + 1]), x, y])
                        time = nc.num2date(np.array(ncfile['time'][range(minidx, list[num + 1])]), ncfile['time'].units)
                    elif minidx == list[-1]:
                        lastIdx = (idx - minidx)[(idx - minidx) >= 0] + minidx
                        bathy = np.append(bathy, ncfile[var][lastIdx, x, y], axis=0)
                        time = np.append(time, nc.num2date(ncfile['time'][lastIdx], ncfile['time'].units), axis=0)
                    else:
                        bathy = np.append(bathy, ncfile[var][range(minidx, list[num + 1]), x, y], axis=0)
                        time = np.append(time,
                                         nc.num2date(ncfile['time'][range(minidx, list[num + 1])], ncfile['time'].units),
                                         axis=0)
        else:
            bathy = ncfile[var][:, x, y]

        field = {'time': time,
                 'epochtime': ncfile['time'][idx], # pulling down epoch time of interest
                 var: bathy,
                 }
        try:
            field['bathymetryDate'] = ncfile['bathymetryDate'][idx]
        except IndexError:
            field['bathymetryDate'] = np.ones_like(field['time'])

        assert field[var].shape[0] == len(field['time']), " the indexing is wrong for pulling down bathy"
        return field

    def getWaveSpecSTWAVE(self, prefix, gaugenumber, local=True):
            """
            This function pulls down the data from the thredds server and puts the data into proper places
            to be read for STwave Scripts
            this will return the wavespec with dir/freq bin and directional wave energy

            :param gaugenumber:
                gaugenumber = 0, 26m wave rider
                gaugenumber = 1, 17m waverider
                gaugenumber = 2, awac4 - 11m
                gaugenumber = 3, awac3 - 8m
                gaugenumber = 4, awac2 - 6m
                gaugenumber = 5, awac1 - 5m
                gaugenumber = 6, adopp2 - 3m
                gaugenumber = 7, adopp1 - 2m
                gaugenumber = 8,  Paros xp200m
                gaugenumber = 9,  Paros xp150m
                gaugenumber = 10, Paros xp125m
                gaugenumber = 11, Paros xp100m
                gaugenumber = 12, 8 m array
            :param collectionlength:
                s the time over which the wind record exists
                ie data is collected in 10 minute increments time is rounded
                to nearest 10min increment
                data is rounded to the nearst [collectionlength] (default 30 min)
            """
            # Making gauges flexible

            if gaugenumber in [0, 'waverider-26m', 'Waverider-26m', '26m']:
                # 26 m wave rider
                self.dataloc = '%s_data/FRF_CMTB_%s_waverider-26m.ncml'  %(prefix, prefix)
                gname = '26m Waverider Buoy'
            elif gaugenumber in [1, 'Waverider-17m', 'waverider-17m']:
                # 2D 17m waverider
                self.dataloc = '%s_data/FRF_CMTB_%s_waverider-17m.ncml'  %(prefix, prefix)
                gname = '17m Waverider Buoy'
            elif gaugenumber in [2, 'AWAC-11m', 'awac-11m', 'Awac-11m']:
                gname = 'AWAC04 - 11m'
                self.dataloc = '%s_data/FRF_CMTB_%s_awac11m.ncml'  %(prefix, prefix)
            elif gaugenumber in [3, 'awac-8m', 'AWAC-8m', 'Awac-8m', 'awac 8m',
                                 '8m-Array', '8m Array', '8m array', '8m-array']:
                gname = 'AWAC 8m'
                self.dataloc = '%s_data/FRF_CMTB_%s_awac-8m.ncml' %(prefix, prefix)
            elif gaugenumber in [4, 'awac-6m', 'AWAC-6m']:
                gname = 'AWAC 6m'
                self.dataloc = '%s_data/FRF_CMTB_%s_awac-6m.ncml' %(prefix, prefix)
            elif gaugenumber in [5, 'awac-4.5m', 'Awac-4.5m']:
                gname = 'AWAC 4.5m'
                self.dataloc = '%s_data/FRF_CMTB_%s_awac-4.5m.ncml' %(prefix, prefix)
            elif gaugenumber [6, 'adop-3.5m', 'aquadopp 3.5m']:
                gname = 'Aquadopp 3.5m'
                self.dataloc = '%s_data/FRF_CMTB_%s_adop-3.5m.ncml' %(prefix, prefix)
            elif gaugenumber in [8, 'xp200m', 'xp200']:
                gname = 'Paros xp200m'
                self.dataloc = '%s_data/FRF_CMTB_%s_xp200m.ncml' %(prefix, prefix)
            elif gaugenumber in [9, 'xp150m', 'xp150']:
                gname = 'Paros xp150m'
                self.dataloc = '%s_data/FRF_CMTB_%s_xp150m.ncml' %(prefix, prefix)
            elif gaugenumber == 10 or gaugenumber == 'xp125m':
                gname = 'Paros xp125m'
                self.dataloc = '%s_data/FRF_CMTB_%s_xp125m.ncml' %(prefix, prefix)
            elif gaugenumber == 11 or gaugenumber == 'xp100m':
                gname = 'Paros xp100m'
                self.dataloc = '%s_data/FRF_CMTB_%s_xp100m.ncml' %(prefix, prefix)
            else:
                gname = 'There Are no Gauge numbers here'
                raise NameError('Bad Gauge name, specify proper gauge name/number')
            # parsing out data of interest in time
            try:
                self.wavedataindex = self.gettime()
                assert np.array(self.wavedataindex).all() != None, 'there''s no data in your time period'

                if np.size(self.wavedataindex) >= 1:
                    wavespec = {'time': nc.num2date(self.ncfile['time'], self.ncfile['time'].units),
                                'name': nc.chartostring(self.ncfile['station_name'][:]),
                                'wavefreqbin': self.ncfile['waveFrequency'][:],
                                'lat': self.ncfile['lat'][:],
                                'lon': self.ncfile['lon'][:],
                                'Hs': self.ncfile['waveHs'][self.wavedataindex],
                                'peakf': self.ncfile['wavePeakFrequency'][self.wavedataindex],
                                'wavedirbin': self.ncfile['waveDirectionBins'][:],
                                'dWED': self.ncfile['directionalWaveEnergyDensity'][self.wavedataindex, :, :],
                                'waveDp': self.ncfile['wavePeakDirectionPeakFrequency'][self.wavedataindex],  # 'waveDp'][self.wavedataindex]
                                'waveDm': self.ncfile['waveMeanDirection'][self.wavedataindex],
                                'WED': self.ncfile['waveEnergyDensity'][self.wavedataindex, :],}

            except (RuntimeError, AssertionError):
                print '<<ERROR>> Retrieving data from %s\n in this time period start: %s  End: %s' % (
                    gname, self.d1, self.d2)
                wavespec = None
            return wavespec

    def getLidarRunup(self, removeMasked=True):
        """

        :return:
        """
        self.dataloc = u'projects/tucker/runup/test.ncml'
        self.lidarIndex = self.gettime(dtRound=60)
        if np.size(self.lidarIndex) > 0 and self.lidarIndex is not None:

            out = {'name': nc.chartostring(self.ncfile[u'station_name'][:]),
                   'lat': self.ncfile[u'lidarLatitude'][:],  # Coordintes
                   'lon': self.ncfile[u'lidarLongitude'][:],
                   'lidarX': self.ncfile[u'lidarX'][:],
                   'lidarY': self.ncfile[u'lidarY'][:],
                   'time': self.ncfile[u'time'][self.lidarIndex],
                   'totalWaterLevel': self.ncfile['totalWaterLevel'][self.lidarIndex],
                   'elevation': self.ncfile['elevation'][self.lidarIndex],

                   'samplingTime': self.ncfile['tsTime'][self.lidarIndex, :], # this will need to be changed once Tucker uploads the new ncml file, will not be dimensioned in time!
                   # 'samplingTime': self.ncfile['tsTime'][:],

                   'frfX': self.ncfile[u'xFRF'][self.lidarIndex],
                   'frfY': self.ncfile[u'yFRF'][self.lidarIndex],
                   'runupDownLine': self.ncfile['downLineDistance'][self.lidarIndex],
                   'totalWaterLevelQCflag': self.ncfile['totalWaterLevelQCFlag'][self.lidarIndex],
                   'percentMissing': self.ncfile['percentTimeSeriesMissing'][self.lidarIndex],
                   }


            if removeMasked:
                # copy mask over to the sampling time!
                mask = np.ma.getmask(out['elevation'])
                out['samplingTime'] = np.ma.masked_array(out['samplingTime'], mask)

                out['elevation'] = np.ma.compress_cols(out['elevation'])
                out['samplingTime'] = np.ma.compress_cols(out['samplingTime'])
                out['frfX'] = np.ma.compress_cols(out['frfX'])
                out['frfY'] = np.ma.compress_cols(out['frfY'])
                out['runupDownLine'] = np.ma.compress_cols(out['runupDownLine'])


            else:
                pass

        else:
            print 'There is no LIDAR data during this time period'
            out = None
        return out

    def getLidarWaveProf(self, removeMasked=True):

        """
        :return:
        """

        self.dataloc = u'projects/tucker/waveprofile/test.ncml'
        self.lidarIndex = self.gettime(dtRound=60)

        if np.size(self.lidarIndex) > 0 and self.lidarIndex is not None:

            out = {'name': nc.chartostring(self.ncfile[u'station_name'][:]),
                   'lat': self.ncfile[u'lidarLatitude'][:],
                   'lon': self.ncfile[u'lidarLongitude'][:],
                   'lidarX': self.ncfile[u'lidarX'][:],
                   'lidarY': self.ncfile[u'lidarY'][:],
                   'frfX': self.ncfile[u'xFRF'][:],
                   'frfY': self.ncfile[u'yFRF'][:],
                   'runupDownLine': self.ncfile['downLineDistance'][:],
                   'waveFreq': self.ncfile['waveFrequency'][:],
                   'time': self.ncfile[u'time'][self.lidarIndex],
                   'WaterLevel': self.ncfile['waterLevel'][self.lidarIndex],
                   'waveHs': self.ncfile['waveHs'][self.lidarIndex],
                   'waveHsIG': self.ncfile['waveHsIG'][self.lidarIndex],
                   'waveHsTot': self.ncfile['waveHsTotal'][self.lidarIndex],
                   'waveSkewness': self.ncfile['waveSkewness'][self.lidarIndex],
                   'waveAsymmetry': self.ncfile['waveAsymmetry'][self.lidarIndex],
                   'waveEnergyDens': self.ncfile['waveEnergyDensity'][self.lidarIndex],
                   'hydroFlag': self.ncfile['hydrodynamicsFlag'][self.lidarIndex],
                   'percentMissing': self.ncfile['percentTimeSeriesMissing'][self.lidarIndex],
                   }


            if removeMasked:
                # copy mask over to the sampling time!
                mask = np.ma.getmask(out['elevation'])
                out['samplingTime'] = np.ma.masked_array(out['samplingTime'], mask)

                out['elevation'] = np.ma.compress_cols(out['elevation'])
                out['samplingTime'] = np.ma.compress_cols(out['samplingTime'])
                out['frfX'] = np.ma.compress_cols(out['frfX'])
                out['frfY'] = np.ma.compress_cols(out['frfY'])
                out['runupDownLine'] = np.ma.compress_cols(out['runupDownLine'])


            else:
                pass

        else:
            print 'There is no LIDAR data during this time period'
            out = None
        return out<|MERGE_RESOLUTION|>--- conflicted
+++ resolved
@@ -15,23 +15,8 @@
 import netCDF4 as nc
 import numpy as np
 import pandas as pd
-<<<<<<< HEAD
 from sblib import sblib as sb
 from sblib import geoprocess as gp
-
-=======
-from sblib import geoprocess as geop
-
-"""
-try:
-    import sblib as sb
-except ImportError:
-    whoami = check_output('whoami', shell=True)
-    sys.path.append('C:\Users\spike\Documents\Code_Repositories\sblib')
-    sys.path.append('/home/%s/repos/sblib' % whoami[:whoami.index('\n')])
-    import sblib as sb
-"""
->>>>>>> c67b0119
 
 class getObs:
     """
@@ -225,37 +210,20 @@
                     depth = self.ncfile['depth'][:]
                 except IndexError:
                     depth = self.ncfile['depthP'][-1]
-<<<<<<< HEAD
-                try:
-                    wavespec = {'time': self.snaptime,
-=======
-
-                wave_coords = geop.FRFcoord(self.ncfile['longitude'][:], self.ncfile['latitude'][:])
-
-                wavespec = {'time': self.snaptime,
->>>>>>> c67b0119
-                            'epochtime': nc.date2num(self.snaptime, self.ncfile['time'].units),
-                            'name': str(self.ncfile.title),
-                            'wavefreqbin': self.ncfile['waveFrequency'][:],
-                            'lat': self.ncfile['latitude'][:],
-                            'lon': self.ncfile['longitude'][:],
-                            'FRF_X': wave_coords['xFRF'],
-                            'FRF_Y': wave_coords['yFRF'],
-                            'depth': depth,
-                            'Hs': self.ncfile['waveHs'][self.wavedataindex],
-                            'peakf': self.ncfile['wavePeakFrequency'][self.wavedataindex]
-                            }
-                except IndexError:  # this is for the new version of variable names
-                    wavespec = {'time': self.snaptime,
-                            'epochtime': nc.date2num(self.snaptime, self.ncfile['time'].units),
-                            'name': str(self.ncfile.title),
-                            'wavefreqbin': self.ncfile['waveFrequency'][:],
-                            'lat': self.ncfile['latitude'][:],
-                            'lon': self.ncfile['longitude'][:],
-                            'depth': depth,
-                            'Hs': self.ncfile['waveHs'][self.wavedataindex],
-                            'peakf': self.ncfile['wavePeakFrequency'][self.wavedataindex]
-                            }
+
+                wave_coords = gp.FRFcoord(self.ncfile['longitude'][:], self.ncfile['latitude'][:])
+                wavespec = {'time': self.snaptime,                # note this is new variable names??
+                        'epochtime': nc.date2num(self.snaptime, self.ncfile['time'].units),
+                        'name': str(self.ncfile.title),
+                        'wavefreqbin': self.ncfile['waveFrequency'][:],
+                        'xFRF': wave_coords['xFRF'],
+                        'yFRF': wave_coords['yFRF'],
+                        'lat': self.ncfile['latitude'][:],
+                        'lon': self.ncfile['longitude'][:],
+                        'depth': depth,
+                        'Hs': self.ncfile['waveHs'][self.wavedataindex],
+                        'peakf': self.ncfile['wavePeakFrequency'][self.wavedataindex]
+                        }
 
                 try:
                     wavespec['wavedirbin'] = self.ncfile['waveDirectionBins'][:]
@@ -340,11 +308,7 @@
             for num in range(0, len(self.curr_time)):
                 self.curr_time[num] = self.roundtime(self.curr_time[num], roundto=roundto * 60)
 
-<<<<<<< HEAD
             curr_coords = gp.FRFcoord(self.ncfile['lon'][0], self.ncfile['lat'][0])
-=======
-            curr_coords = geop.FRFcoord(self.ncfile['lon'][0], self.ncfile['lat'][0])
->>>>>>> c67b0119
 
             self.curpacket = {
                 'name': str(self.ncfile.title),
@@ -737,11 +701,8 @@
             yloc = ncfile['yloc'][:]
         assert len(np.unique(xloc)) == 1, "there are different locations in the netCDFfile"
         assert len(np.unique(yloc)) == 1, "There are different Y locations in the NetCDF file"
-<<<<<<< HEAD
         locDict = gp.FRFcoord(xloc[0], yloc[0])
-=======
-        locDict = geop.FRFcoord(xloc[0], yloc[0])
->>>>>>> c67b0119
+
         return locDict
 
     def getBathyGridcBathy(self):
@@ -921,11 +882,7 @@
                 self.alt_timestart[num] = self.roundtime(self.alt_timestart[num], roundto=1 * 60)
                 self.alt_timeend[num] = self.roundtime(self.alt_timeend[num], roundto=1 * 60)
 
-<<<<<<< HEAD
             alt_coords = gp.FRFcoord(alt_lon, alt_lat)
-=======
-            alt_coords = geop.FRFcoord(alt_lon, alt_lat)
->>>>>>> c67b0119
 
             if removeMasked:
                 self.altpacket = {
@@ -934,8 +891,8 @@
                     'lat': alt_lat,
                     'PKF': np.array(alt_pkf[~alt_be.mask]),
                     'lon': alt_lon,
-                    'FRF_X': alt_coords['xFRF'],
-                    'FRF_Y': alt_coords['yFRF'],
+                    'xFRF': alt_coords['xFRF'],
+                    'yFRF': alt_coords['yFRF'],
                     'stationName': alt_stationname,
                     'gageName': gagename,
                     'timeStart': np.array(self.alt_timestart[~alt_be.mask]),
@@ -948,8 +905,8 @@
                     'lat': alt_lat,
                     'PKF': alt_pkf,
                     'lon': alt_lon,
-                    'FRF_X': alt_coords['FRF_X'],
-                    'FRF_Y': alt_coords['FRF_Y'],
+                    'xFRF': alt_coords['xFRF'],
+                    'yFRF': alt_coords['yFRF'],
                     'stationName': alt_stationname,
                     'gageName': gagename,
                     'timeStart': self.alt_timestart,
@@ -992,8 +949,8 @@
             if removeMasked:
                 out['elevation'] = np.array(out['elevation'][~out['elevation'].mask])
                 out['samplingTime'] = np.array(out['samplingTime'][~out['elevation'].mask])
-                out['frfX'] = np.array(out['frfX'][~out['frfX'].mask])
-                out['frfY'] = np.array(out['frfY'][~out['frfY'].mask])
+                out['xFRF'] = np.array(out['frfX'][~out['frfX'].mask])
+                out['yFRF'] = np.array(out['frfY'][~out['frfY'].mask])
                 out['runupDownLine'] = np.array(out['runupDownLine'][~out['runupDownLine'].mask])
 
             else:
