# -*- coding: utf-8 -*-
"""
Created on Tue Jul 21 13:38:05 2015
This is a class definition designed to get data from the FRF thredds server 

@author: Spicer Bak, PhD
@contact: spicer.bak@usace.army.mil
@organization: USACE CHL FRF


"""
import datetime as DT
import sys
from subprocess import check_output
import warnings
import collections
import netCDF4 as nc
import numpy as np
import pandas as pd
from sblib import sblib as sb
from sblib import geoprocess as gp

# MPG: import cPickle for file i/o. 
import cPickle as pickle

class getObs:
    """
    Note d1 and d2 have to be in date-time formats
    are all data set times in UTC?
    need to write error handling, what to do if there's no data ??

    """

    def __init__(self, d1, d2):
        """
        Initialization description here
        Data are returned in self.datainex are inclusive at d1,
         exclusive at d2
        """
        # this is active wave gauge list for doing wave rider
        self.gaugelist = [
            'waverider-17m', 
            'awac-11m', 
            '8m-array', 
            'awac-6m', 
            'awac-4.5m', 
            'adop-3.5m', 
            'xp200m', 
            'xp150m', 
            'xp125m', 
            'waverider-26m'
            ]
        self.directional = ['waverider-26m', 'waverider-17m', 'awac-11m', '8m-array', 'awac-6m', 'awac-4.5m',
                            'adop-3.5m']
        self.rawdataloc_wave = []
        self.outputdir = []  # location for outputfiles
        self.d1 = d1  # start date for data grab
        self.d2 = d2  # end data for data grab
        self.timeunits = 'seconds since 1970-01-01 00:00:00'
        self.epochd1 = nc.date2num(self.d1, self.timeunits)
        self.epochd2 = nc.date2num(self.d2, self.timeunits)
        self.comp_time()
        self.FRFdataloc = u'http://134.164.129.55/thredds/dodsC/FRF/'
        self.crunchDataLoc = u'http://134.164.129.62:8080/thredds/dodsC/CMTB'
        self.chlDataLoc = u'https://chlthredds.erdc.dren.mil/thredds/dodsC/frf/' #'http://10.200.23.50/thredds/dodsC/frf/'
        assert type(self.d2) == DT.datetime, 'd1 need to be in python "Datetime" data types'
        assert type(self.d1) == DT.datetime, 'd2 need to be in python "Datetime" data types'

    def comp_time(self):
        """
        Test if times are backwards
        """
        assert self.d2 >= self.d1, 'finish time: d2 needs to be after start time: d1'

    def roundtime(self, dt=None, roundto=60):
        """
        Round a datetime object to any time laps in seconds
        Author: Thierry Husson 2012 - Use it as you want but don't blame me.
        :rtype: object

        :param dt:
            datetime.datetime object, default now.
        :param roundto:
            Closest number of SECONDS to round to, default 1 minute
        """
        if dt is None:
            dt = DT.datetime.now()
        seconds = (dt - dt.min).seconds
        # // is a floor division, not a comment on following line:
        rounding = (seconds + roundto / 2) // roundto * roundto
        return dt + DT.timedelta(0, rounding - seconds, -dt.microsecond)

    def gettime(self, dtRound=60):
        """
        this function opens the netcdf file, pulls down all of the time, then pulls the dates of interest
        from the THREDDS (data loc) server based on d1,d2, and data location
        it returns the indicies in the NCML file of the dates d1>=time>d2
        INPUTS:

             :param dtRound: the time delta of the data out of interest IN SECONDS, default minute (60 second)

        """
        # TODO find a way to pull only hourly data or regular interval of desired time
        # todo this use date2index and create a list of dates see help(nc.date2index)
        try:

            self.ncfile = nc.Dataset(self.FRFdataloc + self.dataloc) #loads all of the netCDF file
            #            try:
            self.allEpoch = sb.baseRound(self.ncfile['time'][:], base=dtRound) # round to nearest minute
            # now find the boolean!
            mask = (self.allEpoch >= self.epochd1) & (self.allEpoch < self.epochd2)
            idx = np.argwhere(mask).squeeze()
            # old slow way of doing time!
            # self.alltime = nc.num2date(self.cshore_ncfile['time'][:], self.cshore_ncfile['time'].units,
            #                            self.cshore_ncfile['time'].calendar) # converts all epoch time to datetime objects
            # for i, date in enumerate(self.alltime):  # rounds time to nearest
            #     self.alltime[i] = self.roundtime(dt=date, roundto=dtRound)
            #
            # mask = (self.alltime >= self.d1) & (self.alltime < self.d2)  # boolean true/false of time
            # if (np.argwhere(mask).squeeze() == idx).all():
            #     print '.... old Times match New Times' % np.argwhere(mask).squeeze()
            assert np.size(idx) > 0, 'no data locally, check CHLthredds'
            print "Data Gathered From Local Thredds Server"

        except (IOError, RuntimeError, NameError, AssertionError):  # if theres any error try to get good data from next location
            try:
                self.ncfile = nc.Dataset(self.chlDataLoc + self.dataloc)
                self.allEpoch = sb.baseRound(self.ncfile['time'][:], base=dtRound) # round to nearest minute
                # now find the boolean !
                emask = (self.allEpoch >= self.epochd1) & (self.allEpoch < self.epochd2)
                idx = np.argwhere(emask).squeeze()

                # self.alltime = nc.num2date(self.cshore_ncfile['time'][:], self.cshore_ncfile['time'].units,
                #                            self.cshore_ncfile['time'].calendar)
                # for i, date in enumerate(self.alltime):
                #     self.alltime[i] = self.roundtime(dt=date, roundto=dtRound)
                # # mask = (sb.roundtime(self.cshore_ncfile['time'][:]) >= self.epochd1) & (sb.roundtime(self.cshore_ncfile['time'][:]) < self.epochd2)\
                #
                # mask = (self.alltime >= self.d1) & (self.alltime < self.d2)  # boolean true/false of time
                #
                # idx = np.argwhere(mask).squeeze()


                try:
                    assert np.size(idx) > 0, ' There are no data within the search parameters for this gauge'
                    print "Data Gathered from CHL thredds Server"
                except AssertionError:
                    idx = None
            except IOError:  # this occors when thredds is down
                print ' Trouble Connecteing to data on CHL Thredds'
                idx = None

        return idx

    def getWaveSpec(self, gaugenumber=0, roundto=30):
        """
        This function pulls down the data from the thredds server and puts the data into proper places
        to be read for STwave Scripts
        this will return the wavespec with dir/freq bin and directional wave energy

        TO DO:
        Set optional date input from function arguments

        :param gaugenumber:
            gaugenumber = 0, 26m wave rider
            gaugenumber = 1, 17m waverider
            gaugenumber = 2, 'awac-11m'
            gaugenumber = 3, awac3 - 8m
            gaugenumber = 4, awac2 - 6m
            gaugenumber = 5, awac1 - 5m
            gaugenumber = 6, adopp2 - 3m
            gaugenumber = 7, adopp1 - 2m
            gaugenumber = 8,  Paros xp200m
            gaugenumber = 9,  Paros xp150m
            gaugenumber = 10, Paros xp125m
            gaugenumber = 11, Paros xp100m
            gaugenumber = 12, 8 m array
        :param collectionlength:
            s the time over which the wind record exists
            ie data is collected in 10 minute increments time is rounded to nearest 10min increment
            data is rounded to the nearst [collectionlength] (default 30 min)
        """
        # Making gauges flexible

        if gaugenumber in [0, 'waverider-26m', 'Waverider-26m', '26m']:
            # 26 m wave rider
            self.dataloc = 'oceanography/waves/waverider-26m/waverider-26m.ncml'  # 'oceanography/waves/waverider430/waverider430.ncml'  # 26m buoy
            gname = '26m Waverider Buoy'
        elif gaugenumber == 1 or gaugenumber == 'waverider-17m':
            # 2D 17m waverider
            self.dataloc = 'oceanography/waves/waverider-17m/waverider-17m.ncml'  # 17 m buoy
            gname = '17m Waverider Buoy'
        elif gaugenumber == 2 or gaugenumber == 'awac-11m':
            gname = 'AWAC 11m'
            self.dataloc = 'oceanography/waves/awac-11m/awac-11m.ncml'
        elif gaugenumber == 3 or gaugenumber == 'awac-8m':
            gname = 'AWAC 8m'
            self.dataloc = 'oceanography/waves/awac-8m/awac-8m.ncml'
        elif gaugenumber == 4 or gaugenumber == 'awac-6m':
            gname = 'AWAC 6m'
            self.dataloc = 'oceanography/waves/awac-6m/awac-6m.ncml'
        elif gaugenumber  in [5, 'awac-4.5m', 'awac_4.5m']:
            gname = 'AWAC 4.5m'
            self.dataloc = 'oceanography/waves/awac-4.5m/awac-4.5m.ncml'
        elif gaugenumber == 6 or gaugenumber == 'adop-3.5m':
            gname = 'Aquadopp 3.5m'
            self.dataloc = 'oceanography/waves/adop-3.5m/adop-3.5m.ncml'
        elif gaugenumber == 7 or gaugenumber == 'adop-2m':
            gname = 'Aquadopp01 - 2m'
            self.dataloc = 'oceanography/waves/adop01/adop01.ncml'
        elif gaugenumber == 8 or gaugenumber == 'xp200m':
            gname = 'Paros xp200m'
            self.dataloc = 'oceanography/waves/xp200m/xp200m.ncml'
        elif gaugenumber == 9 or gaugenumber == 'xp150m':
            gname = 'Paros xp150m'
            self.dataloc = 'oceanography/waves/xp150m/xp150m.ncml'
        elif gaugenumber == 10 or gaugenumber == 'xp125m':
            gname = 'Paros xp125m'
            self.dataloc = 'oceanography/waves/xp125m/xp125m.ncml'
        elif gaugenumber == 11 or gaugenumber == 'xp100m':
            gname = 'Paros xp100m'
            self.dataloc = 'oceanography/waves/xp100m/xp100m.ncml'
        elif gaugenumber == 12 or gaugenumber == '8m-array':
            gname = "8m array"
            self.dataloc = 'oceanography/waves/8m-array/8m-array.ncml'
        elif gaugenumber in ['oregonInlet', 'OI', 'oi']:
            gname = 'Oregon Inlet'
            self.dataloc = 'oceanography/waves/waverider-oregon-inlet-nc/waverider-oregon-inlet-nc.ncml'
        else:
            gname = 'There Are no Gauge numbers here'
            raise NameError('Bad Gauge name, specify proper gauge name/number')
        # parsing out data of interest in time
        try:
            self.wavedataindex = self.gettime(dtRound=roundto * 60)
            assert np.array(self.wavedataindex).all() != None, 'there''s no data in your time period'
            if np.size(self.wavedataindex) >= 1:
                # consistant for all wave gauges
                if np.size(self.wavedataindex) == 1:
                    self.wavedataindex = np.expand_dims(self.wavedataindex, axis=0)
                self.snaptime = nc.num2date(self.allEpoch[self.wavedataindex], self.ncfile['time'].units)
                try:
                    depth = self.ncfile['nominalDepth'][:]  # this should always go
                except IndexError:
                    depth = self.ncfile['gaugeDepth'][:]  # non directional gauges
                try:
                    wave_coords = gp.FRFcoord(self.ncfile['longitude'][:], self.ncfile['latitude'][:])
                except IndexError:
                    wave_coords = gp.FRFcoord(self.ncfile['lon'][:], self.ncfile['lat'][:])
                # try:   # try new variable names
                wavespec = {'time': self.snaptime,                # note this is new variable names??
                            'epochtime': self.allEpoch[self.wavedataindex],
                            'name': str(self.ncfile.title),
                            'wavefreqbin': self.ncfile['waveFrequency'][:],
                            'xFRF': wave_coords['xFRF'],
                            'yFRF': wave_coords['yFRF'],
                            'lat': self.ncfile['latitude'][:],
                            'lon': self.ncfile['longitude'][:],
                            'depth': depth,
                            'Hs': self.ncfile['waveHs'][self.wavedataindex],}
                try:
                    wavespec['peakf'] =  1/self.ncfile['waveTp'][self.wavedataindex]
                except:
                    wavespec['peakf'] = 1/self.ncfile['waveTpPeak'][self.wavedataindex]
                    # except IndexError:
                #     wavespec = {'time': self.snaptime,                # note this is old Variable names remove soon
                #         'epochtime': nc.date2num(self.snaptime, self.cshore_ncfile['time'].units),
                #         'name': str(self.cshore_ncfile.title),
                #         'wavefreqbin': self.cshore_ncfile['waveFrequency'][:],
                #         'xFRF': wave_coords['xFRF'],
                #         'yFRF': wave_coords['yFRF'],
                #         'lat': self.cshore_ncfile['lat'][:],
                #         'lon': self.cshore_ncfile['lon'][:],
                #         'depth': depth,
                #         'Hs': self.cshore_ncfile['waveHs'][self.wavedataindex],
                #         'peakf': self.cshore_ncfile['wavePeakFrequency'][self.wavedataindex]}
                try:  # pull time specific data based on self.wavedataindex
                    wavespec['wavedirbin'] = self.ncfile['waveDirectionBins'][:]
                    wavespec['waveDp'] = self.ncfile['wavePeakDirectionPeakFrequency'][self.wavedataindex]
                    wavespec['fspec'] = self.ncfile['waveEnergyDensity'][self.wavedataindex, :]
                    wavespec['waveDm'] = self.ncfile['waveMeanDirection'][self.wavedataindex]
                    wavespec['qcFlagE'] = self.ncfile['qcFlagE'][self.wavedataindex]
                    wavespec['qcFlagD'] = self.ncfile['qcFlagD'][self.wavedataindex]
                    wavespec['a1'] = self.ncfile['waveA1Value'][self.wavedataindex, :]
                    wavespec['a2'] = self.ncfile['waveA2Value'][self.wavedataindex, :]
                    wavespec['b1'] = self.ncfile['waveB1Value'][self.wavedataindex, :]
                    wavespec['b2'] = self.ncfile['waveB2Value'][self.wavedataindex, :]
                    wavespec['dWED'] = self.ncfile['directionalWaveEnergyDensity'][self.wavedataindex, :, :]
                    if wavespec['dWED'].ndim < 3:
                        wavespec['dWED'] = np.expand_dims(wavespec['dWED'], axis=0)
                        wavespec['fspec'] = np.expand_dims(wavespec['fspec'], axis=0)

                except IndexError:
                    # this should throw when gauge is non directional
                    wavespec['wavedirbin'] = np.arange(0, 360, 90)  # 90 degree bins
                    wavespec['waveDp'] = np.zeros(np.size(self.wavedataindex)) * -999
                    wavespec['fspec'] = self.ncfile['waveEnergyDensity'][self.wavedataindex, :]
                    if wavespec['fspec'].ndim < 2:
                        wavespec['fspec'] = np.expand_dims(wavespec['fspec'], axis=0)
                    # multiply the freq spectra for all directions
                    wavespec['dWED'] = np.ones(
                         [np.size(self.wavedataindex), np.size(wavespec['wavefreqbin']), np.size(wavespec['wavedirbin'])])  # *
                    wavespec['dWED'] = wavespec['dWED'] * wavespec['fspec'][:, :, np.newaxis]/len(wavespec['wavedirbin'])
                    wavespec['qcFlagE'] = self.ncfile['qcFlagE'][self.wavedataindex]

                return wavespec

        except (RuntimeError, AssertionError):
            print '     ---- Problem Retrieving wave data from %s\n    - in this time period start: %s  End: %s' % (
            gname, self.d1, self.d2)
            try:
                wavespec = {'lat': self.ncfile['latitude'][:],
                            'lon': self.ncfile['longitude'][:],
                            'name': str(self.ncfile.title),}
            except:
                wavespec = {'lat': self.ncfile['lat'][:],
                            'lon': self.ncfile['lon'][:],
                            'name': str(self.ncfile.title),}
            return wavespec

    def getCurrents(self, gaugenumber=5, roundto=1):
        """
        This function pulls down the currents data from the Thredds Server

            :param gaugenumber:
            gaugenumber = 2, 'awac-11m'
            gaugenumber = 3, awac3 - 8m
            gaugenumber = 4, awac2 - 6m
            gaugenumber = 5, awac1 - 4.5m
            gaugenumber = 6, adopp2 - 3m
            gaugenumber = 7, adopp1 - 2m
            gaugenumber = 13, awac - 5m
            
            :param roundto:
                the time over which the wind record exists
                ie data is collected in 10 minute increments
                data is rounded to the nearst [roundto] (default 1 min)
        """
        assert gaugenumber in [2, 3, 4, 5, 6, 'awac-11m', 'awac-8m', 'awac-6m', 'awac-4.5m', 'adop-3.5m'], 'Input string/number is not a valid gage name/number'

        if gaugenumber == 2 or gaugenumber == 'awac-11m':
            gname = 'AWAC04 - 11m'
            self.dataloc = 'oceanography/currents/awac-11m/awac-11m.ncml'
        elif gaugenumber == 3 or gaugenumber == 'awac-8m':
            gname = 'AWAC 8m'
            self.dataloc = 'oceanography/currents/awac-8m/awac-8m.ncml'
        elif gaugenumber == 4 or gaugenumber == 'awac-6m':
            gname = 'AWAC 6m'
            self.dataloc = 'oceanography/currents/awac-6m/awac-6m.ncml'
        elif gaugenumber == 5 or gaugenumber == 'awac-4.5m':
            gname = 'AWAC 4.5m'
            self.dataloc = 'oceanography/currents/awac-4.5m/awac-4.5m.ncml'
        elif gaugenumber == 6 or gaugenumber == 'adop-3.5m':
            gname = 'Aquadopp 3.5m'
            self.dataloc = 'oceanography/currents/adop-3.5m/adop-3.5m.ncml'

        currdataindex = self.gettime(dtRound=roundto * 60)
        # _______________________________________
        # get the actual current data
        if np.size(currdataindex) > 1:
            curr_aveU = self.ncfile['aveU'][currdataindex]  # pulling depth averaged Eastward current
            curr_aveV = self.ncfile['aveV'][currdataindex]  # pulling depth averaged Northward current
            curr_spd = self.ncfile['currentSpeed'][currdataindex]  # currents speed [m/s]
            curr_dir = self.ncfile['currentDirection'][currdataindex]  # current from direction [deg]
            self.curr_time = nc.num2date(self.ncfile['time'][currdataindex], self.ncfile['time'].units,
                                    self.ncfile['time'].calendar)
            for num in range(0, len(self.curr_time)):
                self.curr_time[num] = self.roundtime(self.curr_time[num], roundto=roundto * 60)

            curr_coords = gp.FRFcoord(self.ncfile['lon'][0], self.ncfile['lat'][0])

            self.curpacket = {
                'name': str(self.ncfile.title),
                'time': self.curr_time,
                'aveU': curr_aveU,
                'aveV': curr_aveV,
                'speed': curr_spd,
                'dir': curr_dir,
                'lat': self.ncfile['lat'][0],
                'lon': self.ncfile['lon'][0],
                'FRF_X': curr_coords['xFRF'],
                'FRF_Y': curr_coords['yFRF'],
                'depth': self.ncfile['depth'][:],
                # Depth is calculated by: depth = -xducerD + blank + (binSize/2) + (numBins * binSize)
                'meanP': self.ncfile['meanPressure'][currdataindex]}

            return self.curpacket

        else:

            print 'ERROR: There is no current data for this time period!!!'
            self.curpacket = None
            return self.curpacket

    def getWind(self, collectionlength=10, gaugenumber=0):
        """
        this function retrieves the wind data from the FDIF server
        collection length is the time over which the wind record exists
            ie data is collected in 10 minute increments
            data is rounded to the nearst [collectionlength] (default 10 min)

            gauge 0 = 932
        """
        # Making gauges flexible
        # different Gauges
        if gaugenumber in ['derived', 'Derived', 0]:
            self.dataloc = u'meteorology/wind/derived/derived.ncml'  # 932 wind gauge
            gname = 'Derived wind gauge '
        elif gaugenumber == 1:
            self.dataloc = u'meteorology/wind/D932/D932.ncml'  # 932 wind gauge
            gname = '932 wind gauge'
        elif gaugenumber == 2:
            gname = '832 wind gauge'
            self.dataloc = u'meteorology/wind/D832/D832.ncml'
        elif gaugenumber == 3:
            gname = '632 wind gauge'
            self.dataloc = u'meteorology/wind/D732/D732.ncml'
        else:
            self.winddataindex = []
            print '<EE>ERROR Specifiy proper Gauge number'

        self.winddataindex = self.gettime(dtRound=collectionlength * 60)
        # remove nan's that shouldn't be there
        # ______________________________________
        if np.size(self.winddataindex) > 0 and self.winddataindex is not None:
            self.winddataindex = self.winddataindex[~np.isnan(self.ncfile['windDirection'][self.winddataindex])]
            if np.size(self.winddataindex) == 0:
                # return None is he wind direction is associated with the wind is no good!
                windpacket = None
                return windpacket
            # MPG: moved inside if statement b/c call to gettime possibly returns None.
            self.winddataindex = self.winddataindex[~np.isnan(self.ncfile['windDirection'][self.winddataindex])]

            windvecspd = self.ncfile['vectorSpeed'][self.winddataindex]
            windspeed = self.ncfile['windSpeed'][self.winddataindex]  # wind speed
            winddir = self.ncfile['windDirection'][self.winddataindex]  # wind direction
            windgust = self.ncfile['windGust'][self.winddataindex]  # 5 sec largest mean speed
            stdspeed = self.ncfile['stdWindSpeed'][self.winddataindex]  # std dev of 10 min avg
            qcflagS = self.ncfile['qcFlagS'][self.winddataindex]  # qc flag
            qcflagD = self.ncfile['qcFlagD'][self.winddataindex]
            minspeed = self.ncfile['minWindSpeed'][self.winddataindex]  # min wind speed in 10 min avg
            maxspeed = self.ncfile['maxWindSpeed'][self.winddataindex]  # max wind speed in 10 min avg
            sustspeed = self.ncfile['sustWindSpeed'][self.winddataindex]  # 1 minute largest mean wind speed
            gaugeht = self.ncfile.geospatial_vertical_max

            self.windtime = nc.num2date(self.allEpoch[self.winddataindex], self.ncfile['time'].units)

            # correcting for wind elevations from Johnson (1999) - Simple Expressions for correcting wind speed data for elevation
            if gaugeht <= 20:
                windspeed_corrected = windspeed * (10 / gaugeht) ** (1 / 7)
            else:
                windspeed_corrected = 'No Corrections done for gauges over 20m, please read: \nJohnson (1999) - Simple Expressions for correcting wind speed data for elevation'
            windpacket = {
                'name': str(self.ncfile.title),  # station name
                'time': self.windtime,  # time
                'vecspeed': windvecspd,  # Vector Averaged Wind Speed
                'windspeed': windspeed,  # Mean Wind Speed
                'windspeed_corrected': windspeed_corrected,  # corrected windspeed
                'winddir': winddir,  # Wind direction from true nort
                'windgust': windgust,  # 5 second largest mean wind speed
                'qcflagS': qcflagS,  # QC flag
                'qcflagD': qcflagD,
                'stdspeed': stdspeed,  # std dev of 10 min wind record
                'minspeed': minspeed,  # min speed in 10 min avg
                'maxspeed': maxspeed,  # max speed in 10 min avg
                'sustspeed': sustspeed,  # 1 min largest mean wind speed
                'lat': self.ncfile['latitude'][:],  # latitude
                'lon': self.ncfile['longitude'][:],  # longitde
                'gaugeht': gaugeht,
            }
            if (windpacket['qcflagD'] == 3).all() or (windpacket['qcflagS'] == 3).all():
                print "Wind querey returned all bad data for speed or direction"
                windpacket = None
            return windpacket
        else:
            print  '     ---- Problem finding wind !!!'
            windpacket = None
            return windpacket

    def getWL(self, collectionlength=6):
        """
        This function retrieves the water level data from the FDIF server
        WL data on server is NAVD88

        collection length is the time over which the wind record exists
            ie data is collected in 10 minute increments
            data is rounded to the nearst [collectionlength] (default 6 min)
        """
        self.dataloc = 'oceanography/waterlevel/eopNoaaTide/eopNoaaTide.ncml'  # this is the back end of the url for waterlevel
        self.WLdataindex = self.gettime(dtRound=collectionlength * 60)

        if np.size(self.WLdataindex) > 1:
            # self.WL = self.cshore_ncfile['waterLevel'][self.WLdataindex]
            # self.WLtime = nc.num2date(self.cshore_ncfile['time'][self.WLdataindex], self.cshore_ncfile['time'].units,
            #                           self.cshore_ncfile['time'].calendar)
            # for num in range(0, len(self.WLtime)):
            #     self.WLtime[num] = self.roundtime(self.WLtime[num], roundto=collectionlength * 60)
            self.WLtime = nc.num2date(self.allEpoch[self.WLdataindex], self.ncfile['time'].units)
            self.WLpacket = {
                'name': str(self.ncfile.title),
                'WL': self.ncfile['waterLevel'][self.WLdataindex],
                'time': self.WLtime,
                'lat': self.ncfile['latitude'][:],
                'lon': self.ncfile['longitude'][:],
                'residual': self.ncfile['residualWaterLevel'][self.WLdataindex],
                'predictedWL': self.ncfile['predictedWaterLevel'][self.WLdataindex],
                'gapNum': self.ncfile['gapGauge'][self.WLdataindex],
            }

        else:
            print 'ERROR: there is no WATER level Data for this time period!!!'
            self.WLpacket = None
        return self.WLpacket

    def getBathyFromArcServer(self, output_location, grid_data, method=1):
        """
        This function is designed to pull the raw gridded text file from the Mobile, AL geospatial data server between
        the times of interest (d1, d2) or the most recent file there in
        method = 0 uses the nearest in time to d1
        method = 1 uses the most recent historical survey but not future to d1
        grid_data = must be true or false, true returns gridded data file, false returns transect data
        """
        from getdatatestbed import download_grid_data as DGD
        # url for raw grid data setup on geospatial database
        if grid_data == True:
            service_url = u'http://gis.sam.usace.army.mil/server/rest/services/FRF/FRF/FeatureServer/4'
        elif grid_data == False:
            service_url = u'http://gis.sam.usace.army.mil/server/rest/services/FRF/FRF_DEV2/FeatureServer/4'
        else:
            print 'grid data must be True (returns gridded data) or False (returns transect data)'
        # query the survey to get the file name and the ID of the file name back for the most recent survey on location
        gridID_list, grid_fname_list, grid_date_list = DGD.query_survey_data(service_url, grid_data=grid_data)
        #
        # do logic here for which survey to pull
        #
        mask = (grid_date_list >= self.epochd1) & (grid_date_list < self.epochd2)  # boolean true/false of time
        maskids = np.where(mask)[0]  # where the true values are
        if len(maskids) == 1:  # there is 1 record found between the dates of interest
            print "One bathymetry surveys found between %s and %s" % (self.d1, self.d2)
            gridID = gridID_list[maskids[0]]
            grid_fname = grid_fname_list[maskids[0]]
        elif len(maskids) < 1:
            print "No bathymetry surveys found between %s and %s" % (self.d1, self.d2)
            print "Latest survey found is %s" % sorted(grid_fname_list)[-1]
            if method == 0:
                idx = np.argmin(np.abs(grid_date_list - self.epochd1))  # closest in time
                print 'Bathymetry is taken as closest in TIME - NON-operational'
            # or
            elif method == 1:
                val = (max([n for n in (grid_date_list - self.epochd1) if n < 0]))
                idx = np.where((grid_date_list - self.epochd1) == val)[0]
                if len(idx) > 1:
                    if grid_fname_list[idx[0]] == grid_fname_list[idx[-1]]:
                        idx = idx[0]
                    else:
                        print 'Multiple grids are returned on the Bathy Server, they are not the same, this will cause an error'
                print 'Bathymetry is taken as closest in HISTORY - operational'

            grid_fname = grid_fname_list[int(idx)]
            gridID = gridID_list[int(idx)]
            gridtime = nc.num2date(grid_date_list[int(idx)], 'seconds since 1970-01-01')
            if grid_data == True:
                print "Downloading Bathymetry GRID from %s" % gridtime
            elif grid_data == False:
                print "Downloading SURVEY TRANSECT from %s" % gridtime
            print "This survey is %s  old" % ((self.d1 - gridtime))
        else:
            print ' There Are Multiple Surveys between %s and %s\nPlease Break Simulation up into Multiple Parts.' % (
            self.d1, self.d2)
            print 'The latest survey is %s' % grid_fname_list[maskids[0]]
            raise
        #
        # download the file name and the ID
        #
        DGD.download_survey(gridID, grid_fname, output_location)  # , grid_data)
        return grid_fname  # file name returned w/o prefix simply the name

    def getBathyTransectFromNC(self, profilenumbers=None, method=1, timewindow=None):
        """
        This function gets the bathymetric data from the thredds server, currently designed for the bathy duck experiment
        method == 1  - > 'Bathymetry is taken as closest in HISTORY - operational'
        method == 0  - > 'Bathymetry is taken as closest in TIME - NON-operational'
        :param
        :return:

        """
        # do check here on profile numbers
        # acceptableProfileNumbers = [None, ]
        self.dataloc = u'geomorphology/elevationTransects/survey/surveyTransects.ncml'  # location of the gridded surveys

        try:
            self.bathydataindex = self.gettime()
        except IOError:  # when data are not on CHL thredds
            self.bathydataindex = []

        if self.bathydataindex is None:
            self.bathydataindex = []
        else:
            pass

        # logic to handle no transects in date range
        if len(self.bathydataindex) == 1:
            idx = self.bathydataindex
        elif len(self.bathydataindex) < 1 & method == 1:

            try:
                # switch back to the FRF cshore_ncfile?
                self.ncfile = nc.Dataset(self.FRFdataloc + self.dataloc)
            except:
                pass

            # there's no exact bathy match so find the max negative number where the negitive
            # numbers are historical and the max would be the closest historical
            val = (max([n for n in (self.ncfile['time'][:] - self.epochd1) if n < 0]))
            idx = np.where((self.ncfile['time'][:] - self.epochd1) == val)[0][0]
            print 'Bathymetry is taken as closest in HISTORY - operational'
        elif len(self.bathydataindex) < 1 and method == 0:

            try:
                # switch back to the FRF cshore_ncfile?
                self.ncfile = nc.Dataset(self.FRFdataloc + self.dataloc)
            except:
                pass

            idx = np.argmin(np.abs(self.ncfile['time'][:] - self.d1))  # closest in time
            print 'Bathymetry is taken as closest in TIME - NON-operational'
        elif len(self.bathydataindex) > 1:

            try:
                # switch back to the FRF cshore_ncfile?
                self.ncfile = nc.Dataset(self.FRFdataloc + self.dataloc)
            except:
                pass

            # DLY Note - this section of the script does NOT work
            # (i.e., if you DO have a survey during your date range!!!)
            timeunits = 'seconds since 1970-01-01 00:00:00'
            d1Epoch = nc.date2num(self.d1, timeunits)
            val = (max([n for n in (self.ncfile['time'][:] - d1Epoch) if n < 0]))
            idx = np.where((self.ncfile['time'][:] - d1Epoch) == val)[0][0]

        # try:
        #     assert profilenumbers in acceptableProfileNumbers, 'Ch3eck numbers should be in %s' % acceptableProfileNumbers
        #     self.bathydataindex = self.gettime(profilenumbers)  # getting the index of the grid
        # except IOError:
                #     self.bathydataindex = []

        # returning whole survey
        idxSingle = idx
        idx = np.argwhere(self.ncfile['surveyNumber'][:] == self.ncfile['surveyNumber'][idxSingle]).squeeze()

        if profilenumbers != None:
            assert pd.Series(profilenumbers).isin(np.unique(self.ncfile['profileNumber'][idx])).all(), 'given profiles don''t Match profiles in database'  # if all of the profile numbers match
            idx2mask = np.in1d(self.ncfile['profileNumber'][idx], profilenumbers)  # boolean true/false of time and profile number
            idx = idx[idx2mask]
        # elif pd.Series(profileNumbers).isin(np.unique(self.cshore_ncfile['profileNumber'][:])).any(): #if only some of the profile numbers match
        #     print 'One or more input profile numbers do not match those in the FRF transects!  Fetching data for those that do.'
        #     mask = (self.alltime >= self.d1) & (self.alltime < self.d2) & np.in1d(self.cshore_ncfile['profileNumber'][:],profileNumbers)  # boolean true/false of time and profile number


        if np.size(idx) == 0:

            print 'The closest in history to your start date is %s\n' % nc.num2date(self.gridTime[idx],self.ncfile['time'].units)
            print 'Please End new simulation with the date above'
            raise Exception
            idx = self.bathydataindex

        if len(idx) > 0 and idx is not None:

            # now retrieve data with idx
            elevation_points = self.ncfile['elevation'][idx]
            xCoord = self.ncfile['xFRF'][idx]
            yCoord = self.ncfile['yFRF'][idx]
            lat = self.ncfile['lat'][idx]
            lon = self.ncfile['lon'][idx]
            northing = self.ncfile['northing'][idx]
            easting = self.ncfile['easting'][idx]
            profileNum = self.ncfile['profileNumber'][idx]
            surveyNum = self.ncfile['surveyNumber'][idx]
            Ellipsoid = self.ncfile['Ellipsoid'][idx]
            time = nc.num2date(self.ncfile['time'][idx], self.ncfile['time'].units)

            profileDict = {'xFRF': xCoord,
                           'yFRF': yCoord,
                           'elevation': elevation_points,
                           'time': time,
                           'lat': lat,
                           'lon': lon,
                           'northing': northing,
                           'easting': easting,
                           'profileNumber': profileNum,
                           'surveyNumber': surveyNum,
                           'Ellipsoid': Ellipsoid,
                            }
        else:
            profileDict = None

        return profileDict

    def getBathyTransectProfNum(self, method=1):
        """
        This function gets the bathymetric data from the thredds server, currently designed for the bathy duck experiment
        method == 1  - > 'Bathymetry is taken as closest in HISTORY - operational'
        method == 0  - > 'Bathymetry is taken as closest in TIME - NON-operational'
        :param
        :return:

        """
        # do check here on profile numbers
        # acceptableProfileNumbers = [None, ]
        self.dataloc = u'geomorphology/elevationTransects/survey/surveyTransects.ncml'  # location of the gridded surveys

        try:
            self.bathydataindex = self.gettime()
        except IOError:  # when data are not on CHL thredds
            self.bathydataindex = []

        if self.bathydataindex is None:
            self.bathydataindex = []
        else:
            pass

        # logic to handle no transects in date range
        if len(self.bathydataindex) == 1:
            idx = self.bathydataindex
        elif len(self.bathydataindex) < 1 & method == 1:

            try:
                # switch back to the FRF cshore_ncfile?
                self.ncfile = nc.Dataset(self.FRFdataloc + self.dataloc)
            except:
                pass

            # there's no exact bathy match so find the max negative number where the negative
            # numbers are historical and the max would be the closest historical
            val = (max([n for n in (self.ncfile['time'][:] - self.epochd1) if n < 0]))
            idx = np.where((self.ncfile['time'][:] - self.epochd1) == val)[0][0]
            print 'Bathymetry is taken as closest in HISTORY - operational'

        elif len(self.bathydataindex) < 1 and method == 0:

            try:
                # switch back to the FRF cshore_ncfile?
                self.ncfile = nc.Dataset(self.FRFdataloc + self.dataloc)
            except:
                pass

            idx = np.argmin(np.abs(self.ncfile['time'][:] - self.d1))  # closest in time
            print 'Bathymetry is taken as closest in TIME - NON-operational'

        elif len(self.bathydataindex) > 1:

            try:
                # switch back to the FRF cshore_ncfile?
                self.ncfile = nc.Dataset(self.FRFdataloc + self.dataloc)
            except:
                pass

            # DLY Note - this section of the script does NOT work
            # (i.e., if you DO have a survey during your date range!!!)
            timeunits = 'seconds since 1970-01-01 00:00:00'
            d1Epoch = nc.date2num(self.d1, timeunits)
            val = (max([n for n in (self.ncfile['time'][:] - d1Epoch) if n < 0]))
            idx = np.where((self.ncfile['time'][:] - d1Epoch) == val)[0][0]

        # returning whole survey
        idxSingle = idx
        idx = np.argwhere(self.ncfile['surveyNumber'][:] == self.ncfile['surveyNumber'][idxSingle]).squeeze()

        # what profile numbers are in this survey?
        prof_nums = np.unique(self.ncfile['profileNumber'][idx])

        return prof_nums

    def getBathyGridFromNC(self, method, removeMask=True):
        """
        This function gets the frf krigged grid product, it will currently break with the present link
        bathymetric data from the thredds server, currently designed for the bathy duck experiment
        method == 1  - > 'Bathymetry is taken as closest in HISTORY - operational'
        method == 0  - > 'Bathymetry is taken as closest in TIME - NON-operational'
        :param
        :return:

        """
        self.dataloc = u'survey/gridded/gridded.ncml'  # location of the gridded surveys
        try:
            self.bathydataindex = self.gettime()  # getting the index of the grid
        except IOError:
            self.bathydataindex = []
        if self.bathydataindex != None and len(self.bathydataindex) == 1:
            idx = self.bathydataindex
        elif (self.bathydataindex == None or len(self.bathydataindex) < 1) & method == 1:
            # there's no exact bathy match so find the max negative number where the negitive
            # numbers are historical and the max would be the closest historical
            val = (max([n for n in (self.ncfile['time'][:] - self.epochd1) if n < 0]))
            idx = np.where((self.ncfile['time'][:] - self.epochd1) == val)[0][0]
            print 'Bathymetry is taken as closest in HISTORY - operational'
        elif (self.bathydataindex == None or len(self.bathydataindex) < 1) and method == 0:
            idx = np.argmin(np.abs(self.ncfile['time'][:] - self.d1))  # closest in time
            print 'Bathymetry is taken as closest in TIME - NON-operational'
        elif self.bathydataindex != None and len(self.bathydataindex) > 1:
            val = (max([n for n in (self.ncfile['time'][:] - self.d1) if n < 0]))
            idx = np.where((self.ncfile['time'] - self.d1) == val)[0][0]

            print 'The closest in history to your start date is %s\n' % nc.num2date(self.gridTime[idx], self.ncfile['time'].units)
            print 'Please End new simulation with the date above'
            raise Exception
        # the below line was in place, it should be masking nan's but there is not supposed to be nan's
        # in the data, should only be fill values (-999)
        # elevation_points = np.ma.array(cshore_ncfile['elevation'][idx,:,:], mask=np.isnan(cshore_ncfile['elevation'][idx,:,:]))
        # remove -999's
        elevation_points = self.ncfile['elevation'][idx, :, :]
        if type(elevation_points) != np.ma.core.MaskedArray:
            maskedElev = (elevation_points == self.ncfile['elevation']._FillValue)
            elevation_points = np.ma.array(elevation_points, mask=maskedElev)
        if elevation_points.ndim == 3:
            elevation_points = elevation_points[0]
        xCoord = self.ncfile['xFRF'][:]
        yCoord = self.ncfile['yFRF'][:]
        lat = self.ncfile['latitude'][:]
        lon = self.ncfile['longitude'][:]
        northing = self.ncfile['northing'][:]
        easting = self.ncfile['easting'][:]
        if removeMask == True:
            xCoord = xCoord[~np.all(elevation_points.mask, axis=0)]
            yCoord = yCoord[~np.all(elevation_points.mask, axis=1)]
            lon = lon[~np.all(elevation_points.mask, axis=0), :]
            lat = lat[:, ~np.all(elevation_points.mask, axis=1)]
            northing = northing[~np.all(elevation_points.mask, axis=0), :]
            easting = easting[:, ~np.all(elevation_points.mask, axis=1)]
            elevation_points = elevation_points[~np.all(elevation_points.mask, axis=1), :]  #
            elevation_points = elevation_points[:, ~np.all(elevation_points.mask, axis=0)]
        if elevation_points.ndim == 2:
            elevation_points = np.ma.expand_dims(elevation_points, axis=0)

        time = (self.ncfile['time'][idx], self.ncfile['time'].units)
        print 'Sim start: %s\nSim End: %s\nSim bathy chosen: %s' % (self.d1, self.d2,
                                                                    nc.num2date(self.ncfile['time'][idx],
                                                                                self.ncfile['time'].units))
        print 'Bathy is %s old' % (self.d2 - nc.num2date(self.ncfile['time'][idx], self.ncfile['time'].units))

        gridDict = {'xCoord': xCoord,
                    'yCoord': yCoord,
                    'elevation': elevation_points,
                    'time': time,
                    'lat': lat,
                    'lon': lon,
                    'northing': northing,
                    'easting': easting
                    }
        return gridDict

    def getBathyDuckLoc(self, gaugenumber):
        """
        this function pulls the stateplane location (if desired) from the surveyed
        FRF coords
        :param gaugenumber:
        :return:
        """
        if type(gaugenumber) != str:
            gaugenumber = str(gaugenumber)
        assert gaugenumber in ['11', '12', '13', '14',  # middle transect
                               '21', '22', '23', '24',  # south transect
                               '83', '84'], 'gauge number not recognized'  # near pier
        try:
            loc = str(self.FRFdataloc + u"projects/bathyduck/data/BathyDuck-ocean_waves_p%s_201510.nc" % gaugenumber)
            ncfile = nc.Dataset(loc)
            xloc = ncfile['xloc'][:]
            yloc = ncfile['yloc'][:]
        except:
            loc = str(self.chlDataLoc + u'projects/bathyduck/data/BathyDuck-ocean_waves_p%s_201510.nc' % gaugenumber)
            ncfile = nc.Dataset(loc)
            xloc = ncfile['xloc'][:]
            yloc = ncfile['yloc'][:]
        assert len(np.unique(xloc)) == 1, "there are different locations in the netCDFfile"
        assert len(np.unique(yloc)) == 1, "There are different Y locations in the NetCDF file"
        locDict = gp.FRFcoord(xloc[0], yloc[0])

        return locDict

    def getWaveGaugeLoc(self, gaugenumber):
        """
        This function gets gauge location data quickly, faster than get wave data

        :param gaugenumber:
        :return:
        """
        if gaugenumber in [0, 'waverider-26m', 'Waverider-26m', '26m']:
            # 26 m wave rider
            self.dataloc = 'oceanography/waves/waverider-26m/waverider-26m.ncml'  # 'oceanography/waves/waverider430/waverider430.ncml'  # 26m buoy
            gname = '26m Waverider Buoy'
        elif gaugenumber == 1 or gaugenumber == 'waverider-17m':
            # 2D 17m waverider
            self.dataloc = 'oceanography/waves/waverider-17m/waverider-17m.ncml'  # 17 m buoy
            gname = '17m Waverider Buoy'
        elif gaugenumber == 2 or gaugenumber == 'awac-11m':
            gname = 'AWAC 11m'
            self.dataloc = 'oceanography/waves/awac-11m/awac-11m.ncml'
        elif gaugenumber == 3 or gaugenumber == 'awac-8m':
            gname = 'AWAC 8m'
            self.dataloc = 'oceanography/waves/awac-8m/awac-8m.ncml'
        elif gaugenumber == 4 or gaugenumber == 'awac-6m':
            gname = 'AWAC 6m'
            self.dataloc = 'oceanography/waves/awac-6m/awac-6m.ncml'
        elif gaugenumber  in [5, 'awac-4.5m', 'awac_4.5m']:
            gname = 'AWAC 4.5m'
            self.dataloc = 'oceanography/waves/awac-4.5m/awac-4.5m.ncml'
        elif gaugenumber == 6 or gaugenumber == 'adop-3.5m':
            gname = 'Aquadopp 3.5m'
            self.dataloc = 'oceanography/waves/adop-3.5m/adop-3.5m.ncml'
        elif gaugenumber == 7 or gaugenumber == 'adop-2m':
            gname = 'Aquadopp01 - 2m'
            self.dataloc = 'oceanography/waves/adop01/adop01.ncml'
        elif gaugenumber == 8 or gaugenumber == 'xp200m':
            gname = 'Paros xp200m'
            self.dataloc = 'oceanography/waves/xp200m/xp200m.ncml'
        elif gaugenumber == 9 or gaugenumber == 'xp150m':
            gname = 'Paros xp150m'
            self.dataloc = 'oceanography/waves/xp150m/xp150m.ncml'
        elif gaugenumber == 10 or gaugenumber == 'xp125m':
            gname = 'Paros xp125m'
            self.dataloc = 'oceanography/waves/xp125m/xp125m.ncml'
        elif gaugenumber == 11 or gaugenumber == 'xp100m':
            gname = 'Paros xp100m'
            self.dataloc = 'oceanography/waves/xp100m/xp100m.ncml'
        elif gaugenumber == 12 or gaugenumber == '8m-array':
            gname = "8m array"
            self.dataloc = 'oceanography/waves/8m-array/8m-array.ncml'
        elif gaugenumber in ['oregonInlet', 'OI', 'oi']:
            gname = 'Oregon Inlet'
            self.dataloc = 'oceanography/waves/waverider-oregon-inlet-nc/waverider-oregon-inlet-nc.ncml'
        else:
            gname = 'There Are no Gauge numbers here'
            raise NameError('Bad Gauge name, specify proper gauge name/number')
        try:
            ncfile = nc.Dataset(self.FRFdataloc + self.dataloc)
        except IOError:
            ncfile = nc.Dataset(self.chlDataLoc + self.dataloc)
        out = {'lat': ncfile['latitude'][:],
               'lon': ncfile['longitude'][:]}
        return out

    def get_sensor_locations_from_thredds(self):

        """ 
        Retrieves lat/lon coordinates for each gauge in gauge_list, converts 
        to state plane and frf coordinates and creates a dictionary containing 
        all three coordinates types with gaugenumbers as keys.

        Returns
        -------
        loc_dict : dict
            Dictionary containing lat/lon, state plane, and frf coordinates
            for each available gaugenumber with gaugenumbers as keys.
        """

        loc_dict = {}

        for g in self.gaugelist:
            loc_dict[g] = {}
            data = loc_dict[g]

            # Get latlon from Thredds server.
            try:
                latlon = self.getWaveGaugeLoc(g)
            except IOError:
                continue

            # lat and lon values currently stored as 1 element arrays. 
            # Cast to float for consistency.
            lat = float(latlon['lat'])
            lon = float(latlon['lon'])

            # Covert latlon to stateplane.
            coords = gp.LatLon2ncsp(lon, lat)
            spE = coords['StateplaneE']
            spN = coords['StateplaneN']

            # Convert stateplane to frf coords.
            frfcoords = gp.ncsp2FRF(spE, spN)
            xfrf = frfcoords['xFRF']
            yfrf = frfcoords['yFRF']

            data['lat'] = lat
            data['lon'] = lon
            data['spE'] = spE
            data['spN'] = spN
            data['xFRF'] = xfrf
            data['yFRF'] = yfrf

        return loc_dict

    def get_sensor_locations(self, datafile='frf_sensor_locations.pkl', window_days=14):
        """
        Retrieve sensor coordinate dictionary from file if there is an entry
        within window_days of the specified timestampstr. Otherwise query the 
        Thredds server for location information and update archived data 
        accordingly.

        Parameters
        ----------
        timestamp : datetime.datetime
            timestamp for which coordinates are desired.
        datafile : str
            Name of file containing archived sensor location data.
        window_days : int
            Maximum interval between desired timestamp and closest timestamp
            in datafile to use archived data. If this interval is larger than 
            window_days days, query the Thredds server.

        Returns
        -------
        sensor_locations : dict
            Coordinates in lat/lon, stateplane, and frf for each available 
            gaugenumber (gauges 0 to 12).

        Updates datafile when new information is retrieved.
        """
        try:
            with open(datafile, 'rb') as fid:  # this will close a file when done loading it
                loc_dict = pickle.load(fid)
        except IOError:
            loc_dict = {}
            # now create pickle if one's not around
            # this should be date of searching( or date of gauge placement more acccureately)
            timestamp = self.d1 # DT.strptime(timestampstr, '%Y%m%d_%H%M')
            loc_dict[timestamp] = [self.get_sensor_locations_from_thredds()] #timestamp)
            with open(datafile, 'wb') as fid:
                pickle.dump(loc_dict, fid)

        # loc_dict = pickle.load(open(datafile, 'rb'))
        available_timestamps = np.array(loc_dict.keys()) 
        idx = np.abs(self.d1 - available_timestamps).argmin()
        nearest_timestamp = available_timestamps[idx]
        if abs(self.d1 - nearest_timestamp).days < window_days:
            archived_sensor_locations = loc_dict[nearest_timestamp]
            # MPG: only use locations specified in self.gaugelist (for the case 
            # that there are archived locations that should not be used).
            sensor_locations = collections.OrderedDict()
            for g in self.gaugelist:
                if g in archived_sensor_locations:
                    sensor_locations[g] = archived_sensor_locations[g]
                else:
                    # MPG: use empty dict as a placeholder to indicate that no
                    # data is available.
                    sensor_locations[g] = {}
        else:
            sensor_locations = self.get_sensor_locations_from_thredds()
            loc_dict[self.d1] = sensor_locations
            with open(datafile, 'wb') as fid:
                pickle.dump(loc_dict, fid)

        return sensor_locations

    def getBathyGridcBathy(self, **kwargs):
        """
        this functin gets the cbathy data from the below address, assumes fill value of -999

        This function accepts kwargs
            xbound = [xmin, xmax]  which will truncate the cbathy domain to xmin, xmax (frf coord)
            ybound = [ymin, ymax]  which will truncate the cbathy domain to ymin, ymax (frf coord)

        :return:  dictionary with keys:
                'time': time
                'xm':  frf xoordinate x's
                'ym': frf ycoordinates
                'depth': raw cbathy depths
                'depthKF':  kalman filtered hourly depth
                'depthKFError': errors associated with the kalman filter
                'fB':  ?
                'k':  ??
        """
        fillValue = -999  # assumed fill value from the rest of the files taken as less than or equal to

        self.dataloc = u'projects/bathyduck/data/cbathy_old/cbathy.ncml'
        self.cbidx = self.gettime(dtRound=30*60)

        self.cbtime = nc.num2date(self.allEpoch[self.cbidx], 'seconds since 1970-01-01')
        # mask = (time > d1) & (time < d2)
        # assert (emask == mask).all(), 'epoch time is not working'
        # idx = np.where(emask)[0] # this leaves a list that keeps the data iteratable with a size 1.... DON'T CHANGE
        if np.size(self.cbidx) == 1 and self.cbidx == None :
            cbdata = None  # throw a kick out if there's no data avaiable
            return cbdata
        # truncating data from experimental parameters to
        if 'xbounds' in kwargs and np.array(kwargs['xbounds']).size == 2:
            if kwargs['xbounds'][0] > kwargs['xbounds'][1]:
                kwargs['xbounds'] = np.flip(kwargs['xbounds'], axis=0)
            # first min of x
            if (kwargs['xbounds'][0] < self.ncfile['xm'][:]).all():
                # then set xmin to 0
                removeMinX = 0
            else:# <= used here to handle inclusive initial index inherant in python
                removeMinX = np.argwhere(self.ncfile['xm'][:] <= kwargs['xbounds'][0]).squeeze().max()
            # now max of x
            if (kwargs['xbounds'][1] > self.ncfile['xm'][:]).all():
                removeMaxX = None
            else:
                removeMaxX = np.argwhere(self.ncfile['xm'][:] >= kwargs['xbounds'][1]).squeeze().min() + 1 # python indexing
            xs = slice(removeMinX, removeMaxX)
        else:
            xs = slice(None)
            # cbdata['xm'] = cbdata['xm'][removeMinX:removeMaxX]  # sectioning off data from min to max
            # cbdata['depthKF'] = cbdata['depthKF'][:, :, removeMinX:removeMaxX]
            # cbdata['depthKFError'] = cbdata['depthKFError'][:, :, removeMinX:removeMaxX]
            # cbdata['depth'] = cbdata['depth'][:, :, removeMinX:removeMaxX]
            # cbdata['k'] = cbdata['k'][:, :, removeMinX:removeMaxX, :]
            # cbdata['fB'] = cbdata['fB'][:, :, removeMinX:removeMaxX, :]

        if 'ybounds' in kwargs and np.array(kwargs['ybounds']).size == 2:
            if kwargs['ybounds'][0] > kwargs['ybounds'][1]:
                kwargs['ybounds'] = np.flip(kwargs['ybounds'],axis=0)
            # first min of y
            if (kwargs['ybounds'][0] < self.ncfile['ym'][:]).all():
                # then set the ymin to first index [0]
                removeMinY = 0  # ie get all data
            else:
                removeMinY = np.argwhere(self.ncfile['ym'][:] <= kwargs['ybounds'][0]).squeeze().max()
            ## now max of y
            if (kwargs['ybounds'][1] > self.ncfile['ym'][:]).all():
                removeMaxY = None
            else:
                removeMaxY = np.argwhere(self.ncfile['ym'][:] >= kwargs['ybounds'][1]).squeeze().min()+1  # python indexing
            ys = slice(removeMinY, removeMaxY)
        else:
            ys = slice(None)

            # # <= used here to handle inclusive initial index inherant in python
            # removeMinY = np.argwhere(cbdata['ym'] <= kwargs['ybounds'][0]).squeeze().max()
            # # < used here to handle exclusive ending indexing inherant in python
            # removeMaxY = np.argwhere(cbdata['ym'] > kwargs['ybounds'][1]).squeeze().min()
            # cbdata['ym'] = cbdata['ym'][removeMinY:removeMaxY]
            # cbdata['depthKF'] = cbdata['depthKF'][:, removeMinY:removeMaxY, :]
            # cbdata['depthKFError'] = cbdata['depthKFError'][:, removeMinY:removeMaxY, :]
            # cbdata['depth'] = cbdata['depth'][:, removeMinY:removeMaxY, :]
            # cbdata['k'] = cbdata['k'][:, removeMinY:removeMaxY, :, :]
            # cbdata['fB']= cbdata['fB'][:, removeMinY:removeMaxY, :, :]



        try:
            cbdata = {'time': self.cbtime,  # round the time to the nearest 30 minutes
                      'epochtime': self.allEpoch[self.cbidx],
                      'xm': self.ncfile['xm'][xs],
                      'ym': self.ncfile['ym'][ys],
                      'depth': np.ma.array(self.ncfile['depthfC'][self.cbidx, ys, xs], mask=(self.ncfile['depthfC'][self.cbidx, ys, xs] <= fillValue)), # has different fill value
                      'depthKF': np.ma.array(self.ncfile['depthKF'][self.cbidx, ys, xs], mask=(self.ncfile['depthKF'][self.cbidx, ys, xs] <= fillValue)),
                      'depthKFError': np.ma.array(self.ncfile['depthKF'][self.cbidx, ys, xs], mask=(self.ncfile['depthKF'][self.cbidx, ys, xs] <= fillValue)),
                      'depthfC': np.ma.array(self.ncfile['depthfC'][self.cbidx, ys, xs], mask=(self.ncfile['depthfC'][self.cbidx, ys, xs] <= fillValue)),
                      'depthfCError': np.ma.array(self.ncfile['depthErrorfC'][self.cbidx, ys, xs], mask=(self.ncfile['depthErrorfC'][self.cbidx, ys, xs] <= fillValue)),
                      'fB': np.ma.array(self.ncfile['fB'][self.cbidx, ys, xs, :],  mask=(self.ncfile['fB'][self.cbidx, ys, xs, :] <= fillValue)),
                      'k': np.ma.array(self.ncfile['k'][self.cbidx, ys, xs, :], mask=(self.ncfile['k'][self.cbidx, ys, xs, :] <= fillValue)),
                      'P': np.ma.array(self.ncfile['PKF'][self.cbidx, ys, xs], mask=(self.ncfile['PKF'][self.cbidx, ys, xs] <= fillValue))}  # may need to be masked
            assert ~cbdata['depthKF'].mask.all(), 'all Cbathy kalman filtered data retrieved are masked '
            print 'Grabbed cBathy Data, successfully'

        except (IndexError, AssertionError):  # there's no data in the Cbathy
            cbdata = None

        return cbdata

    def getLidarRunup(self, removeMasked=True):
        """
        :param: removeMasked will toggle the removing of data points from the tsTime series based on the flag status
        :return:
        """

        self.dataloc = 'oceanography/waves/lidarWaveRunup/lidarWaveRunup.ncml'
        self.lidarIndex = self.gettime(dtRound=60*60) # hourly data

        if np.size(self.lidarIndex) > 0 and self.lidarIndex is not None:

            out = {'name': nc.chartostring(self.ncfile[u'station_name'][:]),
                   'lat': self.ncfile[u'lidarLatitude'][:],  # Coordintes
                   'lon': self.ncfile[u'lidarLongitude'][:],
                   'lidarX': self.ncfile[u'lidarX'][:],
                   'lidarY': self.ncfile[u'lidarY'][:],
                   'time': nc.num2date(self.allEpoch[self.lidarIndex], self.ncfile['time'].units, self.ncfile['time'].calendar),
                   'epochtime': self.allEpoch[self.lidarIndex],
                   'totalWaterLevel': self.ncfile['totalWaterLevel'][self.lidarIndex],
                   'elevation': self.ncfile['elevation'][self.lidarIndex, :],
                   'xFRF': self.ncfile[u'xFRF'][self.lidarIndex, :],
                   'yFRF': self.ncfile[u'yFRF'][self.lidarIndex, :],
                   'samplingTime': self.ncfile['tsTime'][:],
                   'runupDownLine': self.ncfile['downLineDistance'][self.lidarIndex, :],
                   'totalWaterLevelQCflag': self.ncfile['totalWaterLevelQCFlag'][self.lidarIndex],
                   'percentMissing': self.ncfile['percentTimeSeriesMissing'][self.lidarIndex],
                   }

            if removeMasked:

                if isinstance(out['elevation'], np.ma.MaskedArray):
                    out['elevation'] = np.array(out['elevation'][~out['elevation'].mask])
                else:
                    pass
                if isinstance(out['totalWaterLevel'], np.ma.MaskedArray):
                    out['totalWaterLevel'] = np.array(out['totalWaterLevel'][~out['totalWaterLevel'].mask])
                else:
                    pass
                if isinstance(out['xFRF'], np.ma.MaskedArray):
                    out['xFRF'] = np.array(out['xFRF'][~out['xFRF'].mask])
                else:
                    pass
                if isinstance(out['yFRF'], np.ma.MaskedArray):
                    out['yFRF'] = np.array(out['yFRF'][~out['yFRF'].mask])
                else:
                    pass
                if isinstance(out['runupDownLine'], np.ma.MaskedArray):
                    out['runupDownLine'] = np.array(out['runupDownLine'][~out['runupDownLine'].mask])
                else:
                    pass
                if isinstance(out['samplingTime'], np.ma.MaskedArray):
                    out['samplingTime'] = np.array(out['samplingTime'][~out['samplingTime'].mask])
                else:
                    pass
            else:
                pass

        else:
            print 'There is no LIDAR data during this time period'
            out = None
        return out

    def getCTD(self):
        
        #THIS FUNCTION IS CURRENTLY BROKEN - THE PROBLEM IS THAT self.cshore_ncfile does not have any keys?

        """
        This function gets the CTD data from the thredds server
        :param
        :return:
        """

        # do check here on profile numbers
        # acceptableProfileNumbers = [None, ]
        self.dataloc = u'oceanography/ctd/eop-ctd/eop-ctd.ncml'  # location of the gridded surveys

        try:
            self.ncfile = self.FRFdataloc + self.dataloc
            val = (max([n for n in (self.ncfile['time'][:] - self.epochd1) if n < 0]))
            idx = np.where((self.ncfile['time'][:] - self.epochd1) == val)[0][0]
            print 'CTD data is closest in HISTORY - operational'

        except (RuntimeError, NameError, AssertionError, TypeError):  # if theres any error try to get good data from next location
            try:
                self.ncfile = self.chlDataLoc + self.dataloc
                val = (max([n for n in (self.ncfile['time'][:] - self.epochd1) if n < 0]))
                idx = np.where((self.ncfile['time'][:] - self.epochd1) == val)[0][0]
                print 'CTD data closest in HISTORY - operational'
            except (RuntimeError, NameError, AssertionError, TypeError): # if there are still errors, give up
                idx = []

        if np.size(idx) > 0:
            # now retrieve data with idx
            depth = self.ncfile['depth'][idx]
            lat = self.ncfile['lat'][idx]
            lon = self.ncfile['lon'][idx]
            time = nc.num2date(self.ncfile['time'][idx], self.ncfile['time'].units)
            temp = self.ncfile['waterTemperature'][idx]
            salin = self.ncfile['salinity'][idx]
            soundSpeed = self.ncfile['soundSpeed'][idx]
            sigmaT = self.ncfile['sigmaT'][idx]

            ctd_Dict = {'depth': depth,
                        'temp': temp,
                        'time': time,
                        'lat': lat,
                        'lon': lon,
                        'salin': salin,
                        'soundSpeed': soundSpeed,
                        'sigmaT': sigmaT}
        else:
            ctd_Dict = None

        return ctd_Dict

    def getALT(self, gagename, removeMasked=True):

        """
        This function gets the Altimeter data from the thredds server
        :param:
        gagename - 'Alt03, Alt04, Alt05'  This is just the name of the altimeter we want to use
        :return:
        """
        # location of the data
        gage_list = ['Alt03', 'Alt04', 'Alt05']
        assert gagename in gage_list, 'Input string is not a valid gage name'
        if gagename == 'Alt05':
            a = 1
            b = 0
            self.dataloc = u'geomorphology/altimeter/Alt05-altimeter/Alt05-altimeter.ncml'
        elif gagename == 'Alt04':
            self.dataloc = u'geomorphology/altimeter/Alt04-altimeter/Alt04-altimeter.ncml'
        elif gagename == 'Alt03':
            self.dataloc = u'geomorphology/altimeter/Alt03-altimeter/Alt03-altimeter.ncml'

        altdataindex = self.gettime(dtRound=1 * 60)

        # get the actual current data
        if np.size(altdataindex) > 1:

            alt_lat = self.ncfile['Latitude'][0]  # pulling latitude
            alt_lon = self.ncfile['Longitude'][0]  # pulling longitude
            alt_be = self.ncfile['bottomElevation'][altdataindex]  # pulling bottom elevation
            alt_pkf = self.ncfile['PKF'][altdataindex]  # i have no idea what this stands for...
            alt_stationname = self.ncfile['station_name'][0]  # name of the station
            self.alt_timestart = nc.num2date(self.ncfile['timestart'][altdataindex], self.ncfile['timestart'].units, self.ncfile['time'].calendar)
            self.alt_timeend = nc.num2date(self.ncfile['timeend'][altdataindex], self.ncfile['timeend'].units, self.ncfile['time'].calendar)
            self.alt_time = nc.num2date(self.ncfile['time'][altdataindex], self.ncfile['time'].units, self.ncfile['time'].calendar)
            for num in range(0, len(self.alt_time)):
                self.alt_time[num] = self.roundtime(self.alt_time[num], roundto=1 * 60)
                self.alt_timestart[num] = self.roundtime(self.alt_timestart[num], roundto=1 * 60)
                self.alt_timeend[num] = self.roundtime(self.alt_timeend[num], roundto=1 * 60)

            alt_coords = gp.FRFcoord(alt_lon, alt_lat)

            if removeMasked:
                altpacket = {'name': str(self.ncfile.title),
                             'time': np.array(self.alt_time[~alt_be.mask]),
                             'epochtime': np.array(self.allEpoch[altdataindex]),
                             'lat': alt_lat,
                             'PKF': np.array(alt_pkf[~alt_be.mask]),
                             'lon': alt_lon,
                             'xFRF': alt_coords['xFRF'],
                             'yFRF': alt_coords['yFRF'],
                             'stationName': alt_stationname,
                             'gageName': gagename,
                             'timeStart': np.array(self.alt_timestart[~alt_be.mask]),
                             'timeEnd': np.array(self.alt_timeend[~alt_be.mask]),
                             'bottomElev': np.array(alt_be[~alt_be.mask])}
            else:
                altpacket = {'name': str(self.ncfile.title),
                             'time': self.alt_time,
                             'lat': alt_lat,
                             'PKF': alt_pkf,
                             'lon': alt_lon,
                             'xFRF': alt_coords['xFRF'],
                             'yFRF': alt_coords['yFRF'],
                             'stationName': alt_stationname,
                             'gageName': gagename,
                             'timeStart': self.alt_timestart,
                             'timeEnd': self.alt_timeend,
                             'bottomElev': alt_be}

            return altpacket
        else:
            print 'No %s data found for this period' %(gagename)
            self.altpacket = None
            return self.altpacket

    def getLidarWaveProf(self, removeMasked=True):

        """
        :param: removeMasked will toggle the removing of data points from the tsTime series based on the flag status
        :return:
        """
        self.dataloc = 'oceanography/waves/lidarHydrodynamics/lidarHydrodynamics.ncml'
        self.lidarIndex = self.gettime(dtRound=60)
        if np.size(self.lidarIndex) > 0 and self.lidarIndex is not None:

            out = {'name': nc.chartostring(self.ncfile[u'station_name'][:]),
                   'lat': self.ncfile[u'lidarLatitude'][:],  # Coordinates
                   'lon': self.ncfile[u'lidarLongitude'][:],
                   'lidarX': self.ncfile[u'lidarX'][:],
                   'lidarY': self.ncfile[u'lidarY'][:],
                   'xFRF': self.ncfile[u'xFRF'][:],
                   'yFRF': self.ncfile[u'yFRF'][:],
                   'runupDownLine': self.ncfile['downLineDistance'][:],
                   'waveFrequency': self.ncfile['waveFrequency'][:],
                   'time': nc.num2date(self.ncfile['time'][self.lidarIndex], self.ncfile['time'].units, self.ncfile['time'].calendar),
                   'hydroQCflag': self.ncfile['hydrodynamicsFlag'][self.lidarIndex],
                   'waterLevel': self.ncfile['waterLevel'][self.lidarIndex, :],
                   'waveHs': self.ncfile['waveHs'][self.lidarIndex, :],
                   'waveHsIG': self.ncfile['waveHsIG'][self.lidarIndex, :],
                   'waveHsTotal': self.ncfile['waveHsTotal'][self.lidarIndex, :],
                   'waveSkewness': self.ncfile['waveSkewness'][self.lidarIndex, :],
                   'waveAsymmetry': self.ncfile['waveAsymmetry'][self.lidarIndex, :],
                   'waveEnergyDensity': self.ncfile['waveEnergyDensity'][self.lidarIndex, :, :],
                   'percentMissing': self.ncfile['percentTimeSeriesMissing'][self.lidarIndex, :],
                   }


            if removeMasked:

                if isinstance(out['waterLevel'], np.ma.MaskedArray):
                    out['waterLevel'] = np.array(out['waterLevel'][~out['waterLevel'].mask])
                else:
                    pass
                if isinstance(out['waveHs'], np.ma.MaskedArray):
                    out['waveHs'] = np.array(out['waveHs'][~out['waveHs'].mask])
                else:
                    pass
                if isinstance(out['waveHsIG'], np.ma.MaskedArray):
                    out['waveHsIG'] = np.array(out['waveHsIG'][~out['waveHsIG'].mask])
                else:
                    pass
                if isinstance(out['waveHsTotal'], np.ma.MaskedArray):
                    out['waveHsTotal'] = np.array(out['waveHsTotal'][~out['waveHsTotal'].mask])
                else:
                    pass
                if isinstance(out['waveSkewness'], np.ma.MaskedArray):
                    out['waveSkewness'] = np.array(out['waveSkewness'][~out['waveSkewness'].mask])
                else:
                    pass
                if isinstance(out['waveAsymmetry'], np.ma.MaskedArray):
                    out['waveAsymmetry'] = np.array(out['waveAsymmetry'][~out['waveAsymmetry'].mask])
                else:
                    pass
                if isinstance(out['waveEnergyDensity'], np.ma.MaskedArray):
                    out['waveEnergyDensity'] = np.array(out['waveEnergyDensity'][~out['waveEnergyDensity'].mask])
                else:
                    pass

            else:
                pass
        else:
            print 'There is no LIDAR data during this time period'
            out = None
        return out

    def getBathyRegionalDEM(self, utmEmin, utmEmax, utmNmin, utmNmax):

        """
        :param utmEmin: left side of DEM bounding box in UTM
        :param utmEmax: right side of DEM bounding box in UTM
        :param utmNmin: bottom of DEM bounding box in UTM
        :param utmNmax: top of DEM bounding box in UTM
        
        :return:
          dictionary comprising a smaller rectangular piece of the DEM data, bounded by inputs above
        """

        self.dataloc = u'grids/RegionalBackgroundDEM/backgroundDEM.nc'
        self.ncfile = nc.Dataset(self.crunchDataLoc + self.dataloc)

        # get a 1D ARRAY of the utmE and utmN of the rectangular grid (NOT the full grid!!!)
        utmE_all = self.ncfile['utmEasting'][0, :]
        utmN_all = self.ncfile['utmNorthing'][:, 0]

        # find indices I need to pull...
        ni_min = np.where(utmE_all >= utmEmin)[0][0]
        ni_max = np.where(utmE_all <= utmEmax)[0][-1]
        nj_min = np.where(utmN_all <= utmNmax)[0][0]
        nj_max = np.where(utmN_all >= utmNmin)[0][-1]

        assert (np.size(ni_min) >= 1) & (np.size(ni_max) >= 1) & (np.size(nj_min) >= 1) & (np.size(nj_max) >= 1), 'getBathyDEM Error: bounding box is too close to edge of DEM domain'

        out = {}
        out['utmEasting'] = self.ncfile['utmEasting'][nj_min:nj_max + 1, ni_min:ni_max+1]
        out['utmNorthing'] = self.ncfile['utmNorthing'][nj_min:nj_max + 1, ni_min:ni_max+1]
        out['latitude'] = self.ncfile['latitude'][nj_min:nj_max + 1, ni_min:ni_max + 1]
        out['longitude'] = self.ncfile['longitude'][nj_min:nj_max + 1, ni_min:ni_max + 1]
        out['bottomElevation'] = self.ncfile['bottomElevation'][nj_min:nj_max + 1, ni_min:ni_max + 1]

        return out

class getDataTestBed:

    def __init__(self, d1, d2):
        """
        Initialization description here
        Data are returned in self.datainex are inclusive at d1,d2
        Data comes from waverider 632 (26m?)
        """

        self.rawdataloc_wave = []
        self.outputdir = []  # location for outputfiles
        self.d1 = d1  # start date for data grab
        self.d2 = d2  # end data for data grab
        self.timeunits = 'seconds since 1970-01-01 00:00:00'
        self.epochd1 = nc.date2num(self.d1, self.timeunits)
        self.epochd2 = nc.date2num(self.d2, self.timeunits)
        self.comp_time()
        self.FRFdataloc = u'http://134.164.129.55/thredds/dodsC/FRF/'
        self.crunchDataLoc = u'http://134.164.129.55/thredds/dodsC/cmtb/'
        self.chlDataLoc = u'https://chlthredds.erdc.dren.mil/thredds/dodsC/cmtb/' #'http://10.200.23.50/thredds/dodsC/frf/'
        assert type(self.d2) == DT.datetime, 'd1 need to be in python "Datetime" data types'
        assert type(self.d1) == DT.datetime, 'd2 need to be in python "Datetime" data types'

    def comp_time(self):
        """
        Test if times are backwards
        """
        assert self.d2 >= self.d1, 'finish time: d2 needs to be after start time: d1'

    def roundtime(self, dt=None, roundto=60):
        """
        Round a datetime object to any time laps in seconds
        Author: Thierry Husson 2012 - Use it as you want but don't blame me.
        :rtype: object

        :param dt:
            datetime.datetime object, default now.
        :param roundto:
            Closest number of SECONDS to round to, default 1 minute
        """
        if dt is None:
            dt = DT.datetime.now()
        seconds = (dt - dt.min).seconds
        # // is a floor division, not a comment on following line:
        rounding = (seconds + roundto / 2) // roundto * roundto
        return dt + DT.timedelta(0, rounding - seconds, -dt.microsecond)

    def gettime(self, dtRound=60):
        """
        this function opens the netcdf file, pulls down all of the time, then pulls the dates of interest
        from the THREDDS (data loc) server based on d1,d2, and data location
        it returns the indicies in the NCML file of the dates d1>=time>d2
        INPUTS:

             :param dtRound: the time delta of the data out of interest, default minute (60 second)

        """
        # TODO find a way to pull only hourly data or regular interval of desired time
        # todo this use date2index and create a list of dates see help(nc.date2index)
        try:

            self.ncfile = nc.Dataset(self.crunchDataLoc + self.dataloc) #loads all of the netCDF file
            #            try:
<<<<<<< HEAD
            self.allEpoch = sb.baseRound(self.ncfile['time'][:], base=dtRound) # round to nearest minute
=======

            self.allEpoch = sb.myround(self.ncfile['time'][:], base=dtRound) # round to nearest minute
>>>>>>> afa6957c
            # now find the boolean!
            mask = (self.allEpoch >= self.epochd1) & (self.allEpoch < self.epochd2)
            idx = np.argwhere(mask).squeeze()
            # old slow way of doing time!
            # self.alltime = nc.num2date(self.cshore_ncfile['time'][:], self.cshore_ncfile['time'].units,
            #                            self.cshore_ncfile['time'].calendar) # converts all epoch time to datetime objects
            # for i, date in enumerate(self.alltime):  # rounds time to nearest
            #     self.alltime[i] = self.roundtime(dt=date, roundto=dtRound)
            #
            # mask = (self.alltime >= self.d1) & (self.alltime < self.d2)  # boolean true/false of time
            # if (np.argwhere(mask).squeeze() == idx).all():
            #     print '.... old Times match New Times' % np.argwhere(mask).squeeze()
            assert np.size(idx) > 0, 'no data locally, check CHLthredds'
            print "Data Gathered From Local Thredds Server"

        except (IOError, RuntimeError, NameError, AssertionError):  # if theres any error try to get good data from next location
            try:
                # MPG: Use self.chlDataLoc with 'frf/' removed from string for correct url.
                self.ncfile = nc.Dataset(self.chlDataLoc.replace('frf/', 'cmtb/') + self.dataloc)
                self.allEpoch = sb.baseRound(self.ncfile['time'][:], base=dtRound) # round to nearest minute
                # now find the boolean !
                emask = (self.allEpoch >= self.epochd1) & (self.allEpoch < self.epochd2)
                idx = np.argwhere(emask).squeeze()

                # self.alltime = nc.num2date(self.cshore_ncfile['time'][:], self.cshore_ncfile['time'].units,
                #                            self.cshore_ncfile['time'].calendar)
                # for i, date in enumerate(self.alltime):
                #     self.alltime[i] = self.roundtime(dt=date, roundto=dtRound)
                # # mask = (sb.roundtime(self.cshore_ncfile['time'][:]) >= self.epochd1) & (sb.roundtime(self.cshore_ncfile['time'][:]) < self.epochd2)\
                #
                # mask = (self.alltime >= self.d1) & (self.alltime < self.d2)  # boolean true/false of time
                #
                # idx = np.argwhere(mask).squeeze()


                try:
                    assert np.size(idx) > 0, ' There are no data within the search parameters for this gauge'
                    print "Data Gathered from CHL thredds Server"
                except AssertionError:
                    idx = None
            except IOError:  # this occors when thredds is down
                print ' Trouble Connecteing to data on CHL Thredds'
                idx = None

        self.ncfile = nc.Dataset(self.crunchDataLoc + self.dataloc)
        # switch us back to the local THREDDS if it moved us to CHL

        return idx

    def getGridCMS(self, method):
        """

        :param method: can be [1, historical, history]  for historical
                     can be [0, 'time'] for non oporational consideration
        :return:
        """
        self.dataloc = 'grids/CMSwave_v1/CMSwave_v1.ncml'
        try:
            self.bathydataindex = self.gettime()  # getting the index of the grid
        except IOError:
            self.bathydataindex = None
        if self.bathydataindex != None and np.size(self.bathydataindex) == 1:
            idx = self.bathydataindex.squeeze()
        elif (self.bathydataindex == None or len(self.bathydataindex) < 1) and method in [1, 'historical', 'history']:
            # there's no exact bathy match so find the max negative number where the negitive
            # numbers are historical and the max would be the closest historical
            val = (max([n for n in (self.ncfile['time'][:] - self.epochd1) if n < 0]))
            idx = np.where((self.ncfile['time'][:] - self.epochd1) == val)[0][0]
            print 'Bathymetry is taken as closest in HISTORY - operational'
        elif (self.bathydataindex == None or np.size(self.bathydataindex) < 1) and method == 0:
            idx = np.argmin(np.abs(self.ncfile['time'][:] - self.d1))  # closest in time
            print 'Bathymetry is taken as closest in TIME - NON-operational'
        elif self.bathydataindex != None and len(self.bathydataindex) > 1:
            val = (max([n for n in (self.ncfile['time'][:] - self.d1) if n < 0]))
            idx = np.where((self.ncfile['time'] - self.d1) == val)[0][0]

        #
        # if self.bathydataindex is not None and  len(self.bathydataindex) == 1:
        #     idx = self.bathydataindex
        # elif self.bathydataindex is not None and len(self.bathydataindex) < 1 and method in [1, 'historical', 'history']:
        #     # there's no exact bathy match so find the max negative number where the negitive
        #     # numbers are historical and the max would be the closest historical
        #     val = (max([n for n in (self.cshore_ncfile['time'][:] - self.epochd1) if n < 0]))
        #     idx = np.where((self.cshore_ncfile['time'][:] - self.epochd1) == val)[0][0]
        #     print 'Bathymetry is taken as closest in HISTORY - operational'
        # elif self.bathydataindex is not None and len(self.bathydataindex) < 1 and method == 0:
        #     idx = np.argmin(np.abs(self.cshore_ncfile['time'][:] - self.d1))  # closest in time
        #     print 'Bathymetry is taken as closest in TIME - NON-operational'
        # elif self.bathydataindex is not None and len(self.bathydataindex) > 1:
        #     val = (max([n for n in (self.cshore_ncfile['time'][:] - self.d1) if n < 0]))
        #     idx = np.where((self.cshore_ncfile['time'] - self.d1) == val)[0][0]


            print 'The closest in history to your start date is %s\n' % nc.num2date(self.gridTime[idx], self.ncfile['time'].units)
            print 'Please End new simulation with the date above'

            raise Exception
        if np.size(idx) > 0 and idx is not None:
            # now retrieve data with idx
            elevation_points = self.ncfile['elevation'][idx]
            xCoord = self.ncfile['xFRF'][:]
            yCoord = self.ncfile['yFRF'][:]
            lat = self.ncfile['latitude'][:]
            lon = self.ncfile['longitude'][:]
            northing = self.ncfile['northing'][:]
            easting = self.ncfile['easting'][:]

            time = nc.num2date(self.ncfile['time'][idx], self.ncfile['time'].units)

            gridDict = {'xCoord': xCoord,
                        'yCoord': yCoord,
                        'elevation': elevation_points,
                        'time': time,
                        'lat': lat,
                        'lon': lon,
                        'northing': northing,
                        'easting': easting,
                        'x0': self.ncfile['x0'][:],
                        'azimuth': self.ncfile['azimuth'][:],
                        'y0': self.ncfile['y0'][:],
                        }
            return gridDict

    def getBathyIntegratedTransect(self, method=1, ForcedSurveyDate=None):
        """
        This function gets the integraated bathy, useing the plant (2009) method.
        :param method: method == 1  - > 'Bathymetry is taken as closest in HISTORY - operational'
                       method == 0  -  > 'Bathymetry is taken as closest in TIME - NON-operational'
        :param ForcedSurveyDate:  This is to force a date of survey gathering


        :return:
        """
        if ForcedSurveyDate != None:
            # d1 is used in the gettime function,
            # to force a selection of survey date self.d1/d2 is changed to the forced
            # survey date and then changed back using logged start/stop
            # a check is in place to ensure that the retieved time is == to the forced time
            oldD1 = self.d1
            oldD2 = self.d2
            oldD1epoch = self.epochd1
            oldD2epoch = self.epochd2
            self.d1 = ForcedSurveyDate  # change time one
            self.d2 = ForcedSurveyDate + DT.timedelta(0,1)  # and time 2
            self.epochd1 = nc.date2num(self.d1, 'seconds since 1970-01-01')
            self.epochd2 = nc.date2num(self.d2, 'seconds since 1970-01-01')
            print '!!!Forced bathy date %s' % ForcedSurveyDate

        self.dataloc = 'integratedBathyProduct/survey/survey.ncml'
        try:
            self.bathydataindex = self.gettime()  # getting the index of the grid
        except IOError:
            self.bathydataindex = []  # when a server is not available
        if np.size(self.bathydataindex) == 1 and self.bathydataindex != None:
            idx = self.bathydataindex.squeeze()
        elif np.size(self.bathydataindex) > 1:
            val = (max([n for n in (self.ncfile['time'][:] - self.epochd1) if n < 0]))
            # idx = np.where((self.ncfile['time'][:] - self.epochd1) == val)[0][0]
            idx = np.argmin(np.abs(self.ncfile['time'][:] - self.epochd1))  # closest in time
            warnings.warn('Pulled multiple bathymetries')
            print '   The nearest bathy to your simulation start date is %s' % nc.num2date(self.allEpoch[idx],
                                                                                    self.ncfile['time'].units)
            print '   Please End new simulation with the date above, so it does not pull multiple bathymetries'
            raise NotImplementedError
        elif (self.bathydataindex == None or len(self.bathydataindex) < 1) & method == 1:
            # there's no exact bathy match so find the max negative number where the negitive
            # numbers are historical and the max would be the closest historical
            val = (max([n for n in (self.ncfile['time'][:] - self.epochd1) if n < 0]))
            idx = np.where((self.ncfile['time'][:] - self.epochd1) == val)[0][0]
            print 'Bathymetry is taken as closest in HISTORY - operational'
        elif (self.bathydataindex == None or np.size(self.bathydataindex) < 1) and method == 0:
            idx = np.argmin(np.abs(self.ncfile['time'][:] - self.epochd1))  # closest in time
            print 'Bathymetry is taken as closest in TIME - NON-operational'
        elif self.bathydataindex != None and len(self.bathydataindex) > 1:
            val = (max([n for n in (self.ncfile['time'][:] - self.epochd1) if n < 0]))
            idx = np.where((self.ncfile['time'][:] - self.epochd1) == val)[0][0]

            print 'The closest in history to your start date is %s\n' % nc.num2date(self.ncfile['time'][idx],
                                                                                    self.ncfile['time'].units)
            print 'Please End new simulation with the date above'
            raise Exception

        # the below line was in place, it should be masking nan's but there is not supposed to be nan's
        # in the data, should only be fill values (-999)
        # elevation_points = np.ma.array(cshore_ncfile['elevation'][idx,:,:], mask=np.isnan(cshore_ncfile['elevation'][idx,:,:]))
        # remove -999's
        elevation_points = self.ncfile['elevation'][idx, :, :]
        xCoord = self.ncfile['xFRF'][:]
        yCoord = self.ncfile['yFRF'][:]
        lat = self.ncfile['latitude'][:]
        lon = self.ncfile['longitude'][:]
        try:
            northing = self.ncfile['northing'][:]
            easting = self.ncfile['easting'][:]
        except IndexError:
            northing = None
            easting = None


        # putting dates and times back for all the other instances that use get time
        if ForcedSurveyDate != None:
            self.d1 = oldD1
            self.d2 = oldD2
            self.epochd2 = oldD2epoch
            self.epochd1 = oldD1epoch

        # this commented out section will work once the times on the CHL THREDDS are fixed.
        # Until then, it will error because self.allEpoch was obtained
        # from the CHL THREDDS times, and they are screwed all up!
        # bathyT = nc.num2date(self.allEpoch[idx], 'seconds since 1970-01-01')
        bathyT = nc.num2date(self.ncfile['time'][idx], 'seconds since 1970-01-01')

        print '  Measured Bathy is %s old' % (self.d2 - bathyT)

        gridDict = {'xFRF': xCoord,
                    'yFRF': yCoord,
                    'elevation': elevation_points,
                    'time': bathyT,
                    'lat': lat,
                    'lon': lon,
                    'northing': northing,
                    'easting': easting,
                    'surveyNumber': self.ncfile['surveyNumber'][idx]
                    }
        return gridDict

    def getStwaveField(self, var, prefix, local=True, ijLoc=None):
        """

        :param Local: defines whether the data is from the nested simulation or the regional simulation
        :param ijLoc:  x or y or (x,y) tuple of location of interest in FRF Coordinates
        :return:
        """
        if local == True:
            grid = 'Local'
        elif local == False:
            grid = 'Regional'
        ############## setting up the cshore_ncfile ############################
        if prefix == 'CBHPStatic' and local == True:  # this is needed because projects are stored in weird place
            ncfile = nc.Dataset('http://crunchy:8080/thredds/dodsC/CMTB/projects/bathyDuck_SingleBathy_CBHP/Local_Field/Local_Field.ncml')
        elif prefix =='CBHPStatic' and local == False:
            ncfile = nc.Dataset('http://crunchy:8080/thredds/dodsC/CMTB/projects/bathyDuck_SingleBathy_CBHP/Regional_Field/Regional_Field.ncml')
        else:  # this is standard operational model url Structure
            ncfile = nc.Dataset(self.crunchDataLoc + u'waveModels/STWAVE/%s/%s-Field/%s-Field.ncml' % (prefix, grid, grid))
        assert var in ncfile.variables.keys(), 'variable called is not in file please use\n%s' % ncfile.variables.keys()
        mask = (ncfile['time'][:] >= nc.date2num(self.d1, ncfile['time'].units)) & (
            ncfile['time'][:] <= nc.date2num(self.d2, ncfile['time'].units))
        idx = np.where(mask)[0]
        assert np.size(idx > 0), " there's no data"
        print 'getting %s STWAVE  %s %s Data' % (prefix, grid, var)
        # now creating tool to remove single data point
        if ijLoc != None:
            assert len(ijLoc) == 2, 'if giving a postion, must be a tuple of i, j location (of length 2)'
            if type(ijLoc[0]) == int:
                x = ncfile[var].shape[1] - ijLoc[0]  # the data are stored with inverse indicies to grid node locations
                y = ijLoc[1]  # use location given by function call
            else: # ijLoc[0] == slice:
                x = ijLoc[0]
                y = np.argmin(np.abs(ncfile['yFRF'][:] - ijLoc[1]))

        else:
            x = slice(None)  # take entire data
            y = slice(None)  # take entire data

        if ncfile[var][idx].ndim > 2 and ncfile[var][idx].shape[0] > 100: # looping through ... if necessicary
            list = np.round(np.linspace(idx.min(), idx.max(), idx.max()-idx.min(), endpoint=True, dtype=int))
            # if idx.max() not in list:
            #     list = np.append(list, idx.max())
            xFRF = ncfile['xFRF'][x]
            yFRF = ncfile['yFRF'][y]
            if len(list) < 100:
                    bathy = np.array(ncfile[var][np.squeeze(list)])
                    time = nc.num2date(ncfile['time'][np.squeeze(list)], ncfile['time'].units)
            else:
                for num, minidx in enumerate(list):
                    if len(list) < 100:
                        bathy = np.array(ncfile[var][np.squeeze(list)])
                        time = nc.num2date(ncfile['time'][np.squeeze(list)], ncfile['time'].units)
                    elif num == 0:
                        bathy = np.array(ncfile[var][range(minidx, list[num + 1]), y, x])
                        time = nc.num2date(np.array(ncfile['time'][range(minidx, list[num + 1])]), ncfile['time'].units)
                    elif minidx == list[-1]:
                        lastIdx = (idx - minidx)[(idx - minidx) >= 0] + minidx
                        bathy = np.append(bathy, ncfile[var][lastIdx, y, x], axis=0)
                        time = np.append(time, nc.num2date(ncfile['time'][lastIdx], ncfile['time'].units), axis=0)
                    else:
                        bathy = np.append(bathy, ncfile[var][range(minidx, list[num + 1]), y, x], axis=0)
                        time = np.append(time,
                                         nc.num2date(ncfile['time'][range(minidx, list[num + 1])], ncfile['time'].units),
                                         axis=0)
        else:
            bathy = ncfile[var][idx, y, x]
            xFRF = ncfile['xFRF'][x]
            yFRF = ncfile['yFRF'][y]
            time = nc.num2date(ncfile['time'][np.squeeze(idx)], ncfile['time'].units)
        # package for output
        field = {'time': time,
                 'epochtime': ncfile['time'][idx], # pulling down epoch time of interest
                 var: bathy,
                 'xFRF': xFRF,
                 'yFRF': yFRF,
                 }
        try:
            field['bathymetryDate'] = ncfile['bathymetryDate'][idx]
        except IndexError:
            field['bathymetryDate'] = np.ones_like(field['time'])

        assert field[var].shape[0] == len(field['time']), " the indexing is wrong for pulling down bathy"
        return field

    def getWaveSpecSTWAVE(self, prefix, gaugenumber, local=True):
            """
            This function pulls down the data from the thredds server and puts the data into proper places
            to be read for STwave Scripts
            this will return the wavespec with dir/freq bin and directional wave energy

            :param gaugenumber:
                gaugenumber = 0, 26m wave rider
                gaugenumber = 1, 17m waverider
                gaugenumber = 2, awac4 - 11m
                gaugenumber = 3, awac3 - 8m
                gaugenumber = 4, awac2 - 6m
                gaugenumber = 5, awac1 - 5m
                gaugenumber = 6, adopp2 - 3m
                gaugenumber = 7, adopp1 - 2m
                gaugenumber = 8,  Paros xp200m
                gaugenumber = 9,  Paros xp150m
                gaugenumber = 10, Paros xp125m
                gaugenumber = 11, Paros xp100m
                gaugenumber = 12, 8 m array
            :param collectionlength:
                s the time over which the wind record exists
                ie data is collected in 10 minute increments time is rounded
                to nearest 10min increment
                data is rounded to the nearst [collectionlength] (default 30 min)
            """
            # Making gauges flexible
            if prefix in ['CB', 'HP', 'CBHP', 'FP']:
                model = 'STWAVE'
                urlFront = 'waveModels/%s/%s' %(model, prefix)
            elif prefix.startswith('S') and prefix[1].isdigit():  # this is static bathy
                model = 'STWAVE'
                urlFront = 'projects/%s/CBHP/SingleBathy_%s' %(model, prefix[1:])
            elif prefix in ['CBThresh_0']:
                model = 'STWAVE'
                urlFront = 'projects/STWAVE/CBThresh_0'
            ############### now identify file name #################
            if gaugenumber in [0, 'waverider-26m', 'Waverider-26m', '26m']:
                # 26 m wave rider
                fname = 'waverider-26m/waverider-26m.ncml'
                gname = '26m Waverider Buoy'
            elif gaugenumber in [1, 'Waverider-17m', 'waverider-17m']:
                # 2D 17m waverider
                fname = 'waverider-17/waverider-17m.ncml'
                gname = '17m Waverider Buoy'
            elif gaugenumber in [2, 'AWAC-11m', 'awac-11m', 'Awac-11m']:
                gname = 'AWAC04 - 11m'
                fname = 'awac11m/awac11m.ncml'
            elif gaugenumber in [3, 'awac-8m', 'AWAC-8m', 'Awac-8m', 'awac 8m',
                                 '8m-Array', '8m Array', '8m array', '8m-array']:
                gname = 'AWAC 8m'
                fname = 'wac-8m/awac-8m.ncml'
            elif gaugenumber in [4, 'awac-6m', 'AWAC-6m']:
                gname = 'AWAC 6m'
                fname = 'awac-6m/awac-6m.ncml'
            elif gaugenumber in [5, 'awac-4.5m', 'Awac-4.5m']:
                gname = 'AWAC 4.5m'
                fname = 'awac-4.5m/awac-4.5m.ncml'
            elif gaugenumber in [6, 'adop-3.5m', 'aquadopp 3.5m']:
                gname = 'Aquadopp 3.5m'
                fname = 'adop-3.5m/adop-3.5m.ncml'
            elif gaugenumber in [8, 'xp200m', 'xp200']:
                gname = 'Paros xp200m'
                fname = 'xp200m/xp200m.ncml'
            elif gaugenumber in [9, 'xp150m', 'xp150']:
                gname = 'Paros xp150m'
                fname = 'xp150m/xp150m.ncml'
            elif gaugenumber == 10 or gaugenumber == 'xp125m':
                gname = 'Paros xp125m'
                fname = 'xp125m/xp125m.ncml'
            elif gaugenumber == 11 or gaugenumber == 'xp100m':
                gname = 'Paros xp100m'
                fname = 'xp100m/xp100m.ncml'
            else:
                gname = 'There Are no Gauge numbers here'
                raise NameError('Bad Gauge name, specify proper gauge name/number')
            # parsing out data of interest in time
            self.dataloc = urlFront +'/'+ fname
            try:
                self.wavedataindex = self.gettime()
                assert np.array(self.wavedataindex).all() != None, 'there''s no data in your time period'

                if np.size(self.wavedataindex) >= 1:
                    wavespec = {'epochtime': self.ncfile['time'][self.wavedataindex],
                                'time': nc.num2date(self.ncfile['time'][self.wavedataindex], self.ncfile['time'].units),
                                'name': nc.chartostring(self.ncfile['station_name'][:]),
                                'wavefreqbin': self.ncfile['waveFrequency'][:],
                                #'lat': self.cshore_ncfile['lat'][:],
                                #'lon': self.cshore_ncfile['lon'][:],
                                'Hs': self.ncfile['waveHs'][self.wavedataindex],
                                'peakf': self.ncfile['waveTp'][self.wavedataindex],
                                'wavedirbin': self.ncfile['waveDirectionBins'][:],
                                'dWED': self.ncfile['directionalWaveEnergyDensity'][self.wavedataindex, :, :],
                                # 'waveDp': self.cshore_ncfile['wavePeakDirectionPeakFrequency'][self.wavedataindex],  # 'waveDp'][self.wavedataindex]
                                'waveDm': self.ncfile['waveDm'][self.wavedataindex],
                                'waveTm': self.ncfile['waveTm'][self.wavedataindex],
                                'waveTp': self.ncfile['waveTp'][self.wavedataindex],
                                'WL': self.ncfile['waterLevel'][self.wavedataindex],
                                'Umag': self.ncfile['Umag'][self.wavedataindex],
                                'Udir': self.ncfile['Udir'][self.wavedataindex],
                                'fspec': self.ncfile['directionalWaveEnergyDensity'][self.wavedataindex, :,:].sum(axis=2),
                                'qcFlag': self.ncfile['qcFlag'][self.wavedataindex]}

            except (RuntimeError, AssertionError):
                print '<<ERROR>> Retrieving data from %s\n in this time period start: %s  End: %s' % (
                    gname, self.d1, self.d2)
                wavespec = None
            return wavespec

    def getLidarRunup(self, removeMasked=True):
        """

        :return:
        """
        self.dataloc = u'projects/tucker/runup/test.ncml'
        self.lidarIndex = self.gettime(dtRound=60)
        if np.size(self.lidarIndex) > 0 and self.lidarIndex is not None:

            out = {'name': nc.chartostring(self.ncfile[u'station_name'][:]),
                   'lat': self.ncfile[u'lidarLatitude'][:],  # Coordintes
                   'lon': self.ncfile[u'lidarLongitude'][:],
                   'lidarX': self.ncfile[u'lidarX'][:],
                   'lidarY': self.ncfile[u'lidarY'][:],
                   'time': self.ncfile[u'time'][self.lidarIndex],
                   'totalWaterLevel': self.ncfile['totalWaterLevel'][self.lidarIndex],
                   'elevation': self.ncfile['elevation'][self.lidarIndex],

                   'samplingTime': self.ncfile['tsTime'][self.lidarIndex, :], # this will need to be changed once Tucker uploads the new ncml file, will not be dimensioned in time!
                   # 'samplingTime': self.cshore_ncfile['tsTime'][:],

                   'frfX': self.ncfile[u'xFRF'][self.lidarIndex],
                   'frfY': self.ncfile[u'yFRF'][self.lidarIndex],
                   'runupDownLine': self.ncfile['downLineDistance'][self.lidarIndex],
                   'totalWaterLevelQCflag': self.ncfile['totalWaterLevelQCFlag'][self.lidarIndex],
                   'percentMissing': self.ncfile['percentTimeSeriesMissing'][self.lidarIndex],
                   }


            if removeMasked:
                # copy mask over to the sampling time!
                mask = np.ma.getmask(out['elevation'])
                out['samplingTime'] = np.ma.masked_array(out['samplingTime'], mask)

                out['elevation'] = np.ma.compress_cols(out['elevation'])
                out['samplingTime'] = np.ma.compress_cols(out['samplingTime'])
                out['frfX'] = np.ma.compress_cols(out['frfX'])
                out['frfY'] = np.ma.compress_cols(out['frfY'])
                out['runupDownLine'] = np.ma.compress_cols(out['runupDownLine'])


            else:
                pass

        else:
            print 'There is no LIDAR data during this time period'
            out = None
        return out

    def getLidarWaveProf(self, removeMasked=True):

        """
        :return:
        """

        self.dataloc = u'projects/tucker/waveprofile/test.ncml'
        self.lidarIndex = self.gettime(dtRound=60)

        if np.size(self.lidarIndex) > 0 and self.lidarIndex is not None:

            out = {'name': nc.chartostring(self.ncfile[u'station_name'][:]),
                   'lat': self.ncfile[u'lidarLatitude'][:],
                   'lon': self.ncfile[u'lidarLongitude'][:],
                   'lidarX': self.ncfile[u'lidarX'][:],
                   'lidarY': self.ncfile[u'lidarY'][:],
                   'frfX': self.ncfile[u'xFRF'][:],
                   'frfY': self.ncfile[u'yFRF'][:],
                   'runupDownLine': self.ncfile['downLineDistance'][:],
                   'waveFreq': self.ncfile['waveFrequency'][:],
                   'time': self.ncfile[u'time'][self.lidarIndex],
                   'WaterLevel': self.ncfile['waterLevel'][self.lidarIndex],
                   'waveHs': self.ncfile['waveHs'][self.lidarIndex],
                   'waveHsIG': self.ncfile['waveHsIG'][self.lidarIndex],
                   'waveHsTot': self.ncfile['waveHsTotal'][self.lidarIndex],
                   'waveSkewness': self.ncfile['waveSkewness'][self.lidarIndex],
                   'waveAsymmetry': self.ncfile['waveAsymmetry'][self.lidarIndex],
                   'waveEnergyDens': self.ncfile['waveEnergyDensity'][self.lidarIndex],
                   'hydroFlag': self.ncfile['hydrodynamicsFlag'][self.lidarIndex],
                   'percentMissing': self.ncfile['percentTimeSeriesMissing'][self.lidarIndex],
                   }


            if removeMasked:
                # copy mask over to the sampling time!
                mask = np.ma.getmask(out['elevation'])
                out['samplingTime'] = np.ma.masked_array(out['samplingTime'], mask)

                out['elevation'] = np.ma.compress_cols(out['elevation'])
                out['samplingTime'] = np.ma.compress_cols(out['samplingTime'])
                out['frfX'] = np.ma.compress_cols(out['frfX'])
                out['frfY'] = np.ma.compress_cols(out['frfY'])
                out['runupDownLine'] = np.ma.compress_cols(out['runupDownLine'])


            else:
                pass

        else:
            print 'There is no LIDAR data during this time period'
            out = None
        return out<|MERGE_RESOLUTION|>--- conflicted
+++ resolved
@@ -1516,12 +1516,8 @@
 
             self.ncfile = nc.Dataset(self.crunchDataLoc + self.dataloc) #loads all of the netCDF file
             #            try:
-<<<<<<< HEAD
             self.allEpoch = sb.baseRound(self.ncfile['time'][:], base=dtRound) # round to nearest minute
-=======
-
-            self.allEpoch = sb.myround(self.ncfile['time'][:], base=dtRound) # round to nearest minute
->>>>>>> afa6957c
+
             # now find the boolean!
             mask = (self.allEpoch >= self.epochd1) & (self.allEpoch < self.epochd2)
             idx = np.argwhere(mask).squeeze()
