--- conflicted
+++ resolved
@@ -2440,12 +2440,10 @@
             'surveyNumber': FRF survey number (metadata)
 
         """
-        forceReturnAll = kwargs.get('forceReturnAll', False)  # returns all surveys
-<<<<<<< HEAD
+        forceReturnAll = kwargs.get('forceReturnAll', False)  # returns all survey
         forceReturnAllPlusOne = kwargs.get('forceReturnAllPlusOne', False)  # returns all surveys
-=======
         verbose  = kwargs.get('verbose', False)
->>>>>>> 75995bc7
+
         if ForcedSurveyDate != None:
             # start is used in the gettime function,
             # to force a selection of survey date self.start/end is changed to the forced
@@ -2482,20 +2480,12 @@
                                           epochEnd=self.epochd2)  # getting the index of the grid
         except IOError:
             self.bathydataindex = []  # when a server is not available
-<<<<<<< HEAD
+
 
         if (forceReturnAll == True and self.bathydataindex is not None) or (np.size(self.bathydataindex) == 1 and self.bathydataindex != None):
             idx = self.bathydataindex.squeeze()
         elif forceReturnAllPlusOne == True and self.bathydataindex is not None:
             idx = np.append(self.bathydataindex.squeeze().min() -1,self.bathydataindex.squeeze())
-=======
-        
-        if forceReturnAll == True:
-            idx = self.bathydataindex
-        elif np.size(self.bathydataindex) == 1 and self.bathydataindex is not None:
-            idx = self.bathydataindex.squeeze()
-            
->>>>>>> 75995bc7
         elif np.size(self.bathydataindex) > 1:
             val = (max([n for n in (self.ncfile['time'][:] - self.epochd1) if n < 0]))
             # idx = np.where((self.ncfile['time'][:] - self.epochd1) == val)[0][0]
