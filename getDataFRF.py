--- conflicted
+++ resolved
@@ -277,7 +277,6 @@
                 # consistant for all wave gauges
                 if np.size(self.wavedataindex) == 1:
                     self.wavedataindex = np.expand_dims(self.wavedataindex, axis=0)
-<<<<<<< HEAD
                 self.snaptime = nc.num2date(self.allEpoch[self.wavedataindex], self.ncfile['time'].units)
                 try:
                     depth = self.ncfile['nominalDepth'][:]  # this should always go
@@ -286,8 +285,6 @@
                         depth = self.ncfile['gaugeDepth'][:]  # non directionalWaveGaugeList gauges
                     except IndexError:
                         depth = -999  # fill value
-=======
->>>>>>> b69d8f82
                 try:
                     wave_coords = gp.FRFcoord(self.ncfile['longitude'][:], self.ncfile['latitude'][:])
                 except IndexError:
@@ -303,7 +300,6 @@
                             'yFRF': wave_coords['yFRF'],
                             'lat': self.ncfile['latitude'][:],
                             'lon': self.ncfile['longitude'][:],
-<<<<<<< HEAD
                             'depth': depth,
                             'Hs': self.ncfile['waveHs'][self.wavedataindex], }
                 try:
@@ -311,10 +307,6 @@
                 except:
                     wavespec['peakf'] = 1 / self.ncfile['waveTpPeak'][self.wavedataindex]
                 # now do directionalWaveGaugeList gauge try
-=======
-                            'Hs': self.ncfile['waveHs'][self.wavedataindex]}
-                # now do directional gauge try
->>>>>>> b69d8f82
                 try:  # pull time specific data based on self.wavedataindex
                     wavespec['depth'] = self.ncfile['nominalDepth'][:]  # this should always go with directional gauges
                     wavespec['wavedirbin'] = self.ncfile['waveDirectionBins'][:]
@@ -334,11 +326,7 @@
                     if wavespec['dWED'].ndim < 3:
                         wavespec['dWED'] = np.expand_dims(wavespec['dWED'], axis=0)
                         wavespec['fspec'] = np.expand_dims(wavespec['fspec'], axis=0)
-<<<<<<< HEAD
-                # if error its non-directionalWaveGaugeList gauge
-                except IndexError:
-                    # this should throw when gauge is non directionalWaveGaugeList
-=======
+
                     if 'specOnly' in kwargs and kwargs['specOnly'] is True:
                         return wavespec  # pull out here if specOnly is true (saves time)
                     try:
@@ -354,7 +342,7 @@
                         wavespec['a2'] = self.ncfile['waveA2Value'][self.wavedataindex, :]
                         wavespec['b1'] = self.ncfile['waveB1Value'][self.wavedataindex, :]
                         wavespec['b2'] = self.ncfile['waveB2Value'][self.wavedataindex, :]
-
+                # this should throw when gauge is non directionalWaveGaugeList
                 except IndexError:  # if error its non-directional gauge
                     # this should throw when gauge is non directional
                     wavespec['peakf'] = 1/self.ncfile['waveTp'][self.wavedataindex]
@@ -364,7 +352,6 @@
                     else:
                         # leave it blank if lidar wave gauge.
                         wavespec['depth'] = np.nan
->>>>>>> b69d8f82
                     wavespec['wavedirbin'] = np.arange(0, 360, 90)  # 90 degree bins
                     wavespec['waveDp'] = np.zeros(np.size(self.wavedataindex)) * -999
                     try:
@@ -380,14 +367,6 @@
                          np.size(wavespec['wavedirbin'])])  # *
                     wavespec['dWED'] = wavespec['dWED'] * wavespec['fspec'][:, :, np.newaxis] / len(
                         wavespec['wavedirbin'])
-<<<<<<< HEAD
-                    try:
-                        wavespec['qcFlagE'] = self.ncfile['qcFlagE'][self.wavedataindex]
-                    except IndexError:
-                        # for lidar wave data
-                        wavespec['qcFlagE'] = self.ncfile['spectralQCFlag'][self.wavedataindex]
-
-=======
                     if 'qcFlagE' in self.ncfile.variables.keys():
                         # lidar wave gauges don't have this variable.
                         wavespec['qcFlagE'] = self.ncfile['qcFlagE'][self.wavedataindex]
@@ -406,7 +385,7 @@
                     except(KeyError):
                         pass  # non -directional gauge
                 wavespec = removeDuplicatesFromDictionary(wavespec)
->>>>>>> b69d8f82
+
                 return wavespec
 
         except (RuntimeError, AssertionError):
@@ -1497,112 +1476,7 @@
 
         return sensor_locations
 
-<<<<<<< HEAD
-=======
-
-    def getBathyGridcBathy(self, **kwargs):
-        """this function gets the cbathy data from the below address, assumes fill value of -999
-        
-        Keyword Args:
-            xbound: = [xmin, xmax]  which will truncate the cbathy domain to xmin, xmax (frf coord)
-
-            ybound: = [ymin, ymax]  which will truncate the cbathy domain to ymin, ymax (frf coord)
-        
-        Returns:
-            dictionary with keys below, will return None if error is found
-                'time': time
-
-                'xm':  frf xoordinate x's
-
-                'ym': frf ycoordinates
-
-                'depth': raw cbathy depths
-
-                'depthfC: same as depth
-
-                'depthKF':  kalman filtered hourly depth
-
-                'depthKFError': errors associated with the kalman filter
-
-                'fB':  ?
-
-                'k':  ??
-
-        """
-        fillValue = -999  # assumed fill value from the rest of the files taken as less than or equal to
-        self.dataloc = 'projects/bathyduck/data/cbathy_old/cbathy.ncml'
-        self.ncfile, self.allEpoch = getnc(dataLoc=self.dataloc, THREDDS=self.THREDDS, callingClass=self.callingClass,
-                                           dtRound=30 * 60)
-        self.cbidx = gettime(allEpoch=self.allEpoch, epochStart=self.epochd1, epochEnd=self.epochd2)
-
-        self.cbtime = nc.num2date(self.allEpoch[self.cbidx], 'seconds since 1970-01-01')
-        # mask = (time > start) & (time < end)
-        # assert (emask == mask).all(), 'epoch time is not working'
-        # idx = np.where(emask)[0] # this leaves a list that keeps the data iteratable with a size 1.... DON'T CHANGE
-        if np.size(self.cbidx) == 1 and self.cbidx == None:
-            cbdata = None  # throw a kick out if there's no data avaiable
-            return cbdata
-        # truncating data from experimental parameters to
-        if 'xbounds' in kwargs and np.array(kwargs['xbounds']).size == 2:
-            if kwargs['xbounds'][0] > kwargs['xbounds'][1]:
-                kwargs['xbounds'] = np.flip(kwargs['xbounds'], axis=0)
-            # first min of x
-            if (kwargs['xbounds'][0] < self.ncfile['xm'][:]).all():
-                # then set xmin to 0
-                removeMinX = 0
-            else:  # <= used here to handle inclusive initial index inherant in python
-                removeMinX = np.argwhere(self.ncfile['xm'][:] <= kwargs['xbounds'][0]).squeeze().max()
-            # now max of x
-            if (kwargs['xbounds'][1] > self.ncfile['xm'][:]).all():
-                removeMaxX = None
-            else:
-                removeMaxX = np.argwhere(
-                    self.ncfile['xm'][:] >= kwargs['xbounds'][1]).squeeze().min() + 1  # python indexing
-            xs = slice(removeMinX, removeMaxX)
-        else:
-            xs = slice(None)
-
-        if 'ybounds' in kwargs and np.array(kwargs['ybounds']).size == 2:
-            if kwargs['ybounds'][0] > kwargs['ybounds'][1]:
-                kwargs['ybounds'] = np.flip(kwargs['ybounds'], axis=0)
-            # first min of y
-            if (kwargs['ybounds'][0] < self.ncfile['ym'][:]).all():
-                # then set the ymin to first index [0]
-                removeMinY = 0  # ie get all data
-            else:
-                removeMinY = np.argwhere(self.ncfile['ym'][:] <= kwargs['ybounds'][0]).squeeze().max()
-            ## now max of y
-            if (kwargs['ybounds'][1] > self.ncfile['ym'][:]).all():
-                removeMaxY = None
-            else:
-                removeMaxY = np.argwhere(
-                    self.ncfile['ym'][:] >= kwargs['ybounds'][1]).squeeze().min() + 1  # python indexing
-            ys = slice(removeMinY, removeMaxY)
-        else:
-            ys = slice(None)
-
-        try:
-            cbdata = {'time': self.cbtime,  # round the time to the nearest 30 minutes
-                      'epochtime': self.allEpoch[self.cbidx],
-                      'xm': self.ncfile['xm'][xs],
-                      'ym': self.ncfile['ym'][ys],
-                      'depthKF': np.ma.array(self.ncfile['depthKF'][self.cbidx, ys, xs], mask=(self.ncfile['depthKF'][self.cbidx, ys, xs] <= fillValue), fill_value=np.nan),
-                      'depthKFError': np.ma.array(self.ncfile['depthKF'][self.cbidx, ys, xs], mask=(self.ncfile['depthKF'][self.cbidx, ys, xs] <= fillValue), fill_value=np.nan),
-                      'depthfC': np.ma.array(self.ncfile['depthfC'][self.cbidx, ys, xs], mask=(self.ncfile['depthfC'][self.cbidx, ys, xs] <= fillValue), fill_value=np.nan),
-                      'depthfCError': np.ma.array(self.ncfile['depthErrorfC'][self.cbidx, ys, xs], mask=(self.ncfile['depthErrorfC'][self.cbidx, ys, xs] <= fillValue), fill_value=np.nan),
-                      'fB': np.ma.array(self.ncfile['fB'][self.cbidx, ys, xs, :],  mask=(self.ncfile['fB'][self.cbidx, ys, xs, :] <= fillValue), fill_value=np.nan),
-                      'k': np.ma.array(self.ncfile['k'][self.cbidx, ys, xs, :], mask=(self.ncfile['k'][self.cbidx, ys, xs, :] <= fillValue), fill_value=np.nan),
-                      'P': np.ma.array(self.ncfile['PKF'][self.cbidx, ys, xs], mask=(self.ncfile['PKF'][self.cbidx, ys, xs] <= fillValue), fill_value=np.nan)}  # may need to be masked
-
-            assert ~cbdata['depthKF'].mask.all(), 'all Cbathy kalman filtered data retrieved are masked '
-            print('Grabbed cBathy Data, successfully')
-
-        except (IndexError, AssertionError):  # there's no data in the Cbathy
-            cbdata = None
-
-        return cbdata
-
->>>>>>> b69d8f82
+
     def getLidarRunup(self, removeMasked=True):
         """This function will get the wave runup measurements from the lidar mounted in the dune
 
@@ -2248,11 +2122,7 @@
         """
         from skimage import color
         if type.lower() not in ['var', 'timex']:
-<<<<<<< HEAD
-            raiseNotImplementedError, "These data are not currently available through this function"
-=======
             raise NotImplementedError("These data are not currently available through this function")
->>>>>>> b69d8f82
         elif type.lower() in ['var', 'variance']:
             self.dataloc = "projects/bathyduck/data/argus/variance/variance.ncml"
         elif type.lower() in ['timex']:
