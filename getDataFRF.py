# -*- coding: utf-8 -*-
"""This is a class definition designed to get data from the FRF thredds server.

@author: Spicer Bak, PhD
@contact: spicer.bak@usace.army.mil
@organization: USACE CHL FRF
"""
import collections
import datetime as DT
import os
import pickle as pickle
import time
import warnings
from posixpath import join as urljoin
import socket
import netCDF4 as nc
import numpy as np
import pandas as pd

from testbedutils import geoprocess as gp, sblib as sb

def gettime(allEpoch, epochStart, epochEnd):
    """This function opens the netcdf file, and retrieves time.
    
    It pulls the dates of interest from the THREDDS (data loc) server based on d1,d2, and data location it returns
     the indices in the NCML file of the dates d1>=time>d2

    It was modified to check if there are duplicate times, and only produces indices with unique
    times


    Args:
        allEpoch (list, float): a list of floats that has epoch times in it
        epochStart (float): start time in epoch
        epochEnd (float): end time in epoch

    Returns:
        index  of dates between

    """
    try:
        mask = (allEpoch >= epochStart) & (allEpoch < epochEnd)
        idx = np.argwhere(mask).squeeze()
        if np.size(idx) == 0:
            idx = None
    except TypeError:  # when None's are handed for allEpoch
        idx = None
    finally:
        return idx

def getnc(dataLoc, callingClass, dtRound=60, **kwargs):
    """Function grabs the netCDF file interested.
    
    Responsible for drilling down to specific monthly file if applicable to speed things up.

    Args:
        dataLoc (str):
        THREDDS (str): a key associated with the server location
        callingClass (str): which class calls this
        dtRound(int): rounding the times returned from the server (Default=60 (s))

    Keyword Args:
        start: if given, will parse out to monthly netCDF file (if query is in same month)
        end: if given, will parse out to monthly netCDF file (if query is in same month)

    Returns:
        object:

    TODO: could use thredds crawler to more efficiently pick files to pull from.  This would save query time
    """
    # toggle my data location
    start = kwargs.get('start', None)
    end = kwargs.get('end', None)
    server = kwargs.get('server', None)
    FRFdataloc = u'http://134.164.129.55:8080/thredds/dodsC/'
    chlDataLoc = u'https://chldata.erdc.dren.mil/thredds/dodsC/'
    # a list of data sets (just the ncml) that shouldn't drill down to monthly file
    doNotDrillList = ['survey']

    # chose which server to select based on IP
    ipAddress = socket.gethostbyname(socket.gethostname())
<<<<<<< HEAD
    if server in ['CHL', 'chl']:
        THREDDSloc = chlDataLoc
        pName = u'frf'

    elif server == 'FRF' and ipAddress.startswith('134.164.129') or ipAddress.startswith('10.0.0'):  # FRF subdomain
=======
    if server == 'FRF' and ipAddress.startswith('134.164') or ipAddress.startswith('10.0.0'):  # FRF subdomain
>>>>>>> 15a3e17d
        THREDDSloc = FRFdataloc
        pName = u'FRF'

    else:
        THREDDSloc = chlDataLoc
        pName = u'frf'
        
    if callingClass == 'getDataTestBed':  # overwrite pName if calling for model data
        pName = u'cmtb'

    
    # now set URL for netCDF file call,
    if start is None and end is None:
        ncfileURL = urljoin('[FillMismatch]'+THREDDSloc, pName, dataLoc)
    elif isinstance(start, float) and isinstance(end, float):  # then we assume epoch
        raise NotImplementedError(
            'check conversion for floats (epoch time), currently needs to be datetime object')
        # ncfileURL = urljoin(THREDDSloc, pName, monthlyPath)

    elif isinstance(start, DT.datetime) and isinstance(end, DT.datetime) \
        and (start.year == end.year and start.month == end.month) \
        and ~np.in1d(doNotDrillList, dataLoc.split('/')).any():
        # this section dives to the specific month's datafile if it's within the same month
        dataLocSplit = os.path.split(dataLoc)
        fileparts = dataLocSplit[0].split('/')
        if fileparts[0] == 'oceanography':
            field = 'ocean'
        elif fileparts[0] == 'meteorology':
            field = 'met'
        else:
            field = fileparts[0]
        try:  # this will work for get Obs
            fname = "{}-{}_{}_{}_{}{:02d}.nc".format(pName.upper(), field, fileparts[1],
                                                     fileparts[2], start.year,
                                                     start.month)
        except IndexError:  # works for getDataTestBed class
            fname = u"{}-{}_{}_{}{:02d}.nc".format(pName.upper(), field, fileparts[1], start.year,
                                                   start.month)
        
        ncfileURL = urljoin(THREDDSloc, pName, dataLocSplit[0], str(start.year), fname)
    else:  # function couldn't be more efficient, default to old way
        ncfileURL = urljoin(THREDDSloc, pName, dataLoc)
    
    # ___________________ go now to open file   ___________________________________________
    finished, n, maxTries = False, 0, 3  # initializing variables to iterate over
    ncFile, allEpoch = None, None  # will return None's when URL doesn't exist
    print(ncfileURL)
    while not finished and n < maxTries:
        try:
            ncFile = nc.Dataset(ncfileURL)  # get the netCDF file
            allEpoch = ncFile['time'][:]
            finished = True
        except IOError:
            print('Error reading {}, trying again {}/{}'.format(ncfileURL, n + 1, maxTries))
            time.sleep(5)  # time in seconds to wait
            n += 1  # iteration number
    
    return ncFile, sb.baseRound(allEpoch, base=dtRound) # round to nearest minute

def removeDuplicatesFromDictionary(inputDict):
    """This function checks through the data and will remove duplicates from key 'epochtime's.
    
    A place holder to check, and remove duplicate times from this whole class. It needs to be though through still,
    but the code below is used to do it from an exterior script and would be a good place to start.

    Args:
        inputDict (dict): to check this if its duplicate

    Returns:
        inputdict (dict): same dictionary with-out duplicates in time

    References:
        https://www.peterbe.com/plog/fastest-way-to-uniquify-a-list-in-python-3.6
        https://stackoverflow.com/questions/480214/how-do-you-remove-duplicates-from-a-list
        -whilst-preserving-order

    """
    from collections.abc import Iterable  # this is not available in Python 2.7?
    if inputDict is not None:
        if 'epochtime' in inputDict:
            key = 'epochtime'
        elif 'time' in inputDict:
            key = 'time'
            warnings.warn(
                'Removing duplicates is faster using numeric time, failed looking for "epochtime" '
                'key')
        else:
            raise NotImplementedError('Requires keys "time" or "epochtime"')
        
        if isinstance(inputDict[key], Iterable) and np.size(set(np.array(inputDict[key]))) != np.size(inputDict[key]):
            # we have duplicate times in dictionary
            print(' Removing Duplicates from {}'.format(inputDict['name']))  # find the duplicates
            _, idxUnique = np.unique(inputDict[key], return_index=True)
            inputDict = sb.reduceDict(inputDict, idxUnique)
            # try:  # python 3.6 + only
            #    ans2 = list(dict.fromkeys(inputDict[key]))
            #    # nonzero(np.in1d(inputDict[key], ans2)) #<===================================
            #    this leaves duplicates
            # except: # a slower way
            #    seen = set()
            #    ans3b = [x for x in inputDict[key] if x not in seen and not seen.add(x)]
            #    idxObs = np.nonzero(np.in1d(inputDict[key], ans3b))
            # original Way  --- super slow
            # dupes = np.array([x for n, x in enumerate(inputDict[key]) if x in inputDict[key][
            # :n]]).squeeze()
            # idxObs = np.delete(np.arange(len(inputDict[key])),
            #                    np.argwhere(np.in1d(inputDict[key], dupes).squeeze())[
            #                    ::2].squeeze())  # delete
            #                    every other duplicate record
            # inputDict = sb.reduceDict(inputDict, idxObs)
    return inputDict


class getObs:
    """Class focused on retrieving observational data."""
    def __init__(self, d1, d2, **kwargs):
        """Data are returned in self.dataindex are inclusive at start, exclusive at end."""
        # this is active wave gauge list for looping through as needed
        self.waveGaugeList = ['waverider-26m', 'waverider-17m', 'awac-11m', '8m-array',
                              'awac-6m', 'awac-4.5m', 'adop-3.5m', 'xp200m', 'xp150m', 'xp125m']
        
        self.directionalWaveGaugeList = ['waverider-26m', 'waverider-17m', 'awac-11m', '8m-array',
                                         'awac-6m', 'awac-4.5m', 'adop-3.5m']
        
        self.currentsGaugeList = ['awac-11m', 'awac-6m', 'awac-4.5m', 'adop-3.5m']
        #self.rawdataloc_wave = []
        #self.outputdir = []  # location for outputfiles
        self.d1 = d1  # start date for data grab
        self.d2 = d2  # end data for data grab
        self.timeunits = 'seconds since 1970-01-01 00:00:00'
        self.epochd1 = nc.date2num(self.d1, self.timeunits)
        self.epochd2 = nc.date2num(self.d2, self.timeunits)
        self.callingClass = 'getObs'
        self.FRFdataloc = 'http://134.164.129.55/thredds/dodsC/FRF/'
        self.crunchDataLoc = 'http://134.164.129.55/thredds/dodsC/cmtb/'
        self.chlDataLoc = 'https://chlthredds.erdc.dren.mil/thredds/dodsC/frf/'  #
        self.server = kwargs.get('server', None)
        self._comp_time()
        assert type(self.d2) == DT.datetime, 'd1 need to be in python "Datetime" data types'
        assert type(self.d1) == DT.datetime, 'd2 need to be in python "Datetime" data types'
    
    def _comp_time(self):
        """Test if times are backwards."""
        assert self.d2 >= self.d1, 'finish time: end needs to be after start time: start'
    
    def _roundtime(self, dt=None, roundto=60):
        """Round a datetime object to any time laps in seconds.
        
        Author: Thierry Husson 2012 - Use it as you want but don't blame me.

        Args:
          dt: datetime.datetime object, default now.
          roundto: Closest number of SECONDS to round to, default 1 minute

        Returns:
            datetime object that is rounded
            
        """
        if dt is None:
            dt = DT.datetime.now()
        seconds = (dt - dt.min).seconds
        # // is a floor division, not a comment on following line:
        rounding = (seconds + roundto / 2) // roundto * roundto
        return dt + DT.timedelta(0, rounding - seconds, -dt.microsecond)

    def getWaveData(self, gaugenumber=0, roundto=30, removeBadDataFlag=4, **kwargs):
        """This function pulls down the data from the thredds server and puts the data into a dictionary.
        
        TODO: Set optional date input from function arguments to change self.start self.end

        Args:
          gaugenumber: wave gauge numbers pulled from self.waveGaugeURLlookup
               see help on self.waveGaugeURLlookup for possible gauge names (Default value = 0)
          roundto: this is duration in minutes which data are expected.  times are rounded to nearest
             30 minute increment (data on server are not even times) (Default value = 30)
          removeBadDataFlag (int): this will remove data with a directional flag of 3/4 signaling questionable or
             failed directional spectra (default = 4, remove failed (directional) spectral data time periods)
             valid values: [3, 4, False]  False will not remove any data

        Keyword Args:
            "returnAB" (bool): if this is True function will return a's and b's for time period (default=False)
            "spec" (bool); if this is True function will not return bulk statistics (default=False)

        Returns:
          dictionary with following keys for all gauges
            'time' (array): time in datetime objects

            'epochtime' (array): time in epoch time

            'name' (str): gauge name

            'wavefreqbin' (array): wave frequencys associated with 2D spectra

            'wavedirbin' (array): wave direction bin associated with 2D spectra

            'xFRF' (float): x location in FRF coordinates

            'yFRF' (float): y location in FRF coordinates

            'lat' (float): latitude

            'lon' (float): longitude

            'depth' (float): nominal water dept

            'Hs' (array): wave height

            'peakf' (array): wave peak frequency

        """
        returnAB = kwargs.get('returnAB', False)
        spec = kwargs.get('spec', False)
        # Making gauges flexible
        self._waveGaugeURLlookup(gaugenumber)
        # parsing out data of interest in time
        self.ncfile, self.allEpoch = getnc(dataLoc=self.dataloc, callingClass=self.callingClass,
                                           dtRound=roundto * 60, start=self.d1, end=self.d2, server=self.server)
        try:
            self.wavedataindex = gettime(allEpoch=self.allEpoch, epochStart=self.epochd1,
                                         epochEnd=self.epochd2)
            assert np.array(self.wavedataindex).all() is not None, 'there''s no data in your time period'

            if np.size(self.wavedataindex) >= 1:
                # consistant for all wave gauges
                if np.size(self.wavedataindex) == 1:
                    self.wavedataindex = np.expand_dims(self.wavedataindex, axis=0)
                self.snaptime = nc.num2date(self.allEpoch[self.wavedataindex],
                                            self.ncfile['time'].units,
                                            only_use_cftime_datetimes=False)
                try:
                    depth = self.ncfile['nominalDepth'][:]  # this should always go
                except IndexError:
                    try:
                        depth = self.ncfile['gaugeDepth'][:]  # non directionalWaveGaugeList gauges
                    except IndexError:
                        depth = -999  # fill value
                try:
                    wave_coords = gp.FRFcoord(self.ncfile['longitude'][:],
                                              self.ncfile['latitude'][:])
                except IndexError:
                    wave_coords = gp.FRFcoord(self.ncfile['lon'][:], self.ncfile['lat'][:])
                #######################################################################################################
                # now that wave data index is resolved, go get data
                self.snaptime = nc.num2date(self.allEpoch[self.wavedataindex],
                                            self.ncfile['time'].units,
                                            only_use_cftime_datetimes=False)
                wavespec = {'time':        self.snaptime,  # note this is new variable names??
                            'epochtime':   self.allEpoch[self.wavedataindex],
                            'name':        str(self.ncfile.title),
                            'wavefreqbin': self.ncfile['waveFrequency'][:],
                            'xFRF':        wave_coords['xFRF'],
                            'yFRF':        wave_coords['yFRF'],
                            'lat':         self.ncfile['latitude'][:],
                            'lon':         self.ncfile['longitude'][:],
                            'depth':       depth,
                            'Hs':          self.ncfile['waveHs'][self.wavedataindex],
                            'peakf':       1 / self.ncfile['waveTp'][self.wavedataindex],
                }
                wavespec['units'] = {'Hs':self.ncfile['waveHs'].units,'peakf':'Hz','wavefreqbin':'Hz'}

                # now do directionalWaveGaugeList gauge try
                try:  # pull time specific data based on self.wavedataindex
                    wavespec['depth'] = self.ncfile['nominalDepth'][:]  # this should always go with directional gauges
                    wavespec['wavedirbin'] = self.ncfile['waveDirectionBins'][:]
                    wavespec['qcFlagE'] = self.ncfile['qcFlagE'][self.wavedataindex]
                    wavespec['qcFlagD'] = self.ncfile['qcFlagD'][self.wavedataindex]
                    if spec is True:
                        wavespec['dWED'] = self.ncfile['directionalWaveEnergyDensity'][self.wavedataindex, :, :]
                        wavespec['fspec'] = self.ncfile['waveEnergyDensity'][self.wavedataindex, :]
                        wavespec['units']['dWED'] = self.ncfile['directionalWaveEnergyDensity'].units
                        wavespec['units']['fspec'] = self.ncfile['waveEnergyDensity'].units

                        if wavespec['dWED'].ndim < 3:
                            wavespec['dWED'] = np.expand_dims(wavespec['dWED'], axis=0)
                            wavespec['fspec'] = np.expand_dims(wavespec['fspec'], axis=0)
                            wavespec['units']['dWED'] = self.ncfile['directionalWaveEnergyDensity'].units
                            wavespec['units']['fspec'] = self.ncfile['waveEnergyDensity'].units

                    wavespec['waveDp'] = self.ncfile['wavePeakDirectionPeakFrequency'][self.wavedataindex]
                    wavespec['waveDm'] = self.ncfile['waveMeanDirection'][self.wavedataindex]
                    wavespec['Tm'] = self.ncfile['waveTm'][self.wavedataindex]
                    wavespec['units']['waveDp'] = self.ncfile['wavePeakDirectionPeakFrequency'].units
                    wavespec['units']['waveDm'] = self.ncfile['waveMeanDirection'].units
                    wavespec['units']['Tm'] = self.ncfile['waveTm'].units

                    if returnAB is True:
                        wavespec['a1'] = self.ncfile['waveA1Value'][self.wavedataindex, :]
                        wavespec['a2'] = self.ncfile['waveA2Value'][self.wavedataindex, :]
                        wavespec['b1'] = self.ncfile['waveB1Value'][self.wavedataindex, :]
                        wavespec['b2'] = self.ncfile['waveB2Value'][self.wavedataindex, :]
                # this should throw when gauge is non directionalWaveGaugeList
                except IndexError:  # if error its non-directional gauge
                    # lidar guages don't have this variable.
                    if 'nominalDepth' in self.ncfile.variables.keys():
                        wavespec['depth'] = self.ncfile['nominalDepth'][:]  # non directional gauges
                    else:
                        # leave it blank if lidar wave gauge.
                        wavespec['depth'] = np.nan

                    wavespec['wavedirbin'] = np.arange(0, 360, 90)  # 90 degree bins
                    wavespec['waveDp'] = np.ones_like(self.wavedataindex) * -999
                    try:
                        wavespec['fspec'] = self.ncfile['waveEnergyDensity'][self.wavedataindex, :]
                    except(RuntimeError):  # handle n-1 index error with Thredds
                        wavespec['fspec'] = self.ncfile['waveEnergyDensity'][self.wavedataindex[:-1], :]
                        wavespec['fspec'] = np.append(wavespec['fspec'],
                                                      self.ncfile['waveEnergyDensity'][
                                                      self.wavedataindex[-1], :][
                                                      np.newaxis, :], axis=0)
                    if wavespec['fspec'].ndim < 2:
                        wavespec['fspec'] = np.expand_dims(wavespec['fspec'], axis=0)

                    # multiply the freq spectra for all directions
                    wavespec['dWED'] = np.ones([np.size(self.wavedataindex), np.size(wavespec['wavefreqbin']),
                                                np.size(wavespec['wavedirbin'])])
                    wavespec['dWED'] = wavespec['dWED']*wavespec['fspec'][:, :, np.newaxis]/len(wavespec['wavedirbin'])
                    if 'qcFlagE' in self.ncfile.variables.keys():
                        # lidar wave gauges don't have this variable.
                        wavespec['qcFlagE'] = self.ncfile['qcFlagE'][self.wavedataindex]
                    else:
                        # lidar wave gauges have waterLevelQCFlag and spectralQCFlag
                        wavespec['qcFlagE'] = self.ncfile['waterLevelQCFlag'][self.wavedataindex]
                if removeBadDataFlag is not False:
                    # Energy should not be needed
                    try:
                        # find data that are below bad data threshold
                        idx = np.argwhere(wavespec['qcFlagD'] < removeBadDataFlag).squeeze()
                        if np.size(idx) > 0:
                            wavespec = sb.reduceDict(wavespec,
                                                     idx)  # if there are values, keep good ones
                        idx = np.argwhere(wavespec['qcFlagE'] < removeBadDataFlag).squeeze()
                        if np.size(idx) > 0:
                            wavespec = sb.reduceDict(wavespec, idx)
                    except(KeyError):
                        pass  # non -directional gauge
                wavespec = removeDuplicatesFromDictionary(wavespec)

                return wavespec

        except (RuntimeError, AssertionError):
            print('     ---- Problem Retrieving wave data from %s\n    - in this time period start: %s  End: %s' % (
                    gaugenumber, self.d1, self.d2))

            """try:
                wavespec = {'lat':  self.ncfile['latitude'][:],
                            'lon':  self.ncfile['longitude'][:],
                            'name': str(self.ncfile.title), }
            except TypeError:  # when self.ncfile is None
                wavespec = None
            except KeyError:
                wavespec = {'lat':  self.ncfile['lat'][:],
                            'lon':  self.ncfile['lon'][:],
                            'name': str(self.ncfile.title), }"""

    def getWaveSpec(self, gaugenumber=0, roundto=30, removeBadDataFlag=4, **kwargs):
        print("WARNING: getWaveSpec is depreciated, update to use getWaveData.")
        returnAB = kwargs.get('returnAB', False)
        specOnly = kwargs.get('specOnly', False)
        if specOnly:
            wavedata = self.getWaveData(gaugenumber, roundto, removeBadDataFlag, returnAB=returnAB, spec=True)
            wavedict['dWED'] = wavedata['dWED']
            wavedict['fspec'] = wavedata['fspec']
            return wavedict
        else:
            return self.getWaveData(gaugenumber, roundto, removeBadDataFlag, returnAB=returnAB, spec=True)

    def getCurrents(self, gaugenumber=5, roundto=1):
        """This function pulls down the currents data from the Thredds Server.

        Args:
          gaugenumber: a string or number to get ocean currents from look up table

            gaugenumber = [2, 'awac-11m']

            gaugenumber = [3, 'awac-8m']

            gaugenumber = [4, 'awac-6m']

            gaugenumber = [5, 'awac-4.5m']

            gaugenumber = [6, 'adop-3.5m'] (Default value = 5)

          roundto: the time over which the wind record exists, ie data is collected in 10 minute
          increments
            data is rounded to the nearst [roundto] (default 1 min)

        Returns:
            dict, None if error is encoutered
                'name' (str): gauge name

                'time' (obj): date time objects time stamp

                'epochtime' (float): unix epoch time

                'aveU' (array): average cross-shore current from collection

                'aveV' (array): average along-shore current from collection

                'speed' (array): average speed  [m/s]

                'dir' (array):  current direction (TN)

                'lat' (float): latitude of gauge

                'lon' (float): longitude of gauge

                'xFRF' (float): cross-shore coordinate of gauge

                'yFRF' (float): along-shore coordinate of gauge

                'depth' (float): gauge nominal depth Depth is calculated by:
                            depth = -xducerD + blank + (binSize/2) + (numBins * binSize)

                'meanP' (array): mean pressure

        """
        assert gaugenumber.lower() in [2, 3, 4, 5, 6, 'awac-11m', 'awac-8m', 'awac-6m', 'awac-4.5m',
                                       'adop-3.5m'], 'Input string/number is not a valid gage ' \
                                                     'name/number'
        
        if gaugenumber in [2, 'awac-11m']:
            # gname = 'AWAC04 - 11m'
            self.dataloc = 'oceanography/currents/awac-11m/awac-11m.ncml'
        elif gaugenumber in [3, 'awac-8m']:
            # gname = 'AWAC 8m'
            self.dataloc = 'oceanography/currents/awac-8m/awac-8m.ncml'
        elif gaugenumber in [4, 'awac-6m']:
            # gname = 'AWAC 6m'
            self.dataloc = 'oceanography/currents/awac-6m/awac-6m.ncml'
        elif gaugenumber in [5, 'awac-4.5m']:
            # gname = 'AWAC 4.5m'
            self.dataloc = 'oceanography/currents/awac-4.5m/awac-4.5m.ncml'
        elif gaugenumber in [6, 'adop-3.5m']:
            # gname = 'Aquadopp 3.5m'
            self.dataloc = 'oceanography/currents/adop-3.5m/adop-3.5m.ncml'
        else:
            raise NameError('Check gauge name')
        
        self.ncfile, self.allEpoch = getnc(dataLoc=self.dataloc, callingClass=self.callingClass,
                                           dtRound=roundto * 60)  # start=self.d1, end=self.d2) <
        # -- needs to be tested
        currdataindex = gettime(allEpoch=self.allEpoch, epochStart=self.epochd1,
                                epochEnd=self.epochd2)
        
        # _______________________________________
        # get the actual current data
        if np.size(currdataindex) > 1:
            curr_aveU = self.ncfile['aveE'][
                currdataindex]  # pulling depth averaged Eastward current
            curr_aveV = self.ncfile['aveN'][
                currdataindex]  # pulling depth averaged Northward current
            curr_spd = self.ncfile['currentSpeed'][currdataindex]  # currents speed [m/s]
            curr_dir = self.ncfile['currentDirection'][
                currdataindex]  # current from direction [deg]
            self.curr_time = nc.num2date(self.allEpoch[currdataindex], self.ncfile['time'].units,
                                         self.ncfile['time'].calendar,
                                         only_use_cftime_datetimes=False)
            # for num in range(0, len(self.curr_time)):
            #     self.curr_time[num] = self.roundtime(self.curr_time[num], roundto=roundto * 60)
            
            curr_coords = gp.FRFcoord(self.ncfile['longitude'][0], self.ncfile['latitude'][0])
            
            self.curpacket = {
                'name':      str(self.ncfile.title),
                'time':      self.curr_time,
                'epochtime': self.allEpoch[currdataindex],
                'aveU':      curr_aveU,
                'aveV':      curr_aveV,
                'speed':     curr_spd,
                'dir':       curr_dir,
                'lat':       self.ncfile['latitude'][0],
                'lon':       self.ncfile['longitude'][0],
                'xFRF':      curr_coords['xFRF'],
                'yFRF':      curr_coords['yFRF'],
                'depth':     self.ncfile['depth'][:],
                # Depth is calculated by: depth = -xducerD + blank + (binSize/2) + (numBins *
                # binSize)
                'meanP':     self.ncfile['meanPressure'][currdataindex]}
            
            return self.curpacket
        
        else:
            print('ERROR: There is no current data for this time period at gauge: ', gaugenumber)
            self.curpacket = None
            return self.curpacket
    
    def getWind(self, gaugenumber=0, collectionlength=10):
        """This function retrieves the wind data.
        
        Collection length is the time over which the wind record exists ie data is collected in 10 minute increments
        data is rounded to the nearst [collectionlength] (default 10 min).

        Args:
          collectionlength: Default value = 10)
          gaugenumber: (Default value = 0)

            gauge number in ['derived', 'Derived', 0]

            '932 wind gauge' in [1]

            '832 wind gauge' in [2]

            '732 wind gauge' in [3]

        Returns:
            dict, will return None if an error is encountered
                'name' (str):  station name

                'time' (obj): datetime object time stamp

                'vecspeed' (array):  Vector Averaged Wind Speed

                'windspeed' (array): Mean Wind Speed

                'windspeed_corrected' (array): corrected 10m windspeed

                'winddir' (array):  Wind direction from true north

                'windgust' (array):  5 second largest mean wind speed

                'qcflagS' (array): QC flag for speed

                'qcflagD' (array): qcflag for directions

                'stdspeed' (array): std dev of 10 min wind record

                'minspeed' (array):  min speed in 10 min avg

                'maxspeed' (array):  max speed in 10 min avg

                'sustspeed' (array): 1 min largest mean wind speed

                'lat' (float):  latitude

                'lon' (float):  longitde

                'gaugeht' (float): gauge height for uncorrected wind measurements

        """
        # Making gauges flexible
        # different Gauges
        if gaugenumber in ['derived', 'Derived', 0]:
            self.dataloc = 'meteorology/wind/derived/derived.ncml'  # 932 wind gauge
            gname = 'Derived wind gauge '
        elif gaugenumber == 1:
            self.dataloc = 'meteorology/wind/D932/D932.ncml'  # 932 wind gauge
            gname = '932 wind gauge'
        elif gaugenumber == 2:
            gname = '832 wind gauge'
            self.dataloc = 'meteorology/wind/D832/D832.ncml'
        elif gaugenumber == 3:
            gname = '732 wind gauge'
            self.dataloc = 'meteorology/wind/D732/D732.ncml'
        else:
            raise NameError('Specifiy proper Gauge number')
        
        self.ncfile, self.allEpoch = getnc(dataLoc=self.dataloc, callingClass=self.callingClass,
                                           dtRound=collectionlength * 60, start=self.d1, end=self.d2,
                                           server=self.server)
        
        self.winddataindex = gettime(allEpoch=self.allEpoch, epochStart=self.epochd1,
                                     epochEnd=self.epochd2)
        # remove nan's that shouldn't be there
        # ______________________________________
        if np.size(self.winddataindex) > 0 and self.winddataindex is not None:
            # TODO: why are we removing nan's here. this should be resolved down stream if they're causing problems
            # do they even come up as nans? i thought they returned as masked arrays
            self.winddataindex = self.winddataindex[~np.isnan(self.ncfile['windDirection'][self.winddataindex])]
            if np.size(self.winddataindex) == 0:
                # return None is he wind direction is associated with the wind is no good!
                return None
            # MPG: moved inside if statement b/c call to gettime possibly returns None.
            self.winddataindex = self.winddataindex[~np.isnan(self.ncfile['windDirection'][self.winddataindex])]
            
            windvecspd = self.ncfile['vectorSpeed'][self.winddataindex]
            windspeed = self.ncfile['windSpeed'][self.winddataindex]  # wind speed
            winddir = self.ncfile['windDirection'][self.winddataindex]  # wind direction
            windgust = self.ncfile['windGust'][self.winddataindex]  # 5 sec largest mean speed
            stdspeed = self.ncfile['stdWindSpeed'][self.winddataindex]  # std dev of 10 min avg
            qcflagS = self.ncfile['qcFlagS'][self.winddataindex]  # qc flag
            qcflagD = self.ncfile['qcFlagD'][self.winddataindex]
            minspeed = self.ncfile['minWindSpeed'][self.winddataindex]  # min wind speed in 10 min avg
            maxspeed = self.ncfile['maxWindSpeed'][self.winddataindex]  # max wind speed in 10 min avg
            sustspeed = self.ncfile['sustWindSpeed'][self.winddataindex]  # 1 minute largest mean wind speed
            gaugeht = self.ncfile.geospatial_vertical_max
            
            self.windtime = nc.num2date(self.allEpoch[self.winddataindex],
                                        self.ncfile['time'].units,
                                        only_use_cftime_datetimes=False)
            
            # correcting for wind elevations from Johnson (1999) - Simple Expressions for
            # correcting wind speed data
            # for elevation
            if gaugeht <= 20:
                windspeed_corrected = windspeed * (10 / gaugeht) ** (1 / 7)
            else:
                windspeed_corrected = 'No Corrections done for gauges over 20m, please read: ' \
                                      '\nJohnson (1999) - ' \
                                      'Simple Expressions for correcting wind speed data for ' \
                                      'elevation'
            windpacket = {
                'name':                str(self.ncfile.title),  # station name
                'time':                self.windtime,  # time
                'epochtime':           self.allEpoch[self.winddataindex],
                'vecspeed':            windvecspd,  # Vector Averaged Wind Speed
                'windspeed':           windspeed,  # Mean Wind Speed
                'windspeed_corrected': windspeed_corrected,  # corrected windspeed
                'winddir':             winddir,  # Wind direction from true nort
                'windgust':            windgust,  # 5 second largest mean wind speed
                'qcflagS':             qcflagS,  # QC flag
                'qcflagD':             qcflagD,
                'stdspeed':            stdspeed,  # std dev of 10 min wind record
                'minspeed':            minspeed,  # min speed in 10 min avg
                'maxspeed':            maxspeed,  # max speed in 10 min avg
                'sustspeed':           sustspeed,  # 1 min largest mean wind speed
                'lat':                 self.ncfile['latitude'][:],  # latitude
                'lon':                 self.ncfile['longitude'][:],  # longitde
                'gaugeht':             gaugeht,
                }
            if (windpacket['qcflagD'] == 3).all() or (windpacket['qcflagS'] == 3).all():
                print("Wind querey returned all bad data for speed or direction")
                windpacket = None
            return windpacket
        else:
            print('     ---- ERROR: Problem finding wind !!!')
            return None
    
    def getWL(self, collectionlength=6):
        """This function retrieves the water level data from the server.
        
        WL data on server is NAVD88
        
        collection length is the time over which the wind record exists
            ie data is collected in 10 minute increments
            data is rounded to the nearst [collectionlength] (default 6 min)

        Args:
          collectionlength (int): dictates what value to round time to (Default value = 6)

        Returns:
          dictionary with keys
            'name': gauge name - taken from title

            'WL': measured water level (NAVD88) [m]

            'time': datetime object

            'epochtime': time in seconds since 1970-01-01 (float)

            'lat': latitude

            'lon':  longitude

            'residual': water level residual

            'predictedWL': predicted tide

        """
        # this is the back end of the url for waterlevel
        self.dataloc = 'oceanography/waterlevel/eopNoaaTide/eopNoaaTide.ncml'

        self.ncfile, self.allEpoch = getnc(dataLoc=self.dataloc, callingClass=self.callingClass,
                                           dtRound=collectionlength * 60, start=self.d1,
                                           end=self.d2)
        self.WLdataindex = gettime(allEpoch=self.allEpoch, epochStart=self.epochd1,
                                   epochEnd=self.epochd2)
        
        if np.size(self.WLdataindex) > 1:
            self.WLtime = nc.num2date(self.allEpoch[self.WLdataindex], self.ncfile['time'].units,
                                      only_use_cftime_datetimes=False)
            self.WLpacket = {
                'name':        str(self.ncfile.title),
                'WL':          self.ncfile['waterLevel'][self.WLdataindex],
                # why does this call take so long for even 10 data points?
                'time':        self.WLtime,
                'epochtime':   self.allEpoch[self.WLdataindex],
                'lat':         self.ncfile['latitude'][:],
                'lon':         self.ncfile['longitude'][:],
                'predictedWL': self.ncfile['predictedWaterLevel'][self.WLdataindex],
                    }
            # this is faster to calculate myself, than pull from server
            self.WLpacket['residual'] = self.WLpacket['WL'] - self.WLpacket['predictedWL']
        elif self.WLdataindex is not None and np.size(self.WLdataindex) == 1:
            raise BaseException('you have 1 WL point, can the above be a >= logic or does 1 cause problems')
        else:
            print('ERROR: there is no WATER level Data for this time period!!!')
            self.WLpacket = None
        return self.WLpacket
    
    def getGaugeWL(self, gaugenumber=5, roundto=1):
        """This function pulls down the water level data at a particular gauge from the Server.
        
        Args:
            gaugenumber (int/str) describing the location (default=5 End of pier)
            roundto: the time over which the wind record exists ie data is collected in 10 minute
            increments
                        data is rounded to the nearst [roundto] (default 1 min)

        Returns
            wlpacket (dict) with keys below
                'name': gagename

                'time': datetime of the measurements

                'epochtime': epochtime of the measurements

                'wl': water level at the gage (NAVD88?)

                'lat': latitude of the gage

                'lon': longitude of the gage

                'xFRF': xFRF position of the gage

                'yFRF': yFRF position of the gage

        """
        # Making gauges flexible
        self._wlGageURLlookup(gaugenumber)
        # parsing out data of interest in time
        
        self.ncfile, self.allEpoch = getnc(dataLoc=self.dataloc, callingClass=self.callingClass,
                                           dtRound=roundto * 60)
        
        try:
            self.wldataindex = gettime(allEpoch=self.allEpoch, epochStart=self.epochd1,
                                       epochEnd=self.epochd2)
            assert np.array(self.wldataindex).all() != None, 'there''s no data in your time period'
            if np.size(self.wldataindex) >= 1:
                # consistant for all wl gauges
                
                # do we need this?
                # it is causing some of the stuff further down to crash
                # if you have only one data point in the date range?
                # if np.size(self.wldataindex) == 1:
                # self.wldataindex = np.expand_dims(self.wldataindex, axis=0)
                
                self.snaptime = nc.num2date(self.allEpoch[self.wldataindex],
                                            self.ncfile['time'].units,
                                            only_use_cftime_datetimes=False)
                try:
                    wl_coords = gp.FRFcoord(self.ncfile['longitude'][:], self.ncfile['latitude'][:])
                except IndexError:
                    wl_coords = gp.FRFcoord(self.ncfile['lon'][:], self.ncfile['lat'][:])
                
                wlpacket = {'time':      self.snaptime,  # note this is new variable names??
                            'epochtime': self.allEpoch[self.wldataindex],
                            'name':      str(self.ncfile.title),
                            'xFRF':      wl_coords['xFRF'],
                            'yFRF':      wl_coords['yFRF'],
                            'lat':       self.ncfile['latitude'][:],
                            'lon':       self.ncfile['longitude'][:],
                            'wl':        self.ncfile['waterLevel'][self.wldataindex]}
                return wlpacket
        
        except (RuntimeError, AssertionError):
            print(
                '     ---- Problem Retrieving water level data from %s\n    - in this time period '
                'start: %s  End: %s'
                % (gaugenumber, self.d1, self.d2))
            try:
                wlpacket = {'lat':  self.ncfile['latitude'][:],
                            'lon':  self.ncfile['longitude'][:],
                            'name': str(self.ncfile.title), }
            except:
                wlpacket = {'lat':  self.ncfile['lat'][:],
                            'lon':  self.ncfile['lon'][:],
                            'name': str(self.ncfile.title), }
            return wlpacket
    
    def getBathyTransectFromNC(self, profilenumbers=None, method=1, forceReturnAll=False):
        """This function gets the bathymetric data from the server.

        Args:
          profilenumbers: Default value = None)
          method: bathymetry selection method (Default value = 1)
               method == 1  - > 'Bathymetry is taken as closest in HISTORY - operational'

               method == 0  - > 'Bathymetry is taken as closest in TIME - NON-operational'
          forceReturnAll (bool): (Default Value = False)
                This will force the survey to take and return all indices between start and end,
                not the single
        Returns:
          dictionary with keys, will return None if call fails
            'xFRF': x coordinate in frf

            'yFRF': y coordiante in Frf

            'elevation': bathy elevation

            'time': time in date time object

            'lat': lat,

            'lon': lon,

            'northing': NC northing

            'easting': NC easting

            'profileNumber': FRF profile number

            'surveyNumber': FRF survey Number

            'Ellipsoid': which ellipsoid is used

        """
        # do check here on profile numbers
        # acceptableProfileNumbers = [None, ]
        self.dataloc = 'geomorphology/elevationTransects/survey/surveyTransects.ncml'  # location
        # of the gridded surveys
        self.ncfile, self.allEpoch = getnc(dataLoc=self.dataloc, callingClass=self.callingClass,
                                           dtRound=1 * 60)
        try:
            self.bathydataindex = gettime(allEpoch=self.allEpoch, epochStart=self.epochd1,
                                          epochEnd=self.epochd2)
        except IOError:  # when data are not on CHL thredds
            self.bathydataindex = None
        # returning None object is convention and must be followed/handled down the line
        # if self.bathydataindex is None:
        #     self.bathydataindex = []
        
        # logic to handle no transects in date range
        if forceReturnAll == True:
            idx = self.bathydataindex
        elif np.size(self.bathydataindex) == 1 and self.bathydataindex is not None:
            idx = self.bathydataindex
        elif (np.size(self.bathydataindex) < 1 & method == 1) or (
            self.bathydataindex is None and method == 1):
            # there's no exact bathy match so find the max negative number where the negative
            # numbers are historical and the max would be the closest historical
            val = (max([n for n in (self.ncfile['time'][:] - self.epochd1) if n < 0]))
            idx = np.where((self.ncfile['time'][:] - self.epochd1) == val)[0][0]
            # print 'Bathymetry is taken as closest in HISTORY - operational'
        elif (np.size(self.bathydataindex) < 1 and method == 0) or (
            self.bathydataindex is None and method == 1):
            idx = np.argmin(np.abs(self.ncfile['time'][:] - self.d1))  # closest in time
            # print 'Bathymetry is taken as closest in TIME - NON-operational'
        elif np.size(self.bathydataindex) > 1:  # if dates fall into d1,d2 bounds,
            idx = self.bathydataindex[
                0]  # return a single index. this means there was a survey between d1,d2
        
        if forceReturnAll is not True:
            # find the whole survey (via surveyNumber) and assign idx to return the whole survey
            idxSingle = idx
            idx = np.argwhere(
                self.ncfile['surveyNumber'][:] == self.ncfile['surveyNumber'][idxSingle]).squeeze()
            if np.size(idx) == 0:
                print('The closest in history to your start date is %s\n' % nc.num2date(
                    self.gridTime[idx],
                    self.ncfile['time'].units))
                raise NotImplementedError('Please End new simulation with the date above')
                idx = self.bathydataindex
        
        # else:
        #     # Now that indices of interest are sectioned off, find the survey number that
        #     matches them and return
        #     whole survey
        #     idxSingle = idx
        #     # idx = np.argwhere(self.ncfile['surveyNumber'][:] == self.ncfile['surveyNumber'][
        #     idxSingle]).squeeze()
        # isolate specific profile numbers if necessicary
        if profilenumbers != None:
            assert pd.Series(profilenumbers).isin(np.unique(self.ncfile['profileNumber'][
                                                                idx])).all(), 'given profiles ' \
                                                                              'don''t Match ' \
                                                                              'profiles ' \
                                                                              'in database'  # if
            # all of the profile
            # numbers match
            idx2mask = np.in1d(self.ncfile['profileNumber'][idx],
                               profilenumbers)  # boolean true/false of time and profile number
            idx = idx[idx2mask]
        # elif pd.Series(profileNumbers).isin(np.unique(self.cshore_ncfile['profileNumber'][
        # :])).any(): #if only some
        # of the profile numbers match
        #     print 'One or more input profile numbers do not match those in the FRF transects!
        #     Fetching data for
        #     those that do.'
        #     mask = (self.alltime >= self.start) & (self.alltime < self.end) & np.in1d(
        #     self.cshore_ncfile[
        #     'profileNumber'][:],profileNumbers)  # boolean true/false of time and profile number
        
        # now retrieve data with idx
        if np.size(idx) > 0 and idx is not None:
            elevation_points = self.ncfile['elevation'][idx]
            xCoord = self.ncfile['xFRF'][idx]
            yCoord = self.ncfile['yFRF'][idx]
            lat = self.ncfile['lat'][idx]
            lon = self.ncfile['lon'][idx]
            northing = self.ncfile['northing'][idx]
            easting = self.ncfile['easting'][idx]
            profileNum = self.ncfile['profileNumber'][idx]
            surveyNum = self.ncfile['surveyNumber'][idx]
            Ellipsoid = self.ncfile['Ellipsoid'][idx]
            time = nc.num2date(self.ncfile['time'][idx], self.ncfile['time'].units,
                               only_use_cftime_datetimes=False)
            
            profileDict = {'xFRF':          xCoord,
                           'yFRF':          yCoord,
                           'elevation':     elevation_points,
                           'epochtime':     self.allEpoch[idx],
                           'time':          time,
                           'lat':           lat,
                           'lon':           lon,
                           'northing':      northing,
                           'easting':       easting,
                           'profileNumber': profileNum,
                           'surveyNumber':  surveyNum,
                           'Ellipsoid':     Ellipsoid, }
        
        else:
            profileDict = None
        
        return profileDict
    
    def getBathyTransectProfNum(self, method=1):
        """This function gets the bathymetric data from the server, currently designed for the bathy duck experiment.
        
        Just gets profile numbers only.

        Args:
            method (int): approach to select which method of how to select bathymetry
                method == 1  - > 'Bathymetry is taken as closest in HISTORY - operational'

                method == 0  - > 'Bathymetry is taken as closest in TIME - NON-operational' (
                Default value = 1)

        Returns:
            prof_nums (array): an array of profile numbers over which a single survey was taken

        """
        # do check here on profile numbers
        # acceptableProfileNumbers = [None, ]
        self.dataloc = 'geomorphology/elevationTransects/survey/surveyTransects.ncml'  # location
        # of the gridded surveys
        self.ncfile, self.allEpoch = getnc(dataLoc=self.dataloc, callingClass=self.callingClass,
                                           dtRound=1 * 60)
        
        try:
            self.bathydataindex = gettime(allEpoch=self.allEpoch, epochStart=self.epochd1,
                                          epochEnd=self.epochd2)
        except IOError:  # when data are not on CHL thredds
            self.bathydataindex = []
        
        if self.bathydataindex is None:
            self.bathydataindex = []
        else:
            pass
        
        # logic to handle no transects in date range
        if len(self.bathydataindex) == 1:
            idx = self.bathydataindex
        elif len(self.bathydataindex) < 1 & method == 1:
            # there's no exact bathy match so find the max negative number where the negative
            # numbers are historical and the max would be the closest historical
            val = (max([n for n in (self.ncfile['time'][:] - self.epochd1) if n < 0]))
            idx = np.where((self.ncfile['time'][:] - self.epochd1) == val)[0][0]
            print('Bathymetry is taken as closest in HISTORY - operational')
        
        elif len(self.bathydataindex) < 1 and method == 0:
            idx = np.argmin(np.abs(self.ncfile['time'][:] - self.d1))  # closest in time
            print('Bathymetry is taken as closest in TIME - NON-operational')
        
        elif len(self.bathydataindex) > 1:
            try:
                # switch back to the FRF cshore_ncfile?
                self.ncfile = nc.Dataset(self.FRFdataloc + self.dataloc)
            except:
                pass
            raise NotImplementedError('DLY NOTE')
            
            # DLY Note - this section of the script does NOT work
            # (bb.e., if you DO have a survey during your date range!!!)
            timeunits = 'seconds since 1970-01-01 00:00:00'
            d1Epoch = nc.date2num(self.d1, timeunits)
            val = (max([n for n in (self.ncfile['time'][:] - d1Epoch) if n < 0]))
            idx = np.where((self.ncfile['time'][:] - d1Epoch) == val)[0][0]
        
        # returning whole survey
        idxSingle = idx
        idx = np.argwhere(
            self.ncfile['surveyNumber'][:] == self.ncfile['surveyNumber'][idxSingle]).squeeze()
        
        # what profile numbers are in this survey?
        prof_nums = np.unique(self.ncfile['profileNumber'][idx])
        
        return prof_nums
    
    def getBathyGridFromNC(self, method, removeMask=True):
        """This function gets the frf krigged grid product, it will currently break with the present link.
        
        Bathymetric data from the server.

        Args:
          method: defines which choice method to use
             method == 1  - > 'Bathymetry is taken as closest in HISTORY - operational'

             method == 0  - > 'Bathymetry is taken as closest in TIME - NON-operational'

          removeMask (bool): remove data that are masked (Default value = True)

        Returns:
            gridDict (dict): colleciton of variables with keys below, will return None if an
            error occurs
               'xFRF': xCoord,

               'yFRF': yCoord,

               'elevation': elevation_points,

               'time': time,

               'lat': lat,

               'lon': lon,

               'northing': northing,

               'easting': easting
               
        """
        self.dataloc = 'survey/gridded/gridded.ncml'  # location of the gridded surveys
        self.ncfile, self.allEpoch = getnc(dataLoc=self.dataloc, callingClass=self.callingClass,
                                           dtRound=1 * 60)
        try:
            self.bathydataindex = gettime(allEpoch=self.allEpoch, epochStart=self.epochd1,
                                          epochEnd=self.epochd2)  # getting the index of the grid
        except IOError:
            self.bathydataindex = []
        if self.bathydataindex != None and len(self.bathydataindex) == 1:
            idx = self.bathydataindex
        elif (self.bathydataindex == None or len(self.bathydataindex) < 1) & method == 1:
            # there's no exact bathy match so find the max negative number where the negitive
            # numbers are historical and the max would be the closest historical
            val = (max([n for n in (self.ncfile['time'][:] - self.epochd1) if n < 0]))
            idx = np.where((self.ncfile['time'][:] - self.epochd1) == val)[0][0]
            print('Bathymetry is taken as closest in HISTORY - operational')
        elif (self.bathydataindex == None or len(self.bathydataindex) < 1) and method == 0:
            idx = np.argmin(np.abs(self.ncfile['time'][:] - self.d1))  # closest in time
            print('Bathymetry is taken as closest in TIME - NON-operational')
        elif self.bathydataindex != None and len(self.bathydataindex) > 1:
            val = (max([n for n in (self.ncfile['time'][:] - self.d1) if n < 0]))
            idx = np.where((self.ncfile['time'] - self.d1) == val)[0][0]
            
            print('The closest in history to your start date is %s\n' % nc.num2date(
                self.gridTime[idx],
                self.ncfile['time'].units))
            print('Please End new simulation with the date above')
            raise Exception
        # the below line was in place, it should be masking nan's but there is not supposed to be
        # nan's
        # in the data, should only be fill values (-999)
        # elevation_points = np.ma.array(cshore_ncfile['elevation'][idx,:,:], mask=np.isnan(
        # cshore_ncfile[
        # 'elevation'][idx,:,:]))
        # remove -999's
        elevation_points = self.ncfile['elevation'][idx, :, :]
        if type(elevation_points) != np.ma.core.MaskedArray:
            maskedElev = (elevation_points == self.ncfile['elevation']._FillValue)
            elevation_points = np.ma.array(elevation_points, mask=maskedElev)
        if elevation_points.ndim == 3:
            elevation_points = elevation_points[0]
        xCoord = self.ncfile['xFRF'][:]
        yCoord = self.ncfile['yFRF'][:]
        lat = self.ncfile['latitude'][:]
        lon = self.ncfile['longitude'][:]
        northing = self.ncfile['northing'][:]
        easting = self.ncfile['easting'][:]
        if removeMask == True:
            xCoord = xCoord[~np.all(elevation_points.mask, axis=0)]
            yCoord = yCoord[~np.all(elevation_points.mask, axis=1)]
            lon = lon[~np.all(elevation_points.mask, axis=0), :]
            lat = lat[:, ~np.all(elevation_points.mask, axis=1)]
            northing = northing[~np.all(elevation_points.mask, axis=0), :]
            easting = easting[:, ~np.all(elevation_points.mask, axis=1)]
            elevation_points = elevation_points[~np.all(elevation_points.mask, axis=1), :]  #
            elevation_points = elevation_points[:, ~np.all(elevation_points.mask, axis=0)]
        if elevation_points.ndim == 2:
            elevation_points = np.ma.expand_dims(elevation_points, axis=0)
        
        time = (self.ncfile['time'][idx], self.ncfile['time'].units)
        print('Sim start: %s\nSim End: %s\nSim bathy chosen: %s' % (self.d1, self.d2,
                                                                    nc.num2date(
                                                                        self.ncfile['time'][idx],
                                                                        self.ncfile['time'].units)))
        print('Bathy is %s old' % (
            self.d2 - nc.num2date(self.ncfile['time'][idx], self.ncfile['time'].units,
                                  only_use_cftime_datetimes=False)))
        
        gridDict = {'xFRF':      xCoord,
                    'yFRF':      yCoord,
                    'elevation': elevation_points,
                    'time':      time,
                    'lat':       lat,
                    'lon':       lon,
                    'northing':  northing,
                    'easting':   easting
                    }
        return gridDict
    
    def _waveGaugeURLlookup(self, gaugenumber):
        """A lookup table function that sets the URL backend for get wave spec and get wave gauge locations.

        Args:
          gaugenumber: a string or number that refers to a specific gauge and will set a url
                Available values inclue:

                26m waverider    can be [0, 'waverider-26m', 'Waverider-26m', '26m']

                17m waverider    can be [1, 'Waverider-17m', 'waverider-17m']

                11m AWAC         can be [2, 'AWAC-11m', 'awac-11m', 'Awac-11m']

                8m AWAC          can be [3, 'awac-8m', 'AWAC-8m']

                6m AWAC          can be [4, 'awac-6m', 'AWAC-6m']

                4.5m AWAC        can be [5, 'awac-4.5m', 'Awac-4.5m']

                3.5m aquadopp    can be [6, 'adop-3.5m', 'aquadopp 3.5m']

                200m pressure    can be [8, 'xp200m', 'xp200']

                150m pressure    can be [9, 'xp150m', 'xp150']

                125m pressure    can be [10, 'xp125m', 'xp125']

                100m pressure    can be [11, 'xp100m']

                8m array         can be [8, '8m-Array', '8m Array', '8m array', '8m-array']

                oregon inlet WR  can be ['oregonInlet', 'OI', 'oi']

        Returns:
          Nothing, this just sets the self.dataloc data member

        """
        if str(gaugenumber).lower() in ['0', 'waverider-26m', '26m']:
            # 26 m wave rider
            self.dataloc = 'oceanography/waves/waverider-26m/waverider-26m.ncml'  #
            # 'oceanography/waves/waverider430/waverider430.ncml'  # 26m buoy
        elif str(gaugenumber).lower() in ['1', 'waverider-17m', '17m']:
            # 2D 17m waverider
            self.dataloc = 'oceanography/waves/waverider-17m/waverider-17m.ncml'  # 17 m buoy
        elif str(gaugenumber).lower() in ['2', 'awac-11m', '11m']:
            self.dataloc = 'oceanography/waves/awac-11m/awac-11m.ncml'
        elif str(gaugenumber).lower() in ['3', 'awac-8m']:
            self.dataloc = 'oceanography/waves/awac-8m/awac-8m.ncml'
        elif str(gaugenumber).lower() in ['4', 'awac-6m', 'awac 6m']:
            self.dataloc = 'oceanography/waves/awac-6m/awac-6m.ncml'
        elif str(gaugenumber).lower() in ['5', 'awac-4.5m', 'awac_4.5m']:
            self.dataloc = 'oceanography/waves/awac-4.5m/awac-4.5m.ncml'
        elif str(gaugenumber).lower() in ['6', 'adop-3.5m', 'aquadopp 3.5m']:
            self.dataloc = 'oceanography/waves/adop-3.5m/adop-3.5m.ncml'
        elif str(gaugenumber).lower() in ['7', 'adop-2m']:
            self.dataloc = 'oceanography/waves/adop01/adop01.ncml'
        elif str(gaugenumber).lower() in ['8', 'xp200m', 'xp200']:
            self.dataloc = 'oceanography/waves/xp200m/xp200m.ncml'
        elif str(gaugenumber).lower() in ['9', 'xp150m', 'xp150']:
            self.dataloc = 'oceanography/waves/xp150m/xp150m.ncml'
        elif str(gaugenumber).lower() in ['10', 'xp125m', 'xp125']:
            self.dataloc = 'oceanography/waves/xp125m/xp125m.ncml'
        elif str(gaugenumber).lower() in ['11', 'xp100m']:
            self.dataloc = 'oceanography/waves/xp100m/xp100m.ncml'
        elif str(gaugenumber).lower() in ['12', '8m array', '8m-array']:
            self.dataloc = 'oceanography/waves/8m-array/8m-array.ncml'
        # lidar wave gauges - 140 m
        elif str(gaugenumber).lower() in ['lidarwavegauge140', 'lidargauge140',
                                          'lidarwavegauge140m', 'lidargauge140m']:
            self.dataloc = 'oceanography/waves/lidarWaveGauge140/lidarWaveGauge140.ncml'
        # lidar wave gauges - 110 m
        elif str(gaugenumber).lower() in ['lidarwavegauge110', 'lidargauge110',
                                          'lidarwavegauge110m', 'lidargauge110m']:
            self.dataloc = 'oceanography/waves/lidarWaveGauge110/lidarWaveGauge110.ncml'
        # lidar wave gauges - 100 m
        elif str(gaugenumber).lower() in ['lidarwavegauge100', 'lidargauge100',
                                          'lidarwavegauge100m', 'lidargauge100m']:
            self.dataloc = 'oceanography/waves/lidarWaveGauge100/lidarWaveGauge100.ncml'
        # lidar wave gauges - 90 m
        elif str(gaugenumber).lower() in ['lidarwavegauge90', 'lidargauge90', 'lidarwavegauge90m',
                                          'lidargauge90m']:
            self.dataloc = 'oceanography/waves/lidarWaveGauge90/lidarWaveGauge90.ncml'
        # lidar wave gauges - 80 m
        elif str(gaugenumber).lower() in ['lidarwavegauge80', 'lidargauge80', 'lidarwavegauge80m',
                                          'lidargauge80m']:
            self.dataloc = 'oceanography/waves/lidarWaveGauge80/lidarWaveGauge80.ncml'
        elif str(gaugenumber).lower() in ['oregoninlet', 'oi']:
            self.dataloc = 'oceanography/waves/waverider-oregon-inlet-nc/waverider-oregon-inlet' \
                           '-nc.ncml'
        elif str(gaugenumber).lower() in ['lidarwavegauge080', 'lidarwavegauge80']:
            self.dataloc = "oceanography/waves/lidarWaveGauge080/lidarWaveGauge080.ncml"
        elif str(gaugenumber).lower() in ['lidarwavegauge090', 'lidarwavegauge90']:
            self.dataloc = "oceanography/waves/lidarWaveGauge090/lidarWaveGauge090.ncml"
        elif str(gaugenumber).lower() in ['lidarwavegauge100']:
            self.dataloc = "oceanography/waves/lidarWaveGauge100/lidarWaveGauge100.ncml"
        elif str(gaugenumber).lower() in ['lidarwavegauge110']:
            self.dataloc = "oceanography/waves/lidarWaveGauge110/lidarWaveGauge110.ncml"
        elif str(gaugenumber).lower() in ['lidarwavegauge140']:
            self.dataloc = "oceanography/waves/lidarWaveGauge140/lidarWaveGauge140.ncml"
        else:
            self.gname = 'There Are no Gauge numbers here'
            raise NameError('Bad Gauge name, specify proper gauge name/number, or add capability')
    
    def _wlGageURLlookup(self, gaugenumber):
        """A lookup table function that sets the URL backend for getGageWL.
        
        Args:
            gaugenumber: a string or number that refers to a specific gauge and will set a url
               Available values include:
                   11m AWAC         can be [2, 'AWAC-11m', 'awac-11m', 'Awac-11m']
                   8m AWAC          can be [3, 'awac-8m', 'AWAC-8m']
                   6m AWAC          can be [4, 'awac-6m', 'AWAC-6m']
                   4.5m AWAC        can be [5, 'awac-4.5m', 'Awac-4.5m']
                   3.5m aquadopp    can be [6, 'adop-3.5m', 'aquadopp 3.5m']
                   200m pressure    can be [8, 'xp200m', 'xp200']
                   150m pressure    can be [9, 'xp150m', 'xp150']
                   125m pressure    can be [10, 'xp125m', 'xp125']
                   100m pressure    can be [11, 'xp100m']
                   8m array         can be [8, '8m-Array', '8m Array', '8m array', '8m-array']
        
        Returns:
             Nothing, this just sets the self.dataloc data member

        """
        if gaugenumber in [2, 'AWAC-11m', 'awac-11m', 'Awac-11m']:
            gname = 'AWAC 11m'
            self.dataloc = 'oceanography/waves/awac-11m/awac-11m.ncml'
        elif gaugenumber in [3, 'awac-8m', 'AWAC-8m']:
            self.gname = 'AWAC 8m'
            self.dataloc = 'oceanography/waves/awac-8m/awac-8m.ncml'
        elif gaugenumber in [4, 'awac-6m', 'AWAC-6m']:
            self.gname = 'AWAC 6m'
            self.dataloc = 'oceanography/waves/awac-6m/awac-6m.ncml'
        elif gaugenumber in [5, 'awac-4.5m', 'Awac-4.5m', 'awac_4.5m']:
            self.gname = 'AWAC 4.5m'
            self.dataloc = 'oceanography/waves/awac-4.5m/awac-4.5m.ncml'
        elif gaugenumber in [6, 'adop-3.5m', 'aquadopp 3.5m']:
            self.gname = 'Aquadopp 3.5m'
            self.dataloc = 'oceanography/waves/adop-3.5m/adop-3.5m.ncml'
        elif gaugenumber in [7, 'adop-2m']:
            self.gname = 'Aquadopp01 - 2m'
            self.dataloc = 'oceanography/waves/adop01/adop01.ncml'
        elif gaugenumber in [8, 'xp200m', 'xp200']:
            self.gname = 'Paros xp200m'
            self.dataloc = 'oceanography/waves/xp200m/xp200m.ncml'
        elif gaugenumber in [9, 'xp150m', 'xp150']:
            self.gname = 'Paros xp150m'
            self.dataloc = 'oceanography/waves/xp150m/xp150m.ncml'
        elif gaugenumber in [10, 'xp125m', 'xp125']:
            self.gname = 'Paros xp125m'
            self.dataloc = 'oceanography/waves/xp125m/xp125m.ncml'
        elif gaugenumber in [11, 'xp100m']:
            self.gname = 'Paros xp100m'
            self.dataloc = 'oceanography/waves/xp100m/xp100m.ncml'
        elif gaugenumber in [12, '8m-Array', '8m Array', '8m array', '8m-array']:
            self.gname = "8m array"
            self.dataloc = 'oceanography/waves/8m-array/8m-array.ncml'
        else:
            self.gname = 'There Are no Gauge numbers here'
            raise NameError('Bad Gauge name, specify proper gauge name/number')
    
    def getBathyDuckLoc(self, gaugenumber):
        """This function pulls the stateplane location (if desired) from the survey.
        
        FRF coords from deployed ADV's, These are data owned by WHOI and kept on private local server

        Args:
          gaugenumber: a gauge number with associated data from bathyduck experiment

        Returns:
          location dictionary with keys
            'xFRF' (int): cross-shore coordinate of gauge

            'yFRF' (int): alongshore coordinate of gauge

        Notes:
            these data are only available by request

        """
        if type(gaugenumber) != str:
            gaugenumber = str(gaugenumber)
        assert gaugenumber in ['11', '12', '13', '14',  # middle transect
                               '21', '22', '23', '24',  # south transect
                               '83', '84'], 'gauge number not recognized'  # near pier
        try:
            loc = str(
                self.FRFdataloc + "projects/bathyduck/data/BathyDuck-ocean_waves_p%s_201510.nc" %
                gaugenumber)
            ncfile = nc.Dataset(loc)
            xloc = ncfile['xFRF'][:]
            yloc = ncfile['yFRF'][:]
        except:
            loc = str(
                self.chlDataLoc + 'projects/bathyduck/data/BathyDuck-ocean_waves_p%s_201510.nc' %
                gaugenumber)
            ncfile = nc.Dataset(loc)
            xloc = ncfile['xloc'][
                   :]  # these are hard coded in these files [do not change w/o recreating the file]
            yloc = ncfile['yloc'][:]
        assert len(np.unique(xloc)) == 1, "there are different locations in the netCDFfile"
        assert len(np.unique(yloc)) == 1, "There are different Y locations in the NetCDF file"
        locDict = gp.FRFcoord(xloc[0], yloc[0])
        
        return locDict
    
    def getWaveGaugeLoc(self, gaugenumber):
        """This function gets gauge location data quickly, faster than getwavespec.

        Args:
          gaugenumber (str, int): wave gauge numbers
                pulled from self.waveGaugeURLlookup
        
        Returns:
          dictionary with keys
            lat: latitude
            lon: longitude

        Notes:
            see help on self.waveGaugeURLlookup for gauge keys
        """
        self._waveGaugeURLlookup(gaugenumber)
        try:
            ncfile = nc.Dataset(self.FRFdataloc + self.dataloc)
        except IOError:
            ncfile = nc.Dataset(self.chlDataLoc + self.dataloc)
        out = {'Lat': ncfile['latitude'][:],
               'Lon': ncfile['longitude'][:]}
        return out
    
    def get_sensor_locations_from_thredds(self):
        """Retrieves lat/lon coordinates for each gauge in gauge_list.
        
        Function converts to state plane and frf coordinates and creates a dictionary containing
        all three coordinates types with gaugenumbers as keys.

        Args:
            None

        Returns:
            loc_dict (dict): Dictionary containing lat/lon, state plane, and frf coordinates
                for each available gaugenumber with gaugenumbers as keys.

              'lat': latitude

              'lon': longitude

              'spE': North Carolina StatePlane easting

              'spN': North Carolina StatePlane Northing

              'xFRF': FRF local coordinate system - cross-shore

              'yFRF': FRF local coordinate system - alongshore

        """
        loc_dict = {}
        for g in self.waveGaugeList:
            loc_dict[g] = {}
            data = loc_dict[g]
            
            # Get latlon from Thredds server.
            try:
                if g in ['11', '12', '13', '14', '21', '22', '23', '24']:
                    latlon = self.getBathyDuckLoc(gaugenumber=g)
                else:
                    latlon = self.getWaveGaugeLoc(g)
            except IOError:
                continue
            # lat and lon values currently stored as 1 element arrays.
            # Cast to float for consistency.
            lat = float(latlon['Lat'])
            lon = float(latlon['Lon'])
            
            # Covert latlon to stateplane.
            coords = gp.LatLon2ncsp(lon, lat)
            spE = coords['StateplaneE']
            spN = coords['StateplaneN']
            
            # Convert stateplane to frf coords.
            frfcoords = gp.ncsp2FRF(spE, spN)
            xfrf = frfcoords['xFRF']
            yfrf = frfcoords['yFRF']
            
            data['lat'] = lat
            data['lon'] = lon
            data['spE'] = spE
            data['spN'] = spN
            data['xFRF'] = xfrf
            data['yFRF'] = yfrf
        
        return loc_dict
    
    def get_sensor_locations(self, datafile='frf_sensor_locations.pkl', window_days=14):
        """Retrieve sensor coordinate dictionary from file if there is an entry.
        
        Look within window_days of the specified timestampstr. Otherwise query the
        Thredds server for location information and update archived data
        accordingly.

        Args:
          datafile (str): Name of file containing archived sensor location data.
               Updates datafile when new information is retrieved.
               (Default value = 'frf_sensor_locations.pkl')
          window_days (int): Maximum interval between desired timestamp and closest timestamp
               in datafile to use archived data. If this interval is larger than
               window_days days, query the Thredds server. (Default value = 14)

        Returns:
          sensor_locations (dict):  Coordinates in lat/lon, stateplane, and frf for each available
               gaugenumber (gauges 0 to 12).
          
        Notes:
            Updates datafile when new information is retrieved.

        """
        try:
            with open(datafile, 'rb') as fid:  # this will close a file when done loading it
                loc_dict = pickle.load(fid)
        except (IOError, UnicodeDecodeError):
            # now create pickle if one's not around
            loc_dict = {}
            # this should be date of searching( or date of gauge placement more accurately)
            timestamp = self.d1  # DT.strptime(timestampstr, '%Y%m%d_%H%M')
            loc_dict[timestamp] = self.get_sensor_locations_from_thredds()  # timestamp)
            with open(datafile, 'wb') as fid:
                pickle.dump(loc_dict, fid)
        
        available_timestamps = np.array(list(loc_dict.keys()))
        idx = np.abs(self.d1 - available_timestamps).argmin()
        nearest_timestamp = available_timestamps[idx]
        if abs(self.d1 - nearest_timestamp).days < window_days:
            # if there is data, and its within the window
            archived_sensor_locations = loc_dict[nearest_timestamp]
            # MPG: only use locations specified in self.waveGaugeList (for the case
            # that there are archived locations that should not be used).
            sensor_locations = collections.OrderedDict()
            
            for g in self.waveGaugeList:
                if g in archived_sensor_locations:
                    sensor_locations[g] = archived_sensor_locations[g]
                elif g not in archived_sensor_locations:
                    sensor_locations = collections.OrderedDict()
                    sensor_locations = self.get_sensor_locations_from_thredds()
                    return sensor_locations
                else:
                    # MPG: use empty dict as a placeholder to indicate that no
                    # data is available.
                    sensor_locations[g] = {}
        else:
            sensor_locations = self.get_sensor_locations_from_thredds()
            loc_dict[self.d1] = sensor_locations
            with open(datafile, 'wb') as fid:
                pickle.dump(loc_dict, fid)
        
        return sensor_locations
    
    def getLidarRunup(self, removeMasked=True):
        """This function will get the wave runup measurements from the lidar mounted in the dune.

        Args:
          removeMasked: if data come back as masked, remove from the arrays removeMasked will
            toggle the removing of data points from the tsTime series based on the flag
            status (Default value = True)

        Returns:
          dictionary with collected data.  keys listed below (for more info see the netCDF file
          metadata)
            'name': gauge name

            'lat': latitude for points

            'lon': longitude for points

            'lidarX': the x coordinate of the lidar (making the measurement)

            'lidarY': the y coordinate of the lidar (making the measurement)

            'time': time stamp for data in datetime object

            'totalWaterLevel': total elevation of water dimensioned by time

            'elevation': 1D array of swash elevation at times listed in tsTime.

            'samplingTime': time stamp for time series data

            'xFRF': x location of the data points

            'yFRF': y location of the data points

            'totalWaterLevelQCflag': qc flag following quartod standards for total water level

            'percentMissing': percent of missing data can be used as a confidence factor for
            measurement

        """
        self.dataloc = 'oceanography/waves/lidarWaveRunup/lidarWaveRunup.ncml'
        self.ncfile, self.allEpoch = getnc(dataLoc=self.dataloc, callingClass=self.callingClass,
                                           dtRound=1 * 60)
        self.lidarIndex = gettime(allEpoch=self.allEpoch, epochStart=self.epochd1,
                                  epochEnd=self.epochd2)
        
        if np.size(self.lidarIndex) > 0 and self.lidarIndex is not None:
            out = {'name':                  nc.chartostring(self.ncfile['station_name'][:]),
                   'lat':                   self.ncfile['lidarLatitude'][:],  # Coordintes
                   'lon':                   self.ncfile['lidarLongitude'][:],
                   'lidarX':                self.ncfile['lidarX'][:],
                   'lidarY':                self.ncfile['lidarY'][:],
                   'time':                  nc.num2date(self.allEpoch[self.lidarIndex], self.ncfile['time'].units,
                                                        self.ncfile['time'].calendar, only_use_cftime_datetimes=False),
                   'epochtime':             self.allEpoch[self.lidarIndex],
                   'totalWaterLevel':       self.ncfile['totalWaterLevel'][self.lidarIndex],
                   'elevation':             self.ncfile['elevation'][self.lidarIndex, :],
                   'xFRF':                  self.ncfile['xFRF'][self.lidarIndex, :],
                   'yFRF':                  self.ncfile['yFRF'][self.lidarIndex, :],
                   'samplingTime':          self.ncfile['tsTime'][:],
                   'totalWaterLevelQCflag': self.ncfile['totalWaterLevelQCFlag'][self.lidarIndex],
                   'percentMissing':        self.ncfile['percentTimeSeriesMissing'][self.lidarIndex],
                   }
            
            if removeMasked:
                if isinstance(out['elevation'], np.ma.MaskedArray):
                    # out['elevation'] = np.array(out['elevation'][~out['elevation'].mask])
                    out['elevation'] = out['elevation'].filled(np.nan)
                else:
                    pass
                if isinstance(out['totalWaterLevel'], np.ma.MaskedArray):
                    out['totalWaterLevel'] = np.array(
                        out['totalWaterLevel'][~out['totalWaterLevel'].mask])
                else:
                    pass
                if isinstance(out['xFRF'], np.ma.MaskedArray):
                    out['xFRF'] = np.array(out['xFRF'][~out['xFRF'].mask])
                else:
                    pass
                if isinstance(out['yFRF'], np.ma.MaskedArray):
                    out['yFRF'] = np.array(out['yFRF'][~out['yFRF'].mask])
                else:
                    pass
                # if isinstance(out['runupDownLine'], np.ma.MaskedArray):
                #     out['runupDownLine'] = np.array(out['runupDownLine'][~out[
                #     'runupDownLine'].mask])
                # else:
                #     pass
                if isinstance(out['samplingTime'], np.ma.MaskedArray):
                    out['samplingTime'] = np.array(out['samplingTime'][~out['samplingTime'].mask])
                else:
                    pass
            else:
                pass
        
        else:
            print('There is no LIDAR data during this time period')
            out = None
        return out
    
    def getCTD(self):
        """THIS FUNCTION IS CURRENTLY BROKEN.
        
        THE PROBLEM IS THAT self.cshore_ncfile does not have any keys?
        TODO fix this function
        This function gets the CTD data from the thredds server
        
        Args:  None

        Returns:
            dict: output dictionary with keys listed below, will return None if error happens
                'depth': depth of sample

                'temp': water temperature

                'time' (obj): datetime object time stamp

                'lat': latitude

                'lon': longitude

                'salin': salinity

                'soundSpeed': speed of sound

                'sigmaT':

        """
        # do check here on profile numbers
        # acceptableProfileNumbers = [None, ]
        self.dataloc = 'oceanography/ctd/eop-ctd/eop-ctd.ncml'  # location of the gridded surveys
        
        try:
            self.ncfile = self.FRFdataloc + self.dataloc
            val = (max([n for n in (self.ncfile['time'][:] - self.epochd1) if n < 0]))
            idx = np.where((self.ncfile['time'][:] - self.epochd1) == val)[0][0]
            print('CTD data is closest in HISTORY - operational')
        
        except (RuntimeError, NameError, AssertionError,
                TypeError):  # if theres any error try to get good data from next location
            try:
                self.ncfile = self.chlDataLoc + self.dataloc
                val = (max([n for n in (self.ncfile['time'][:] - self.epochd1) if n < 0]))
                idx = np.where((self.ncfile['time'][:] - self.epochd1) == val)[0][0]
                print('CTD data closest in HISTORY - operational')
            except (RuntimeError, NameError, AssertionError,
                    TypeError):  # if there are still errors, give up
                idx = []
        
        if np.size(idx) > 0:
            # now retrieve data with idx
            depth = self.ncfile['depth'][idx]
            lat = self.ncfile['lat'][idx]
            lon = self.ncfile['lon'][idx]
            time = nc.num2date(self.ncfile['time'][idx], self.ncfile['time'].units, only_use_cftime_datetimes=False)
            temp = self.ncfile['waterTemperature'][idx]
            salin = self.ncfile['salinity'][idx]
            soundSpeed = self.ncfile['soundSpeed'][idx]
            sigmaT = self.ncfile['sigmaT'][idx]
            
            ctd_Dict = {'depth':      depth,
                        'temp':       temp,
                        'time':       time,
                        'lat':        lat,
                        'lon':        lon,
                        'salin':      salin,
                        'soundSpeed': soundSpeed,
                        'sigmaT':     sigmaT}
        else:
            ctd_Dict = None
        
        return ctd_Dict
    
    def getALT(self, gaugeName=None, removeMasked=True):
        """This function gets the Altimeter data from the thredds server.

        Args:
          gaugeName (str):  This is just the name of the altimeter we want to use
             available gauge names listed below (Default value = None)
             'Alt03', 'Alt04', 'Alt05', 'Alt769-150', 'Alt769-200', 'Alt769-250','Alt769-300',
             'Alt769-350', 'Alt861-150', 'Alt861-200', 'Alt861-250', 'Alt861-300', 'Alt861-350'

          removeMasked (bool): remove the data that are masked (Default value = True)

        Returns:
          a dictionary with below keys with selected data, for more info see netCDF files on server
            'name': file title

            'time': date time objects

            'epochtime': time in epoch, seconds since 1970

            'lat': latitude of location of data

            'PKF': Kalman Filtered Error covariance estimate

            'lon': longitude location of data

            'xFRF': x location of data

            'yFRF': y location of data

            'stationName: station name variable

            'timeStart': start time of the sample

            'timeEnd': end time of the sample

            'bottomElev': Kalman filtered elevation

        """
        # location of the data
        gauge_list = ['Alt03', 'Alt04', 'Alt05',
                      'Alt769-150', 'Alt769-200', 'Alt769-250', 'Alt769-300', 'Alt769-350',
                      'Alt861-150', 'Alt861-200', 'Alt861-250', 'Alt861-300', 'Alt861-350']
        if gaugeName not in gauge_list:
            raise NotImplementedError('Input string is not a valid gage name, please check')
        if gaugeName in ['Alt05']:
            self.dataloc = 'geomorphology/altimeter/Alt05-altimeter/Alt05-altimeter.ncml'
        elif gaugeName in ['Alt04']:
            self.dataloc = 'geomorphology/altimeter/Alt04-altimeter/Alt04-altimeter.ncml'
        elif gaugeName in ['Alt03']:
            self.dataloc = 'geomorphology/altimeter/Alt03-altimeter/Alt03-altimeter.ncml'
        elif gaugeName in ['Alt769-150']:
            self.dataloc = 'geomorphology/altimeter/Alt769-150-altimeter/Alt769-150-altimeter.ncml'
        elif gaugeName in ['Alt769-200']:
            self.dataloc = 'geomorphology/altimeter/Alt769-200-altimeter/Alt769-200-altimeter.ncml'
        elif gaugeName in ['Alt769-250']:
            self.dataloc = 'geomorphology/altimeter/Alt769-250-altimeter/Alt769-250-altimeter.ncml'
        elif gaugeName in ['Alt769-300']:
            self.dataloc = 'geomorphology/altimeter/Alt769-300-altimeter/Alt769-300-altimeter.ncml'
        elif gaugeName in ['Alt769-350']:
            self.dataloc = 'geomorphology/altimeter/Alt769-350-altimeter/Alt769-350-altimeter.ncml'
        elif gaugeName in ['Alt861-150']:
            self.dataloc = 'geomorphology/altimeter/Alt861-150-altimeter/Alt861-150-altimeter.ncml'
        elif gaugeName in ['Alt861-200']:
            self.dataloc = 'geomorphology/altimeter/Alt861-200-altimeter/Alt861-200-altimeter.ncml'
        elif gaugeName in ['Alt861-250']:
            self.dataloc = 'geomorphology/altimeter/Alt769-250-altimeter/Alt769-250-altimeter.ncml'
        elif gaugeName in ['Alt861-300']:
            self.dataloc = 'geomorphology/altimeter/Alt769-300-altimeter/Alt769-300-altimeter.ncml'
        elif gaugeName in ['Alt861-350']:
            self.dataloc = 'geomorphology/altimeter/Alt769-350-altimeter/Alt769-350-altimeter.ncml'
        else:
            raise NotImplementedError('Please use one of the following keys\n'.format(gauge_list))
        
        self.ncfile, self.allEpoch = getnc(dataLoc=self.dataloc, callingClass=self.callingClass,
                                           dtRound=1 * 60)
        altdataindex = gettime(allEpoch=self.allEpoch, epochStart=self.epochd1,
                               epochEnd=self.epochd2)
        
        # get the actual current data
        if np.size(altdataindex) > 1:
            alt_lat = self.ncfile['Latitude'][0]  # pulling latitude
            alt_lon = self.ncfile['Longitude'][0]  # pulling longitude
            alt_be = self.ncfile['bottomElevation'][altdataindex]  # pulling bottom elevation
            alt_pkf = self.ncfile['PKF'][altdataindex]  # ...
            alt_stationname = nc.chartostring(self.ncfile['station_name'][:])  # name of the station
            self.alt_timestart = nc.num2date(self.ncfile['timestart'][altdataindex],
                                             self.ncfile['timestart'].units,
                                             self.ncfile['time'].calendar, only_use_cftime_datetimes=False)
            self.alt_timeend = nc.num2date(self.ncfile['timeend'][altdataindex],
                                           self.ncfile['timeend'].units,
                                           self.ncfile['time'].calendar, only_use_cftime_datetimes=False)
            self.alt_time = nc.num2date(self.ncfile['time'][altdataindex],
                                        self.ncfile['time'].units,
                                        self.ncfile['time'].calendar, only_use_cftime_datetimes=False)
            for num in range(0, len(self.alt_time)):
                self.alt_time[num] = self._roundtime(self.alt_time[num], roundto=1 * 60)
                self.alt_timestart[num] = self._roundtime(self.alt_timestart[num], roundto=1 * 60)
                self.alt_timeend[num] = self._roundtime(self.alt_timeend[num], roundto=1 * 60)
            
            alt_coords = gp.FRFcoord(alt_lon, alt_lat)
            
            if removeMasked:
                altpacket = {'name':        str(self.ncfile.title),
                             'time':        np.array(self.alt_time[~alt_be.mask]),
                             'epochtime':   np.array(self.allEpoch[altdataindex][~alt_be.mask]),
                             'lat':         alt_lat,
                             'PKF':         np.array(alt_pkf[~alt_be.mask]),
                             'lon':         alt_lon,
                             'xFRF':        alt_coords['xFRF'],
                             'yFRF':        alt_coords['yFRF'],
                             'stationName': alt_stationname,
                             'timeStart':   np.array(self.alt_timestart[~alt_be.mask]),
                             'timeEnd':     np.array(self.alt_timeend[~alt_be.mask]),
                             'bottomElev':  np.array(alt_be[~alt_be.mask])}
            else:
                altpacket = {'name':        str(self.ncfile.title),
                             'time':        self.alt_time,
                             'lat':         alt_lat,
                             'PKF':         alt_pkf,
                             'lon':         alt_lon,
                             'xFRF':        alt_coords['xFRF'],
                             'yFRF':        alt_coords['yFRF'],
                             'stationName': alt_stationname,
                             'timeStart':   self.alt_timestart,
                             'timeEnd':     self.alt_timeend,
                             'bottomElev':  alt_be}
            
            return altpacket
        else:
            print('No %s data found for this period' % (gaugeName))
            self.altpacket = None
            return self.altpacket
    
    def getLidarWaveProf(self, removeMasked=True):
        """Grabs wave profile data from Lidar gauge.

        Args:
          removeMasked: Removes masked values from data. Default value = (True)

        Returns:
          dictionary with keys below, will None if there's no data or an error
            'name': station name

            'lat': latitude

            'lon': longitude

            'lidarX': station frf X coordinate

            'lidarY': station frf y coordinate

            'xFRF' (array): cross shore coordinate

            'yFRF' (array): along-shore coordinate

            'runupDownLine':  wave runDown (need more details here)

            'waveFrequency' (array): wave frequencies for specturm

            'time' (obj): date time object time stamp

            'hydroQCflag': QC flag for hydro

            'waterLevel': water level [time, xFRF]

            'waveHs': wave height in the incident (gravity) frequency band

            'waveHsIG': wave height inf the infragravity band

            'waveHsTotal': total frequency band wave height

            'waveSkewness':  need more detail here

            'waveAsymmetry':  Need more detail here

            'waveEnergyDensity' (array): frequency spectra [time, wave frequency]

            'percentMissing': quality check - tells user how much of the time series was missing
            while these stats
            were calculated

        """
        self.dataloc = 'oceanography/waves/lidarHydrodynamics/lidarHydrodynamics.ncml'
        self.ncfile, self.allEpoch = getnc(dataLoc=self.dataloc, callingClass=self.callingClass,
                                           dtRound=1 * 60)
        self.lidarIndex = gettime(allEpoch=self.allEpoch, epochStart=self.epochd1,
                                  epochEnd=self.epochd2)
        if np.size(self.lidarIndex) > 0 and self.lidarIndex is not None:
            out = {'name':              nc.chartostring(self.ncfile['station_name'][:]),
                   'time':              nc.num2date(self.ncfile['time'][self.lidarIndex],
                                                    self.ncfile['time'].units,
                                                    self.ncfile['time'].calendar, only_use_cftime_datetimes=False),
                   'lat':               self.ncfile['lidarLatitude'][:],  # Coordinates
                   'lon':               self.ncfile['lidarLongitude'][:],
                   'lidarX':            self.ncfile['lidarX'][:],
                   'lidarY':            self.ncfile['lidarY'][:],
                   'xFRF':              self.ncfile['xFRF'][:],
                   'yFRF':              self.ncfile['yFRF'][:],
                   'waveFrequency':     self.ncfile['waveFrequency'][:],
                   'hydroQCflag':       self.ncfile['hydrodynamicsFlag'][self.lidarIndex],
                   'waterLevel':        self.ncfile['waterLevel'][self.lidarIndex, :],
                   'waveHs':            self.ncfile['waveHs'][self.lidarIndex, :],
                   'waveHsIG':          self.ncfile['waveHsIG'][self.lidarIndex, :],
                   'waveHsTotal':       self.ncfile['waveHsTotal'][self.lidarIndex, :],
                   'waveSkewness':      self.ncfile['waveSkewness'][self.lidarIndex, :],
                   'waveAsymmetry':     self.ncfile['waveAsymmetry'][self.lidarIndex, :],
                   'waveEnergyDensity': self.ncfile['waveEnergyDensity'][self.lidarIndex, :, :],
                   'percentMissing':    self.ncfile['percentTimeSeriesMissing'][self.lidarIndex, :],
                   }
            
            if removeMasked:
                # TODO lets put this into a loop
                if isinstance(out['waterLevel'], np.ma.MaskedArray):
                    out['waterLevel'] = np.array(out['waterLevel'][~out['waterLevel'].mask])
                
                if isinstance(out['waveHs'], np.ma.MaskedArray):
                    out['waveHs'] = np.array(out['waveHs'][~out['waveHs'].mask])
                
                if isinstance(out['waveHsIG'], np.ma.MaskedArray):
                    out['waveHsIG'] = np.array(out['waveHsIG'][~out['waveHsIG'].mask])
                
                if isinstance(out['waveHsTotal'], np.ma.MaskedArray):
                    # DLY note 01092019 - this bit of codes turns the 2d array out['waveHsTotal']
                    # of time by distance
                    # into a 1-d array?
                    # i dont think we can have this be an option for 2d data?
                    out['waveHsTotal'] = np.array(out['waveHsTotal'][~out['waveHsTotal'].mask])
                
                if isinstance(out['waveSkewness'], np.ma.MaskedArray):
                    out['waveSkewness'] = np.array(out['waveSkewness'][~out['waveSkewness'].mask])
                
                if isinstance(out['waveAsymmetry'], np.ma.MaskedArray):
                    out['waveAsymmetry'] = np.array(
                        out['waveAsymmetry'][~out['waveAsymmetry'].mask])
                
                if isinstance(out['waveEnergyDensity'], np.ma.MaskedArray):
                    out['waveEnergyDensity'] = np.array(
                        out['waveEnergyDensity'][~out['waveEnergyDensity'].mask])
        
        else:
            print('There is no LIDAR data during this time period')
            out = None
        return out
    
    def getLidarTopo(self, **kwargs):
        """This function will get the lidar DEM data, beach topography data.

        This function is not finished being developed

        Args: None

        Keyword Args:
           'xbounds': frf cross-shore bounds
           'ybounds': frf alongshore bounds
            lidarLoc':
        Returns:
          dictionary with lidar beach topography
            keys to be determined

        """
        lidarLoc = kwargs.get('lidarLoc', 'dune')
        if lidarLoc == 'pier':
            self.dataloc = 'geomorphology/DEMs/pierLidarDEM/pierLidarDEM.ncml'
        elif lidarLoc == 'dune':
            self.dataloc = 'geomorphology/DEMs/duneLidarDEM/duneLidarDEM.ncml'
        elif lidarLoc == 'claris':
            self.dataloc = 'geomorphology/DEMs/clarisDEM/clarisDEM.ncml'
        else:
            raise NotImplementedError('valid lidar locs are "dune" and "pier"')
        
        self.ncfile, self.allEpoch = getnc(dataLoc=self.dataloc, callingClass=self.callingClass,
                                           dtRound=1 * 60)
        self.idxDEM = gettime(allEpoch=self.allEpoch, epochStart=self.epochd1,
                              epochEnd=self.epochd2)
        self.DEMtime = nc.num2date(self.allEpoch[self.idxDEM], 'seconds since 1970-01-01',
                                   only_use_cftime_datetimes=False)
        
        if 'xbounds' in kwargs and np.array(kwargs['xbounds']).size == 2:
            if kwargs['xbounds'][0] > kwargs['xbounds'][1]:
                kwargs['xbounds'] = np.flip(kwargs['xbounds'], axis=0)
            # first min of x
            if (kwargs['xbounds'][0] < self.ncfile['xm'][:]).all():
                # then set xmin to 0
                removeMinX = 0
            else:  # <= used here to handle inclusive initial index inherant in python
                removeMinX = np.argwhere(
                    self.ncfile['xFRF'][:] <= kwargs['xbounds'][0]).squeeze().max()
            # now max of x
            if (kwargs['xbounds'][1] > self.ncfile['xFRF'][:]).all():
                removeMaxX = None
            else:
                removeMaxX = np.argwhere(
                    self.ncfile['xFRF'][:] >= kwargs['xbounds'][
                        1]).squeeze().min() + 1  # python indexing
            xs = slice(removeMinX, removeMaxX)
        else:
            xs = slice(None)
        
        if 'ybounds' in kwargs and np.array(kwargs['ybounds']).size == 2:
            if kwargs['ybounds'][0] > kwargs['ybounds'][1]:
                kwargs['ybounds'] = np.flip(kwargs['ybounds'], axis=0)
            # first min of y
            if (kwargs['ybounds'][0] < self.ncfile['yFRF'][:]).all():
                # then set the ymin to first index [0]
                removeMinY = 0  # ie get all data
            else:
                removeMinY = np.argwhere(
                    self.ncfile['yFRF'][:] <= kwargs['ybounds'][0]).squeeze().max()
            ## now max of y
            if (kwargs['ybounds'][1] > self.ncfile['yFRF'][:]).all():
                removeMaxY = None
            else:
                removeMaxY = np.argwhere(
                    self.ncfile['yFRF'][:] >= kwargs['ybounds'][
                        1]).squeeze().min() + 1  # python indexing
            ys = slice(removeMinY, removeMaxY)
        else:
            ys = slice(None)
        
        DEMdata = {
                'xFRF':      self.ncfile['xFRF'][self.idxDEM, xs],
                'yFRF':      self.ncfile['yFRF'][self.idxDEM, ys],
                'elevation': self.ncfile['elevation'][self.idxDEM, ys, xs],
                'time':      self.DEMtime,
                'epochtime': self.allEpoch[self.idxDEM],
        
                'lat':       self.ncfile['yFRF'][self.idxDEM, ys],
                'lon':       lon
                }
        return DEMdata
    
    def getBathyRegionalDEM(self, utmEmin, utmEmax, utmNmin, utmNmax):
        """Grabs bathymery from the regional background grid.

        Args:
          utmEmin: left side of DEM bounding box in UTM
          utmEmax: right side of DEM bounding box in UTM
          utmNmin: bottom of DEM bounding box in UTM
          utmNmax: top of DEM bounding box in UTM

        Returns:
          dictionary comprising a smaller rectangular piece of the DEM data, bounded by inputs above
          'utmEasting': UTM Easting [meters]

          'utmNorthing': UTM  Northing [meters]

          'latitude': self explanatory

          'longitude': self explanatory

          'bottomElevation': elevation [m] (NAVD88)


        """
        self.dataloc = 'integratedBathyProduct/RegionalBackgroundDEM/backgroundDEM.nc'
        self.ncfile = nc.Dataset(self.crunchDataLoc + self.dataloc)
        
        # get a 1D ARRAY of the utmE and utmN of the rectangular grid (NOT the full grid!!!)
        utmE_all = self.ncfile['utmEasting'][0, :]
        utmN_all = self.ncfile['utmNorthing'][:, 0]
        
        # find indices I need to pull...
        ni_min = np.where(utmE_all >= utmEmin)[0][0]
        ni_max = np.where(utmE_all <= utmEmax)[0][-1]
        nj_min = np.where(utmN_all <= utmNmax)[0][0]
        nj_max = np.where(utmN_all >= utmNmin)[0][-1]
        
        assert (np.size(ni_min) >= 1) & (np.size(ni_max) >= 1) & (np.size(nj_min) >= 1) & (
            np.size(
                nj_max) >= 1), 'getBathyDEM Error: bounding box is too close to edge of DEM domain'
        
        out = {}
        out['utmEasting'] = self.ncfile['utmEasting'][nj_min:nj_max + 1, ni_min:ni_max + 1]
        out['utmNorthing'] = self.ncfile['utmNorthing'][nj_min:nj_max + 1, ni_min:ni_max + 1]
        out['latitude'] = self.ncfile['latitude'][nj_min:nj_max + 1, ni_min:ni_max + 1]
        out['longitude'] = self.ncfile['longitude'][nj_min:nj_max + 1, ni_min:ni_max + 1]
        out['bottomElevation'] = self.ncfile['bottomElevation'][nj_min:nj_max + 1,
                                 ni_min:ni_max + 1]
        
        return out
    
    def getBathyGridcBathy(self, **kwargs):
        """This function gets the cbathy data from the below address, assumes fill value of -999.

        Keyword Args:
            xbound: = [xmin, xmax]  which will truncate the cbathy domain to xmin, xmax (frf coord)

            ybound: = [ymin, ymax]  which will truncate the cbathy domain to ymin, ymax (frf coord)

        Returns:
            dictionary with keys below, will return None if error is found
                'time': time

                'xm':  frf xoordinate x's

                'ym': frf ycoordinates

                'depth': raw cbathy depths

                'depthfC: same as depth

                'depthKF':  kalman filtered hourly depth

                'depthKFError': errors associated with the kalman filter

                'fB':  ?

                'k':  ??

        """
        fillValue = -999  # assumed fill value from the rest of the files taken as less than or
        # equal to
        self.dataloc = 'projects/bathyduck/data/cbathy_old/cbathy.ncml'
        self.ncfile, self.allEpoch = getnc(dataLoc=self.dataloc, callingClass=self.callingClass,
                                           dtRound=30 * 60)
        self.cbidx = gettime(allEpoch=self.allEpoch, epochStart=self.epochd1, epochEnd=self.epochd2)
        
        self.cbtime = nc.num2date(self.allEpoch[self.cbidx], 'seconds since 1970-01-01',
                                  only_use_cftime_datetimes=False)
        # mask = (time > start) & (time < end)
        # assert (emask == mask).all(), 'epoch time is not working'
        # idx = np.where(emask)[0] # this leaves a list that keeps the data iteratable with a
        # size 1.... DON'T CHANGE
        if np.size(self.cbidx) == 1 and self.cbidx == None:
            cbdata = None  # throw a kick out if there's no data avaiable
            return cbdata
        # truncating data from experimental parameters to
        if 'xbounds' in kwargs and np.array(kwargs['xbounds']).size == 2:
            if kwargs['xbounds'][0] > kwargs['xbounds'][1]:
                kwargs['xbounds'] = np.flip(kwargs['xbounds'], axis=0)
            # first min of x
            if (kwargs['xbounds'][0] < self.ncfile['xm'][:]).all():
                # then set xmin to 0
                removeMinX = 0
            else:  # <= used here to handle inclusive initial index inherant in python
                removeMinX = np.argwhere(
                    self.ncfile['xm'][:] <= kwargs['xbounds'][0]).squeeze().max()
            # now max of x
            if (kwargs['xbounds'][1] > self.ncfile['xm'][:]).all():
                removeMaxX = None
            else:
                removeMaxX = np.argwhere(
                    self.ncfile['xm'][:] >= kwargs['xbounds'][
                        1]).squeeze().min() + 1  # python indexing
            xs = slice(removeMinX, removeMaxX)
        else:
            xs = slice(None)
        
        if 'ybounds' in kwargs and np.array(kwargs['ybounds']).size == 2:
            if kwargs['ybounds'][0] > kwargs['ybounds'][1]:
                kwargs['ybounds'] = np.flip(kwargs['ybounds'], axis=0)
            # first min of y
            if (kwargs['ybounds'][0] < self.ncfile['ym'][:]).all():
                # then set the ymin to first index [0]
                removeMinY = 0  # ie get all data
            else:
                removeMinY = np.argwhere(
                    self.ncfile['ym'][:] <= kwargs['ybounds'][0]).squeeze().max()
            ## now max of y
            if (kwargs['ybounds'][1] > self.ncfile['ym'][:]).all():
                removeMaxY = None
            else:
                removeMaxY = np.argwhere(
                    self.ncfile['ym'][:] >= kwargs['ybounds'][
                        1]).squeeze().min() + 1  # python indexing
            ys = slice(removeMinY, removeMaxY)
        else:
            ys = slice(None)
        
        try:
            cbdata = {'time':         self.cbtime,  # round the time to the nearest 30 minutes
                      'epochtime':    self.allEpoch[self.cbidx],
                      'xm':           self.ncfile['xm'][xs],
                      'ym':           self.ncfile['ym'][ys],
                      'depthKF':      np.ma.array(self.ncfile['depthKF'][self.cbidx, ys, xs],
                                                  mask=(self.ncfile['depthKF'][
                                                            self.cbidx, ys, xs] <= fillValue),
                                                  fill_value=np.nan),
                      'depthKFError': np.ma.array(self.ncfile['depthKF'][self.cbidx, ys, xs],
                                                  mask=(self.ncfile['depthKF'][
                                                            self.cbidx, ys, xs] <= fillValue),
                                                  fill_value=np.nan),
                      'depthfC':      np.ma.array(self.ncfile['depthfC'][self.cbidx, ys, xs],
                                                  mask=(self.ncfile['depthfC'][
                                                            self.cbidx, ys, xs] <= fillValue),
                                                  fill_value=np.nan),
                      'depthfCError': np.ma.array(self.ncfile['depthErrorfC'][self.cbidx, ys, xs],
                                                  mask=(self.ncfile['depthErrorfC'][
                                                            self.cbidx, ys, xs] <= fillValue),
                                                  fill_value=np.nan),
                      'fB':           np.ma.array(self.ncfile['fB'][self.cbidx, ys, xs, :],
                                                  mask=(self.ncfile['fB'][self.cbidx, ys, xs,
                                                        :] <= fillValue),
                                                  fill_value=np.nan),
                      'k':            np.ma.array(self.ncfile['k'][self.cbidx, ys, xs, :],
                                                  mask=(self.ncfile['k'][self.cbidx, ys, xs, :] <= fillValue),
                                                  fill_value=np.nan),
                      'P':            np.ma.array(self.ncfile['PKF'][self.cbidx, ys, xs],
                                                  mask=(self.ncfile['PKF'][self.cbidx, ys, xs] <= fillValue),
                                                  fill_value=np.nan)}  # may need to be masked
            
            assert ~cbdata[
                'depthKF'].mask.all(), 'all Cbathy kalman filtered data retrieved are masked '
            print('Grabbed cBathy Data, successfully')
        
        except (IndexError, AssertionError):  # there's no data in the Cbathy
            cbdata = None
        
        return cbdata
    
    def getArgus(self, type, **kwargs):
        """Grabs argus data from the bathyDuck time period, particularly staple products.
        
        Currently this is only retrieves variance and timex images.

        Args:
            type (str): this is a string that describes the video product eg var, timex

        Keyword Args:
            xbound: = [xmin, xmax]  which will truncate the cbathy domain to xmin, xmax (frf coord)

            ybound: = [ymin, ymax]  which will truncate the cbathy domain to ymin, ymax (frf coord)

        Returns:
            None

        """
        from skimage import color
        if type.lower() not in ['var', 'timex']:
            raise NotImplementedError(
                "These data are not currently available through this function")
        elif type.lower() in ['var', 'variance']:
            self.dataloc = "projects/bathyduck/data/argus/variance/variance.ncml"
        elif type.lower() in ['timex']:
            self.dataloc = "projects/bathyduck/data/argus/timex/timex.ncml"
        
        ################ go get data index
        self.ncfile, self.allEpoch = getnc(dataLoc=self.dataloc, callingClass=self.callingClass,
                                           dtRound=1 * 60)
        self.idxArgus = gettime(allEpoch=self.allEpoch, epochStart=self.epochd1,
                                epochEnd=self.epochd2)
        
        ###### sub divide bounds in kwargs
        if 'xbounds' in kwargs and np.array(kwargs['xbounds']).size == 2:
            if kwargs['xbounds'][0] > kwargs['xbounds'][1]:
                kwargs['xbounds'] = np.flip(kwargs['xbounds'], axis=0)
            # first min of x
            if (kwargs['xbounds'][0] < self.ncfile['x'][:]).all():
                # then set xmin to 0
                removeMinX = 0
            else:  # <= used here to handle inclusive initial index inherant in python
                removeMinX = np.argwhere(
                    self.ncfile['x'][:] <= kwargs['xbounds'][0]).squeeze().max()
            # now max of x
            if (kwargs['xbounds'][1] > self.ncfile['x'][:]).all():
                removeMaxX = None
            else:
                removeMaxX = np.argwhere(
                    self.ncfile['x'][:] >= kwargs['xbounds'][
                        1]).squeeze().min() + 1  # python indexing
            xs = slice(removeMinX, removeMaxX)
        else:
            xs = slice(None)
        
        if 'ybounds' in kwargs and np.array(kwargs['ybounds']).size == 2:
            if kwargs['ybounds'][0] > kwargs['ybounds'][1]:
                kwargs['ybounds'] = np.flip(kwargs['ybounds'], axis=0)
            # first min of y
            if (kwargs['ybounds'][0] < self.ncfile['y'][:]).all():
                # then set the ymin to first index [0]
                removeMinY = 0  # ie get all data
            else:
                removeMinY = np.argwhere(
                    self.ncfile['y'][:] <= kwargs['ybounds'][0]).squeeze().max()
            ## now max of y
            if (kwargs['ybounds'][1] > self.ncfile['y'][:]).all():
                removeMaxY = None
            else:
                removeMaxY = np.argwhere(
                    self.ncfile['y'][:] >= kwargs['ybounds'][
                        1]).squeeze().min() + 1  # python indexing
            ys = slice(removeMinY, removeMaxY)
        else:
            ys = slice(None)
        try:
            timeArgus = nc.num2date(self.allEpoch[self.idxArgus], 'seconds since 1970-01-01',
                                    only_use_cftime_datetimes=False)
            Ip = self.ncfile['Ip'][self.idxArgus, xs, ys]
            out = {'time':      timeArgus,
                   'epochtime': self.allEpoch[self.idxArgus],
                   'rgb':       Ip,
                   'bw':        color.rgb2gray(Ip),
                   'xFRF':      self.ncfile['x'][xs],
                   'yFRF':      self.ncfile['y'][ys], }
        
        except(IndexError, AssertionError):
            out = None
        return out


class getDataTestBed:
    """Retrieves model data."""
    def __init__(self, d1, d2,**kwargs):
        """Initialization description here.
        
        Data are returned in self.datainex are inclusive at d1,d2
        """
        self.rawdataloc_wave = []
        self.outputdir = []  # location for outputfiles
        self.start = d1  # start date for data grab
        self.end = d2  # end data for data grab
        self.timeunits = 'seconds since 1970-01-01 00:00:00'
        self.epochd1 = nc.date2num(self.start, self.timeunits)
        self.epochd2 = nc.date2num(self.end, self.timeunits)
        self.comp_time()
        # if THREDDS is None:
        #     ipAddress = socket.gethostbyname(socket.gethostname())
        #     if ipAddress.startswith('134.164.129'):  # FRF subdomain
        #         self.THREDDS = 'FRF'
        #     else:
        #         self.THREDDS = 'CHL'
        #
        self.server = kwargs.get('server', None)
        self.callingClass = 'getDataTestBed'
        self.FRFdataloc = u'http://134.164.129.55:8080/thredds/dodsC/FRF/'
        self.crunchDataLoc = u'http://134.164.129.55:8080/thredds/dodsC/cmtb/'
        self.chlDataLoc = u'https://chlthredds.erdc.dren.mil/thredds/dodsC/frf/'
        
        assert type(self.end) == DT.datetime, 'end dates need to be in python "Datetime" data types'
        assert type(
            self.start) == DT.datetime, 'start dates need to be in python "Datetime" data types'
    
    def comp_time(self):
        """Test if times are backwards."""
        assert self.end >= self.start, 'finish time: end needs to be after start time: start'
    
    def gettime(self, dtRound=60):
        """This function opens the netcdf file, pulls down all of the time, then pulls the dates of interest.
        
        from the THREDDS (data loc) server based on start,end, and data location
        it returns the indicies in the NCML file of the dates start>=time>end

        Args:
            dtRound: the time delta of the data out of interest, default minute (60 second)

        Returns:
            index (bytearray): indicies for time of interest

        """
        raise NotImplementedError('please use master get time that is not a member of this class ')
        # TODO find a way to pull only hourly data or regular interval of desired time
        # todo this use date2index and create a list of dates see help(nc.date2index)
        try:
            print(self.crunchDataLoc + self.dataloc)
            self.ncfile = nc.Dataset(
                self.crunchDataLoc + self.dataloc)  # loads all of the netCDF file
            #            try:
            self.allEpoch = sb.baseRound(self.ncfile['time'][:],
                                         base=dtRound)  # round to nearest minute
            
            # now find the boolean!
            mask = (self.allEpoch >= self.epochd1) & (self.allEpoch < self.epochd2)
            idx = np.argwhere(mask).squeeze()
            # old slow way of doing time!
            # self.alltime = nc.num2date(self.cshore_ncfile['time'][:], self.cshore_ncfile[
            # 'time'].units,
            #                            self.cshore_ncfile['time'].calendar) # converts all
            #                            epoch time to datetime
            #                            objects
            # for bb, date in enumerate(self.alltime):  # rounds time to nearest
            #     self.alltime[bb] = self.roundtime(dt=date, roundto=dtRound)
            #
            # mask = (self.alltime >= self.start) & (self.alltime < self.end)  # boolean
            # true/false of time
            # if (np.argwhere(mask).squeeze() == idx).all():
            #     print '.... old Times match New Times' % np.argwhere(mask).squeeze()
            assert np.size(idx) > 0, 'no data locally, check CHLthredds'
            print("Data Gathered From Local Thredds Server")
        
        except (IOError, RuntimeError, NameError,
                AssertionError):  # if theres any error try to get good data from next location
            try:
                # MPG: Use self.chlDataLoc with 'frf/' removed from string for correct url.
                self.ncfile = nc.Dataset(self.chlDataLoc.replace('frf/', 'cmtb/') + self.dataloc)
                self.allEpoch = sb.baseRound(self.ncfile['time'][:], base=dtRound)  # round to nearest minute
                # now find the boolean !
                emask = (self.allEpoch >= self.epochd1) & (self.allEpoch < self.epochd2)
                idx = np.argwhere(emask).squeeze()
                
                # self.alltime = nc.num2date(self.cshore_ncfile['time'][:], self.cshore_ncfile[
                # 'time'].units,
                #                            self.cshore_ncfile['time'].calendar)
                # for bb, date in enumerate(self.alltime):
                #     self.alltime[bb] = self.roundtime(dt=date, roundto=dtRound)
                # # mask = (sb.roundtime(self.cshore_ncfile['time'][:]) >= self.epochd1) & (
                # sb.roundtime(
                # self.cshore_ncfile['time'][:]) < self.epochd2)\
                #
                # mask = (self.alltime >= self.start) & (self.alltime < self.end)  # boolean
                # true/false of time
                #
                # idx = np.argwhere(mask).squeeze()
                
                try:
                    assert np.size(
                        idx) > 0, ' There are no data within the search parameters for this gauge'
                    print("Data Gathered from CHL thredds Server")
                except AssertionError:
                    idx = None
            except IOError:  # this occors when thredds is down
                print(' Trouble Connecteing to data on CHL Thredds')
                idx = None
        
        self.ncfile = nc.Dataset(self.crunchDataLoc + self.dataloc)
        # switch us back to the local THREDDS if it moved us to CHL
        
        return idx
    
    def getGridCMS(self, method):
        """This function will grab data from the CMS grid folder on the server.
        
        This Function is depricated

        Args:
          method: can be [1, historical, history]  for historical
        can be [0, 'time'] for non oporational consideration

        Returns:
          key 'xCoord': x in FRF
          key 'yCoord': y in FRF
          key 'elevation': elevation NAVD 88
          key 'time': time in date time object
          key 'lat': latitude
          key 'lon': longitude
          key 'northing': NC stateplane Northing
          key 'easting': NC stateplane Easting
          key 'x0': origin in x (stateplane easting)
          key 'azimuth': grid orientation
          key 'y0': origin in y (stateplane northing)

        """
        self.dataloc = 'grids/CMSwave_v1/CMSwave_v1.ncml'
        self.ncfile, self.allEpoch = getnc(dataLoc=self.dataloc, callingClass=self.callingClass,
                                           dtRound=1 * 60)
        try:
            self.bathydataindex = gettime(allEpoch=self.allEpoch, epochStart=self.epochd1,
                                          epochEnd=self.epochd2)  # getting the index of the grid
        except IOError:
            self.bathydataindex = None
        if self.bathydataindex != None and np.size(self.bathydataindex) == 1:
            idx = self.bathydataindex.squeeze()
        elif (self.bathydataindex == None or len(self.bathydataindex) < 1) and method in [1,
                                                                                          'historical',
                                                                                          'history']:
            # there's no exact bathy match so find the max negative number where the negitive
            # numbers are historical and the max would be the closest historical
            val = (max([n for n in (self.ncfile['time'][:] - self.epochd1) if n < 0]))
            idx = np.where((self.ncfile['time'][:] - self.epochd1) == val)[0][0]
            print('Bathymetry is taken as closest in HISTORY - operational')
        elif (self.bathydataindex == None or np.size(self.bathydataindex) < 1) and method == 0:
            idx = np.argmin(np.abs(self.ncfile['time'][:] - self.start))  # closest in time
            print('Bathymetry is taken as closest in TIME - NON-operational')
        elif self.bathydataindex != None and len(self.bathydataindex) > 1:
            val = (max([n for n in (self.ncfile['time'][:] - self.start) if n < 0]))
            idx = np.where((self.ncfile['time'] - self.start) == val)[0][0]
            
            #
            # if self.bathydataindex is not None and  len(self.bathydataindex) == 1:
            #     idx = self.bathydataindex
            # elif self.bathydataindex is not None and len(self.bathydataindex) < 1 and method in
            # [1, 'historical',
            # 'history']:
            #     # there's no exact bathy match so find the max negative number where the negitive
            #     # numbers are historical and the max would be the closest historical
            #     val = (max([nHs for nHs in (self.cshore_ncfile['time'][:] - self.epochd1) if
            #     nHs < 0]))
            #     idx = np.where((self.cshore_ncfile['time'][:] - self.epochd1) == val)[0][0]
            #     print 'Bathymetry is taken as closest in HISTORY - operational'
            # elif self.bathydataindex is not None and len(self.bathydataindex) < 1 and method == 0:
            #     idx = np.argmin(np.abs(self.cshore_ncfile['time'][:] - self.start))  # closest
            #     in time
            #     print 'Bathymetry is taken as closest in TIME - NON-operational'
            # elif self.bathydataindex is not None and len(self.bathydataindex) > 1:
            #     val = (max([nHs for nHs in (self.cshore_ncfile['time'][:] - self.start) if nHs
            #     < 0]))
            #     idx = np.where((self.cshore_ncfile['time'] - self.start) == val)[0][0]
            
            print('The closest in history to your start date is %s\n' % nc.num2date(
                self.gridTime[idx],
                self.ncfile['time'].units))
            print('Please End new simulation with the date above')
            
            raise Exception
        if np.size(idx) > 0 and idx is not None:
            # now retrieve data with idx
            elevation_points = self.ncfile['elevation'][idx]
            xCoord = self.ncfile['xFRF'][:]
            yCoord = self.ncfile['yFRF'][:]
            lat = self.ncfile['latitude'][:]
            lon = self.ncfile['longitude'][:]
            northing = self.ncfile['northing'][:]
            easting = self.ncfile['easting'][:]
            
            time = nc.num2date(self.ncfile['time'][idx], self.ncfile['time'].units, only_use_cftime_datetimes=False)
            
            gridDict = {'xCoord':    xCoord,
                        'yCoord':    yCoord,
                        'elevation': elevation_points,
                        'time':      time,
                        'lat':       lat,
                        'lon':       lon,
                        'northing':  northing,
                        'easting':   easting,
                        'x0':        self.ncfile['x0'][:],
                        'azimuth':   self.ncfile['azimuth'][:],
                        'y0':        self.ncfile['y0'][:],
                        }
            return gridDict
    
    def getBathyIntegratedTransect(self, method=1, ForcedSurveyDate=None, **kwargs):
        """This function gets the integraated bathy, using the plant (2009) method.

        Args:
            method (int): a key which determines which method to find bathymetry with (Default
            value = 1)
                method == 1  - > 'Bathymetry is taken as closest in HISTORY - operational'

                method == 0  - > 'Bathymetry is taken as closest in TIME - NON-operational'

            ForcedSurveyDate (str): This is to force a date of survey gathering (Default value =
            None) if set to 'all'
                it will pull multiple bathys, this can choke up the server, and is recommended to
                set xbounds and
                ybounds

        Keyword Args:
           'cBKF': if true will get cBathy original Kalman Filter

           'cBKF_T': if true will get wave height thresholded Kalman filter

            'xbound': = [xmin, xmax]  which will truncate the cbathy domain to xmin, xmax (frf
            coord)

            'ybound': = [ymin, ymax]  which will truncate the cbathy domain to ymin, ymax (frf
            coord)

            'forceReturnAll' (bool): return all survey grids, not just nearest in time by method
            above

            'forceReturnAllPlusOne' (bool): return all survey grids, but also the one just before
            your inital survey
            date

        Returns:
          dictionary with keys
            'xFRF': x coordinate in FRF

            'yFRF': y coorindate in FRF

            'elevation': bathymetry

            'time': time in Datetime objects

            'lat': latitude

            'lon': longitude

            'northing': NC stateplane northing

            'easting': NC stateplane Easting

            'surveyNumber': FRF survey number (metadata)

        """
        forceReturnAll = kwargs.get('forceReturnAll', False)  # returns all survey
        forceReturnAllPlusOne = kwargs.get('forceReturnAllPlusOne', False)  # returns all surveys
        verbose = kwargs.get('verbose', False)
        
        if ForcedSurveyDate != None:
            # start is used in the gettime function,
            # to force a selection of survey date self.start/end is changed to the forced
            # survey date and then changed back using logged start/stop
            # a check is in place to ensure that the retieved time is == to the forced time
            oldD1 = self.start
            oldD2 = self.end
            oldD1epoch = self.epochd1
            oldD2epoch = self.epochd2
            self.start = ForcedSurveyDate  # change time one
            self.end = ForcedSurveyDate + DT.timedelta(0, 1)  # and time 2
            self.epochd1 = nc.date2num(self.start, 'seconds since 1970-01-01')
            self.epochd2 = nc.date2num(self.end, 'seconds since 1970-01-01')
            print('!!!Forced bathy date %s' % ForcedSurveyDate)
        
        ####################################################################
        #  Set URL based on Keyword, Default to surveyed bathymetry        #
        ####################################################################
        if 'cBKF_T' in kwargs and kwargs['cBKF_T'] == True:
            self.dataloc = 'integratedBathyProduct/cBKF-T/cBKF-T.ncml'
        elif 'cBKF' in kwargs and kwargs['cBKF'] == True:
            self.dataloc = 'integratedBathyProduct/cBKF/cBKF.ncml'
        else:
            self.dataloc = 'integratedBathyProduct/survey/survey.ncml'
        ####################################################################
        #   go get the index and return based on method chosen             #
        ####################################################################
        # go ahead and assign the ncfile first....
        self.ncfile, self.allEpoch = getnc(dataLoc=self.dataloc, callingClass=self.callingClass,
                                           dtRound=1 * 60, start=self.start, end=self.end)
        
        try:
            self.bathydataindex = gettime(allEpoch=self.allEpoch, epochStart=self.epochd1,
                                          epochEnd=self.epochd2)  # getting the index of the grid
        except IOError:
            self.bathydataindex = []  # when a server is not available
        
        if (forceReturnAll == True and self.bathydataindex is not None) or (
            np.size(self.bathydataindex) == 1 and self.bathydataindex != None):
            idx = self.bathydataindex.squeeze()

        elif forceReturnAllPlusOne == True and self.bathydataindex is not None:
            idx = np.append(self.bathydataindex.squeeze().min() - 1, self.bathydataindex.squeeze())

        elif np.size(self.bathydataindex) > 1:
            val = (max([n for n in (self.ncfile['time'][:] - self.epochd1) if n < 0]))
            # idx = np.where((self.ncfile['time'][:] - self.epochd1) == val)[0][0]
            idx = np.argmin(np.abs(self.ncfile['time'][:] - self.epochd1))  # closest in time
            warnings.warn('Pulled multiple bathymetries')
            print('   The nearest bathy to your simulation start date is %s' % nc.num2date(
                self.allEpoch[idx],
                self.ncfile['time'].units))
            print(
                '   Please End new simulation with the date above, so it does not pull multiple '
                'bathymetries')
            raise NotImplementedError
        
        elif (self.bathydataindex == None or len(self.bathydataindex) < 1) & method == 1:
            # there's no exact bathy match so find the max negative number where the negitive
            # numbers are historical and the max would be the closest historical
            val = (max([n for n in (self.ncfile['time'][:] - self.epochd1) if n < 0]))
            idx = np.where((self.ncfile['time'][:] - self.epochd1) == val)[0][0]
            print('Bathymetry is taken as closest in HISTORY - operational')
        elif (self.bathydataindex == None or np.size(self.bathydataindex) < 1) and method == 0:
            idx = np.argmin(np.abs(self.ncfile['time'][:] - self.epochd1))  # closest in time
            print('Bathymetry is taken as closest in TIME - NON-operational')
        elif self.bathydataindex != None and len(self.bathydataindex) > 1:
            val = (max([n for n in (self.ncfile['time'][:] - self.epochd1) if n < 0]))
            idx = np.where((self.ncfile['time'][:] - self.epochd1) == val)[0][0]
            
            print('The closest in history to your start date is %s\n' % nc.num2date(
                self.ncfile['time'][idx],
                self.ncfile['time'].units))
            print('Please End new simulation with the date above')
            raise Exception

        # after all that logic, if it's still None, just return it
        if idx is None:
            return None
        ###############################################################################################################
        # bound it if requested
        ###############################################################################################################
        if 'xbounds' in kwargs and np.array(kwargs['xbounds']).size == 2:
            if kwargs['xbounds'][0] > kwargs['xbounds'][1]:
                kwargs['xbounds'] = np.flip(kwargs['xbounds'], axis=0)
            # first min of x
            if (kwargs['xbounds'][0] < self.ncfile['xFRF'][:]).all():
                # then set xmin to 0
                removeMinX = 0
            else:  # <= used here to handle inclusive initial index inherant in python
                removeMinX = np.argwhere(
                    self.ncfile['xFRF'][:] <= kwargs['xbounds'][0]).squeeze().max()
            # now max of x
            if (kwargs['xbounds'][1] > self.ncfile['xFRF'][:]).all():
                removeMaxX = None
            else:
                removeMaxX = np.argwhere(
                    self.ncfile['xFRF'][:] >= kwargs['xbounds'][
                        1]).squeeze().min() + 1  # python indexing
            xs = slice(removeMinX, removeMaxX)
        else:
            xs = slice(None)
        
        if 'ybounds' in kwargs and np.array(kwargs['ybounds']).size == 2:
            if kwargs['ybounds'][0] > kwargs['ybounds'][1]:
                kwargs['ybounds'] = np.flip(kwargs['ybounds'], axis=0)
            # first min of y
            if (kwargs['ybounds'][0] < self.ncfile['yFRF'][:]).all():
                # then set the ymin to first index [0]
                removeMinY = 0  # ie get all data
            else:
                removeMinY = np.argwhere(
                    self.ncfile['yFRF'][:] <= kwargs['ybounds'][0]).squeeze().max()
            ## now max of y
            if (kwargs['ybounds'][1] > self.ncfile['yFRF'][:]).all():
                removeMaxY = None
            else:
                removeMaxY = np.argwhere(
                    self.ncfile['yFRF'][:] >= kwargs['ybounds'][
                        1]).squeeze().min() + 1  # python indexing
            ys = slice(removeMinY, removeMaxY)
        else:
            ys = slice(None)
        ###############################################################################################################
        ###############################################################################################################
        # the below line was in place, it should be masking nan's but there is not supposed to be
        # nan's
        # in the data, should only be fill values (-999)
        # elevation_points = np.ma.array(cshore_ncfile['elevation'][idx,:,:], mask=np.isnan(
        # cshore_ncfile[
        # 'elevation'][idx,:,:]))
        # remove -999's

        elevation_points = self.ncfile['elevation'][idx, ys, xs]
        updateTime = self.ncfile['updateTime'][idx, ys, xs]
        xCoord = self.ncfile['xFRF'][xs]
        yCoord = self.ncfile['yFRF'][ys]
        lat = self.ncfile['latitude'][ys, xs]
        lon = self.ncfile['longitude'][ys, xs]
        
        # putting dates and times back for all the other instances that use get time
        if ForcedSurveyDate != None:
            self.start = oldD1
            self.end = oldD2
            self.epochd2 = oldD2epoch
            self.epochd1 = oldD1epoch
        
        bathyT = nc.num2date(self.allEpoch[idx],
                             'seconds since 1970-01-01', only_use_cftime_datetimes=False)  # This one is rounded
        # appropraitely
        # this comes directly from file (useful if server is acting funny)
        # bathyT = nc.num2date(self.ncfile['time'][idx], 'seconds since 1970-01-01')
        
        if verbose: print('  Measured Bathy is %s old' % (self.end - bathyT))
        
        gridDict = {'xFRF':      xCoord,
                    'yFRF':      yCoord,
                    'elevation': elevation_points,
                    'time':      bathyT,
                    'lat':       lat,
                    'lon':       lon, }
        if ('cBKF_T' not in kwargs) and (f'cBKF' not in kwargs):  # then its a survey, get the survey number
            gridDict['surveyNumber'] = self.ncfile['surveyNumber'][idx]
        
        return gridDict
    
    def getStwaveField(self, var, prefix, local=True, ijLoc=None, model='STWAVE'):
        """Depricated."""
        warnings.warn('Using depricated function name: getStwaveField')
        return self.getModelField(var, prefix, local, ijLoc, model)
    
    def getModelField(self, var, prefix, local=True, ijLoc=None, model='STWAVE', **kwargs):
        """Retrives data from spatial data CMSWave and STWAVE model.

        Args:
            local (bool): defines whether the data is from the nested simulation or the regional
            simulation (Default
            value = True)

            ijLoc (tuple, int): x or y or (x,y) tuple of location of interest in FRF Coordinates
                if None, will grab everything (expensive) (Default value = None)

            var (str): which variable to get from the spatial data ncml file

            prefix (str): this dictates which model run data are retrieved from

            local (bool): pull from the nested grid or the regional grid (Default value = True)

            model (str): one of: STWAVE, CMS (other models can be added)
        Keyword Args:
            xbound: = [xmin, xmax]  which will truncate the cbathy domain to xmin, xmax (frf coord)

            ybound: = [ymin, ymax]  which will truncate the cbathy domain to ymin, ymax (frf coord)

        Returns:
            a dictionary with keys below, see netCDF file for more metadata

            'time' (obj):  date time object

            'epochtime' (float): epoch time

            'var' (str): variable of interest as put in to the function

            'xFRF' (int): x location of data

            'yFRF' (int): y location of data

        """
        if local == True:
            grid = 'Local'
        elif local == False:
            grid = 'Regional'
        ############## setting up the ncfile ############################
        if prefix == 'CBHPStatic' and local == True:  # this is needed because projects are
            # stored in weird place
            fname = 'http://bones/thredds/dodsC/CMTB/projects/bathyDuck_SingleBathy_CBHP' \
                    '/Local_Field/Local_Field.ncml'
        elif prefix == 'CBHPStatic' and local == False:
            fname = 'http://bones/thredds/dodsC/CMTB/projects/bathyDuck_SingleBathy_CBHP' \
                    '/Regional_Field' \
                    '/Regional_Field.ncml'
        elif model == 'STWAVE':  # this is standard operational model url Structure
            fname = self.crunchDataLoc + u'waveModels/%s/%s/%s-Field/%s-Field.ncml' % (
                model, prefix, grid, grid)
        elif model == 'CMS':  # this is standard operational model url Structure
            fname = self.crunchDataLoc + u'waveModels/%s/%s/Field/Field.ncml' % (model, prefix)
        finished = False
        n = 0
        while not finished and n < 15:
            try:
                ncfile = nc.Dataset(fname)
                finished = True
            except IOError:
                print('Error reading {}, trying again'.format(fname))
                time.sleep(10)
                n += 1
        if not finished:
            raise (RuntimeError, 'Data not accessible right now')
        
        assert var in ncfile.variables.keys(), 'variable called is not in file please use\n%s' % \
                                               ncfile.variables.keys()
        
        mask = (ncfile['time'][:] >= nc.date2num(self.start, ncfile['time'].units)) & (
            ncfile['time'][:] <= nc.date2num(self.end, ncfile['time'].units))
        idx = np.where(mask)[0]
        assert np.size(idx > 0), " there's no data"
        if model == 'STWAVE':
            print('getting %s %s  %s %s Data' % (prefix, model, grid, var))
        elif model == 'CMS':
            print('getting %s %s  %s Data' % (prefix, model, var))
        ##############################################################################################################
        # now creating tool to remove single data point
        if ijLoc != None:
            assert len(
                ijLoc) == 2, 'if giving a postion, must be a tuple of i, j location (of length 2)'
            if type(ijLoc[0]) == int:
                x = ncfile[var].shape[1] - ijLoc[
                    0]  # the data are stored with inverse indicies to grid node locations
                y = ijLoc[1]  # use location given by function call
            else:  # ijLoc[0] == slice:
                x = ijLoc[0]
                y = np.argmin(np.abs(ncfile['yFRF'][:] - ijLoc[1]))
        
        else:
            x = slice(None)  # take entire data
            y = slice(None)  # take entire data
        ############################################ xbounds/ybounds
        # #################################################
        ###### sub divide bounds by x and y to get subdomain
        if 'xbounds' in kwargs and np.array(kwargs['xbounds']).size == 2:
            if kwargs['xbounds'][0] > kwargs['xbounds'][1]:
                kwargs['xbounds'] = np.flip(kwargs['xbounds'], axis=0)
            # first min of x
            if (kwargs['xbounds'][0] < ncfile['xFRF'][:]).all():
                # then set xmin to 0
                removeMinX = 0
            else:  # <= used here to handle inclusive initial index inherant in python
                removeMinX = np.argwhere(ncfile['xFRF'][:] <= kwargs['xbounds'][0]).squeeze().max()
            # now max of x
            if (kwargs['xbounds'][1] > ncfile['xFRF'][:]).all():
                removeMaxX = None
            else:
                removeMaxX = np.argwhere(
                    ncfile['x'][:] >= kwargs['xbounds'][1]).squeeze().min() + 1  # python indexing
            x = slice(removeMinX, removeMaxX)
        else:
            x = slice(None)
        
        if 'ybounds' in kwargs and np.array(kwargs['ybounds']).size == 2:
            if kwargs['ybounds'][0] > kwargs['ybounds'][1]:
                kwargs['ybounds'] = np.flip(kwargs['ybounds'], axis=0)
            # first min of y
            if (kwargs['ybounds'][0] < ncfile['yFRF'][:]).all():
                # then set the ymin to first index [0]
                removeMinY = 0  # ie get all data
            else:
                removeMinY = np.argwhere(ncfile['yFRF'][:] <= kwargs['ybounds'][0]).squeeze().max()
            ## now max of y
            if (kwargs['ybounds'][1] > ncfile['yFRF'][:]).all():
                removeMaxY = None
            else:
                removeMaxY = np.argwhere(
                    ncfile['yFRF'][:] >= kwargs['ybounds'][
                        1]).squeeze().min() + 1  # python indexing
            y = slice(removeMinY, removeMaxY)
        else:
            y = slice(None)
        ################################################################################################################
        if ncfile[var].ndim > 2 and idx.shape[0] > 100:  # looping through ... if necessary
            list = np.round(
                np.linspace(idx.min(), idx.max(), idx.max() - idx.min(), endpoint=True, dtype=int))
            # if idx.max() not in list:
            #     list = np.append(list, idx.max())
            xFRF = ncfile['xFRF'][x]
            yFRF = ncfile['yFRF'][y]
            if len(list) < 100:
                dataVar = np.array(ncfile[var][np.squeeze(list)])
                timeVar = nc.num2date(ncfile['time'][np.squeeze(list)], ncfile['time'].units,
                                      only_use_cftime_datetimes=False)
            else:
                for num, minidx in enumerate(list):
                    if len(list) < 100:
                        dataVar = np.array(ncfile[var][np.squeeze(list)])
                        timeVar = nc.num2date(ncfile['time'][np.squeeze(list)],
                                              ncfile['time'].units,
                                              only_use_cftime_datetimes=False)
                    elif num == 0:
                        dataVar = np.array(ncfile[var][range(minidx, list[num + 1]), y, x])
                        timeVar = nc.num2date(
                            np.array(ncfile['time'][range(minidx, list[num + 1])]),
                            ncfile['time'].units,
                            only_use_cftime_datetimes=False)
                    elif minidx == list[-1]:
                        lastIdx = (idx - minidx)[(idx - minidx) >= 0] + minidx
                        dataVar = np.append(dataVar, ncfile[var][lastIdx, y, x], axis=0)
                        timeVar = np.append(timeVar, nc.num2date(ncfile['time'][lastIdx],
                                                                 ncfile['time'].units,
                                                                 only_use_cftime_datetimes=False), axis=0)
                    else:
                        dataVar = np.append(dataVar,
                                            ncfile[var][range(minidx, list[num + 1]), y, x], axis=0)
                        timeVar = np.append(timeVar, nc.num2date(
                            ncfile['time'][range(minidx, list[num + 1])],
                            ncfile['time'].units,
                            only_use_cftime_datetimes=False), axis=0)
        
        elif ncfile[var].ndim > 2:
            dataVar = ncfile[var][idx, y, x]
            xFRF = ncfile['xFRF'][x]
            yFRF = ncfile['yFRF'][y]
            timeVar = nc.num2date(ncfile['time'][np.squeeze(idx)], ncfile['time'].units,
                                  only_use_cftime_datetimes=False)
        else:  # probably bathymetry date variable
            dataVar = ncfile[var][idx]
            xFRF = ncfile['xFRF'][x]
            yFRF = ncfile['yFRF'][y]
            timeVar = nc.num2date(ncfile['time'][np.squeeze(idx)], ncfile['time'].units,
                                  only_use_cftime_datetimes=False)
        # package for output
        field = {'time':      timeVar,
                 'epochtime': ncfile['time'][idx],  # pulling down epoch time of interest
                 var:         dataVar,
                 'xFRF':      xFRF,
                 'yFRF':      yFRF,
                 }
        try:
            field['bathymetryDate'] = ncfile['bathymetryDate'][idx]
        except IndexError:
            field['bathymetryDate'] = np.ones_like(field['time'])
        
        assert field[var].shape[0] == len(
            field['time']), " the indexing is wrong for pulling down the spatial output"
        field = removeDuplicatesFromDictionary(field)
        return field
    
    def getWaveSpecSTWAVE(self, prefix, gaugenumber, local=True, model='STWAVE'):
        """Depricated."""
        warnings.warn('Using depricated function name')
        return self.getWaveSpecModel(prefix, gaugenumber, model)
    
    def getWaveSpecModel(self, prefix, gaugenumber, model='STWAVE', removeBadWLFlag=True):
        """This function pulls down the data from the thredds server and puts the data into proper places.
        
        To be read for STwave Scripts this will return the wavespec with dir/freq bin and directionalWaveGaugeList wave
            energy

        Args:
            prefix (str): a 'key' to select which version of the simulations to pull data from
                available values are listed in the table below
                ['CB', 'HP', 'CBHP', 'FP', 'S' %any date string, 'CBThresh_0']

            local (bool): this denotes whether the waves are pulled from the nested domian or (
            Default value = True)

            gaugenumber (int, str): keys associated with data
                26m waverider can be [0, 'waverider-26m', 'Waverider-26m', '26m']
                17m waverider can be [1, 'Waverider-17m', 'waverider-17m']
                11m AWAC      can be [2, 'AWAC-11m', 'awac-11m', 'Awac-11m']
                8m array      can be [3, '8m-Array', '8m Array', '8m array', '8m-array']
                6m AWAC       can be [4, 'awac-6m', 'AWAC-6m']
                4.5m AWAC     can be [5, 'awac-4.5m', 'Awac-4.5m']
                3.5m aquadopp can be [6, 'adop-3.5m', 'aquadopp 3.5m']
                200m pressure can be [8, 'xp200m', 'xp200']
                150m pressure can be [9, 'xp150m', 'xp150']
                125m pressure can be [10, 'xp125m', 'xp125']

            model (str): one of: STWAVE, CMS
            
            removeBadWLFlag(bool): run logic to remove bad data from returned dictionary (default=True)

        Returns: return dictionary with packaged data following keys
            'epochtime': time in epoch ('second since 1970-01-01

            'time': time in date time object

            'name': name

            'wavefreqbin': wave frequency bins

            'Hs': wave Height

            'peakf': peak frequencies or 1/waveTp

            'wavedirbin': wave direction bins for dwed

            'dWED': directionalWaveGaugeList wave energy density - 2d spectra [t, freq, dir]

            'waveDm': wave mean direction

            'waveTm': wave mean period

            'waveTp': wave peak period

            'WL': water level (NAVD 88)

            'Umag': wind speed [m/s]

            'Udir': wind direction (True north)

            'fspec': frequency spectra [t, nfreq]

            'qcFlag': qc flags


        """
        # Making gauges flexible
        if prefix in ['CB', 'HP', 'CBHP', 'FP', 'CBThresh']:
            urlFront = 'waveModels/%s/%s' % (model, prefix)
        elif prefix.startswith('S') and prefix[1].isdigit():  # this is static bathy
            urlFront = 'projects/%s/CBHP/SingleBathy_%s' % (model, prefix[1:])
        elif prefix in ['CBThresh_0']:
            urlFront = 'projects/%s/%s' % (model, prefix)
        elif prefix.lower() in ['cbthresh_0_oversmoothed']:
            urlFront = 'projects/%s/CBThresh_0_oversmoothed' % model
        elif prefix.lower() in ['cbthresh_0_papersubmittedv1']:
            urlFront = 'projects/%s/CBThresh_0_paperSubmittedV1' % model
        
        ############### now identify file name #################
        if gaugenumber in [0, 'waverider-26m', 'Waverider-26m', '26m']:
            # 26 m wave rider
            fname = 'waverider-26m/waverider-26m.ncml'
            gname = '26m Waverider Buoy'
        elif gaugenumber in [1, 'Waverider-17m', 'waverider-17m']:
            # 2D 17m waverider
            fname = 'waverider-17m/waverider-17m.ncml'
            gname = '17m Waverider Buoy'
        elif gaugenumber in [2, 'AWAC-11m', 'awac-11m', 'Awac-11m']:
            gname = 'AWAC04 - 11m'
            fname = 'awac-11m/awac-11m.ncml'
        elif gaugenumber in [3, 'awac-8m', 'AWAC-8m', 'Awac-8m', 'awac 8m',
                             '8m-Array', '8m Array', '8m array', '8m-array']:
            gname = 'AWAC 8m'
            fname = '8m-array/8m-array.ncml'
        elif gaugenumber in [4, 'awac-6m', 'AWAC-6m']:
            gname = 'AWAC 6m'
            fname = 'awac-6m/awac-6m.ncml'
        elif gaugenumber in [5, 'awac-4.5m', 'Awac-4.5m']:
            gname = 'AWAC 4.5m'
            fname = 'awac-4.5m/awac-4.5m.ncml'
        elif gaugenumber in [6, 'adop-3.5m', 'aquadopp 3.5m']:
            gname = 'Aquadopp 3.5m'
            fname = 'adop-3.5m/adop-3.5m.ncml'
        elif gaugenumber in [8, 'xp200m', 'xp200']:
            gname = 'Paros xp200m'
            fname = 'xp200m/xp200m.ncml'
        elif gaugenumber in [9, 'xp150m', 'xp150']:
            gname = 'Paros xp150m'
            fname = 'xp150m/xp150m.ncml'
        elif gaugenumber == 10 or gaugenumber == 'xp125m':
            gname = 'Paros xp125m'
            fname = 'xp125m/xp125m.ncml'
        elif gaugenumber == 11 or gaugenumber == 'xp100m':
            gname = 'Paros xp100m'
            fname = 'xp100m/xp100m.ncml'
        else:
            gname = 'There Are no Gauge numbers here'
            raise NameError('Bad Gauge name, specify proper gauge name/number')
        # parsing out data of interest in time

        self.dataloc = urlFront + '/' + fname
        self.ncfile, self.allEpoch = getnc(dataLoc=self.dataloc, callingClass=self.callingClass, dtRound=1 * 60,server=self.server)
        try:
            # go get indices of interest
            self.wavedataindex = gettime(allEpoch=self.allEpoch, epochStart=self.epochd1,
                                         epochEnd=self.epochd2)
            assert np.array(
                self.wavedataindex).all() != None, 'there''s no data in your time period'
            if np.size(self.wavedataindex) >= 1:
                wavespec = {'epochtime':   self.ncfile['time'][self.wavedataindex],
                            'time':        nc.num2date(self.allEpoch[self.wavedataindex],
                                                       self.ncfile['time'].units,
                                                       only_use_cftime_datetimes=False),
                            'name':        nc.chartostring(self.ncfile['station_name'][:]),
                            'wavefreqbin': self.ncfile['waveFrequency'][:],
                            # 'lat': self.ncfile['lat'][:],
                            # 'lon': self.ncfile['lon'][:],
                            'Hs':          self.ncfile['waveHs'][self.wavedataindex],
                            'peakf':       self.ncfile['waveTp'][self.wavedataindex],
                            'wavedirbin':  self.ncfile['waveDirectionBins'][:],
                            'dWED':        self.ncfile['directionalWaveEnergyDensity'][self.wavedataindex,
                                           :, :],
                            'waveDm':      self.ncfile['waveDm'][self.wavedataindex],
                            'waveTm':      self.ncfile['waveTm'][self.wavedataindex],
                            'waveTp':      self.ncfile['waveTp'][self.wavedataindex],
                            'WL':          self.ncfile['waterLevel'][self.wavedataindex],
                            'qcFlagWL':    self.ncfile['qcFlag'][self.wavedataindex, 2],
                            'qcFlagWind':  self.ncfile['qcFlag'][self.wavedataindex, 1]}
                wavespec['units'] = {'Hs':self.ncfile['waveHs'].units,
                        'dWED':self.ncfile['directionalWaveEnergyDensity'].units,
                        'waveDm':self.ncfile['waveDm'].units,'waveTm':self.ncfile['waveTm'].units,
                        'waveTp':self.ncfile['waveTm'].units,'WL':self.ncfile['waterLevel'].units}
                # make frequency spectra from directional energy spectrum
                wavespec['fspec'] = wavespec['dWED'].sum(axis=2) * np.median(
                    np.diff(np.array(wavespec['wavedirbin'])))
                if model == 'STWAVE':
                    wavespec['Umag'] = self.ncfile['Umag'][self.wavedataindex]
                    wavespec['Udir'] = self.ncfile['Udir'][self.wavedataindex]
                    wavespec['units']['Umag'] = self.ncfile['Umag'].units
                    wavespec['units']['Udir'] = self.ncfile['Udir'].units
                wavespec['dWED'][wavespec['dWED'] == 0] = 1e-6
                wavespec['fspec'][wavespec['fspec'] == 0] = 1e-6
            qcFlags = self.ncfile['qcFlag'][self.wavedataindex]
            if removeBadWLFlag is not False:
                idxGood = np.argwhere(qcFlags[:, 2] <= 5).squeeze()
                wavespec = sb.reduceDict(wavespec, idxGood)
            return removeDuplicatesFromDictionary(wavespec)
        
        except (RuntimeError, AssertionError) as err:
            print(err)
            print('ERROR Retrieving data from %s\n in this time period start: %s  End: %s' % (
                gname, self.start, self.end))
            return None
    
    def getCSHOREOutput(self, prefix):
        """Retrieves data from spatial data CSHORE model.
        
        Args:
            prefix (str): a 'key' to select which version of the simulations to pull data from
                available value is only 'MOBILE_RESET' for now but more could be
                added in the future

        Returns:
            dictionary with packaged data following keys:
                'epochtime' (float):  epoch time
    
                'time' (obj): datetime of model output
    
                'xFRF' (float): x location of data
    
                'Hs' (float): significant wave height
    
                'zb' (float): bed elevation
    
                'WL' (float): water level
    
                'bathyTime' (ojb): datetime of bathymetric survey used
    
                'setup' (float): wave induced setup height
    
                'aveN' (float): average northward current
    
                'stdN' (float): standard deviation of northward current
    
                'runupMean' (float): mean runup elevation
    
                'runup2perc' (float): 2% runup elevation

        """
        dataLoc = 'morphModels/CSHORE/{0}/{0}.ncml'.format(prefix)
        ncfile, allEpoch = getnc(dataLoc, self.THREDDS, self.callingClass)
        dataIndex = gettime(allEpoch, epochStart=self.epochd1, epochEnd=self.epochd2)
        if dataIndex is None:
            print(('There\'s no data in time period ' + self.start.strftime('%Y-%m-%dT%H%M%SZ') +
                   ' to ' + self.end.strftime('%Y-%m-%dT%H%M%SZ')))
            return {}
        if isinstance(ncfile['bottomElevation'][dataIndex, :], np.ma.masked_array):
            dataIndex = dataIndex[~ncfile['bottomElevation'][dataIndex, :].mask.any(1)]
        
        if len(dataIndex) == 0:
            print(('There\'s no data in time period ' + self.start.strftime('%Y-%m-%dT%H%M%SZ') +
                   ' to ' + self.end.strftime('%Y-%m-%dT%H%M%SZ')))
            return {}
        mod = {'epochtime':  ncfile['time'][dataIndex],
               'time':       nc.num2date(ncfile['time'][dataIndex], ncfile['time'].units,
                                         only_use_cftime_datetimes=False),
               'xFRF':       ncfile['xFRF'][:],
               'Hs':         ncfile['waveHs'][dataIndex, :],
               'zb':         ncfile['bottomElevation'][dataIndex, :].data,
               'WL':         ncfile['waterLevel'][dataIndex, :],
               'bathyTime':  nc.num2date(ncfile['bathymetryDate'][dataIndex],
                                         ncfile['bathymetryDate'].units,
                                         only_use_cftime_datetimes=False),
               'setup':      ncfile['setup'][dataIndex, :],
               'aveN':       ncfile['aveN'][dataIndex, :],
               'stdN':       ncfile['stdN'][dataIndex, :],
               'runupMean':  ncfile['runupMean'][dataIndex],
               'runup2perc': ncfile['runup2perc'][dataIndex]}
        return mod<|MERGE_RESOLUTION|>--- conflicted
+++ resolved
@@ -79,18 +79,13 @@
 
     # chose which server to select based on IP
     ipAddress = socket.gethostbyname(socket.gethostname())
-<<<<<<< HEAD
+
     if server in ['CHL', 'chl']:
         THREDDSloc = chlDataLoc
         pName = u'frf'
-
-    elif server == 'FRF' and ipAddress.startswith('134.164.129') or ipAddress.startswith('10.0.0'):  # FRF subdomain
-=======
-    if server == 'FRF' and ipAddress.startswith('134.164') or ipAddress.startswith('10.0.0'):  # FRF subdomain
->>>>>>> 15a3e17d
+    elif server == 'FRF' and ipAddress.startswith('134.164') or ipAddress.startswith('10.0.0'):  # FRF subdomain
         THREDDSloc = FRFdataloc
         pName = u'FRF'
-
     else:
         THREDDSloc = chlDataLoc
         pName = u'frf'
