# -*- coding: utf-8 -*-
"""
Created on Tue Jul 21 13:38:05 2015
This is a class definition designed to get data from the FRF thredds server

@author: Spicer Bak, PhD
@contact: spicer.bak@usace.army.mil
@organization: USACE CHL FRF


"""
import collections
import datetime as DT
import os
import pickle as pickle
import time
import warnings
from posixpath import join as urljoin
import socket
import netCDF4 as nc
import numpy as np
import pandas as pd

from testbedutils import geoprocess as gp, sblib as sb


def gettime(allEpoch, epochStart, epochEnd):
    """this function opens the netcdf file, pulls down all of the time, then pulls the dates of
    interest
    from the THREDDS (data loc) server based on d1,d2, and data location
    it returns the indicies in the NCML file of the dates d1>=time>d2

    It was modified to check if there are duplicate times, and only produces indices with unique
    times

    Args:
        allEpoch (list, float): a list of floats that has epoch times in it
        epochStart (float): start time in epoch
        epochEnd (float): end time in epoch

    Returns:
        index  of dates between

    """
    try:
        mask = (allEpoch >= epochStart) & (allEpoch < epochEnd)
        idx = np.argwhere(mask).squeeze()
        if np.size(idx) == 0:
            idx = None
    except TypeError:  # when None's are handed for allEpoch
        idx = None
    finally:
        return idx


def getnc(dataLoc, callingClass, dtRound=60, **kwargs):
    """This had to be moved out of gettime, so that even if getime failed the
    rest of the functions would still have access to the nc file

    Args:
        dataLoc (str):
        THREDDS (str): a key associated with the server location
        callingClass (str): which class calls this
        dtRound(int): rounding the times returned from the server (Default=60 (s))

    Keyword Args:
        start: if given, will parse out to monthly netCDF file (if query is in same month)
        end: if given, will parse out to monthly netCDF file (if query is in same month)

    Returns:
        object:

    TODO: could use thredds crawler to more efficiently pick files to pull from.  This would save
    query time
    """
    # toggle my data location
    # threddsList = np.array(['CHL', 'FRF'])
    start = kwargs.get('start', None)
    end = kwargs.get('end', None)
    FRFdataloc = u'http://134.164.129.55/thredds/dodsC/'
    chlDataLoc = u'https://chldata.erdc.dren.mil/thredds/dodsC/'
    # a list of data sets (just the ncml) that shouldn't drill down to monthly file
    doNotDrillList = ['survey']
    # assert (THREDDS == threddsList).any(), "Please enter a valid server location\nLocation " \
    #                                    "assigned=%s must be in list " \
    #                                    "%s" % (
    #                                        THREDDS, threddsList)
    #
    # chose which server to select based on IP
    ipAddress = socket.gethostbyname(socket.gethostname())
    if ipAddress.startswith('134.164.129'):  # FRF subdomain
        THREDDSloc = FRFdataloc
        pName = u'FRF'
    else:
        THREDDSloc = chlDataLoc
        pName = u'frf'
        
    if callingClass == 'getDataTestBed':  # overwrite pName if calling for model data
        pName = u'cmtb'
    
    # now set URL for netCDF file call,
    if start is None and end is None:
        ncfileURL = urljoin(THREDDSloc, pName, dataLoc)
    elif isinstance(start, float) and isinstance(end, float):  # then we assume epoch
<<<<<<< HEAD
        raise NotImplementedError(
            'check conversion for floats (epoch time), currently needs to be datetime object')
        # ncfileURL = urljoin(THREDDSloc, pName, monthlyPath)
=======
        raise NotImplementedError('check conversion for floats (epoch time), currently needs to be datetime object')
        #ncfileURL = urljoin(THREDDSloc, pName, monthlyPath)
>>>>>>> 4a59ec90
    elif isinstance(start, DT.datetime) and isinstance(end, DT.datetime) \
        and (start.year == end.year and start.month == end.month) \
        and ~np.in1d(doNotDrillList, dataLoc.split('/')).any():
        # this section dives to the specific month's datafile if it's within the same month
        dataLocSplit = os.path.split(dataLoc)
        fileparts = dataLocSplit[0].split('/')
        if fileparts[0] == 'oceanography':
            field = 'ocean'
        else:
            field = fileparts[0]
        try:  # this will work for get Obs
            fname = "{}-{}_{}_{}_{}{:02d}.nc".format(pName.upper(), field, fileparts[1],
                                                     fileparts[2], start.year,
                                                     start.month)
        except IndexError:  # works for getDataTestBed class
            fname = u"{}-{}_{}_{}{:02d}.nc".format(pName.upper(), field, fileparts[1], start.year,
                                                   start.month)
        
        ncfileURL = urljoin(THREDDSloc, pName, dataLocSplit[0], str(start.year), fname)
    else:  # function couldn't be more efficient, default to old way
        ncfileURL = urljoin(THREDDSloc, pName, dataLoc)
    
    # ___________________ go now to open file   ___________________________________________
    finished, n, maxTries = False, 0, 3  # initializing variables to iterate over
    ncFile, allEpoch = None, None  # will return None's when URL doesn't exist
    while not finished and n < maxTries:
        try:
            ncFile = nc.Dataset(ncfileURL)  # get the netCDF file
            allEpoch = sb.baseRound(ncFile['time'][:], base=dtRound)  # round to nearest minute
            finished = True
        except IOError:
            print('Error reading {}, trying again {}/{}'.format(ncfileURL, n + 1, maxTries))
            time.sleep(5)  # time in seconds to wait
            n += 1  # iteration number
    
    return ncFile, allEpoch


def removeDuplicatesFromDictionary(inputDict):
    """This function checks through the data and will remove duplicates from key 'epochtime's a
    place holder to check,
     and remove duplicate times from this whole class. It needs to be though through still,
     but the code below is used
     to do it from an exterior script and would be a good place to start

    Args:
        inputDict (dict): to check this if its duplicate

    Returns:
        inputdict (dict): same dictionary with-out duplicates in time

    References:
        https://www.peterbe.com/plog/fastest-way-to-uniquify-a-list-in-python-3.6
        https://stackoverflow.com/questions/480214/how-do-you-remove-duplicates-from-a-list
        -whilst-preserving-order

    """
    from collections.abc import Iterable  # this is not available in Python 2.7?
    if inputDict is not None:
        if 'epochtime' in inputDict:
            key = 'epochtime'
        elif 'time' in inputDict:
            key = 'time'
            warnings.warn(
                'Removing duplicates is faster using numeric time, failed looking for "epochtime" '
                'key')
        else:
            raise NotImplementedError('Requires keys "time" or "epochtime"')
        
        if isinstance(inputDict[key], Iterable) and np.size(set(np.array(inputDict[key]))) != np.size(
            inputDict[key]):  # there's duplicate times in dictionary
            print(' Removing Duplicates from {}'.format(inputDict['name']))  # find the duplicates
            _, idxUnique = np.unique(inputDict[key], return_index=True)
            inputDict = sb.reduceDict(inputDict, idxUnique)
            # try:  # python 3.6 + only
            #    ans2 = list(dict.fromkeys(inputDict[key]))
            #    # nonzero(np.in1d(inputDict[key], ans2)) #<===================================
            #    this leaves duplicates
            # except: # a slower way
            #    seen = set()
            #    ans3b = [x for x in inputDict[key] if x not in seen and not seen.add(x)]
            #    idxObs = np.nonzero(np.in1d(inputDict[key], ans3b))
            # original Way  --- super slow
            # dupes = np.array([x for n, x in enumerate(inputDict[key]) if x in inputDict[key][
            # :n]]).squeeze()
            # idxObs = np.delete(np.arange(len(inputDict[key])),
            #                    np.argwhere(np.in1d(inputDict[key], dupes).squeeze())[
            #                    ::2].squeeze())  # delete
            #                    every other duplicate record
            # inputDict = sb.reduceDict(inputDict, idxObs)
    return inputDict


class getObs:
    
    def __init__(self, d1, d2, THREDDS=None):
        """
        Data are returned in self.dataindex are inclusive at start, exclusive at end
        """
        
        # this is active wave gauge list for looping through as needed
        self.waveGaugeList = ['waverider-26m', 'waverider-17m', 'awac-11m', '8m-array',
                              'awac-6m', 'awac-4.5m', 'adop-3.5m', 'xp200m', 'xp150m', 'xp125m']
        
        self.directionalWaveGaugeList = ['waverider-26m', 'waverider-17m', 'awac-11m', '8m-array',
                                         'awac-6m', 'awac-4.5m', 'adop-3.5m']
        
        self.currentsGaugeList = ['awac-11m', 'awac-6m', 'awac-4.5m', 'adop-3.5m']
        self.rawdataloc_wave = []
        self.outputdir = []  # location for outputfiles
        self.d1 = d1  # start date for data grab
        self.d2 = d2  # end data for data grab
        self.timeunits = 'seconds since 1970-01-01 00:00:00'
        self.epochd1 = nc.date2num(self.d1, self.timeunits)
        self.epochd2 = nc.date2num(self.d2, self.timeunits)
        # if THREDDS is None:
        #     ipAddress = socket.gethostbyname(socket.gethostname())
        #     if ipAddress.startswith('134.164.129'):  # FRF subdomain
        #         self.THREDDS = 'FRF'
        #     else:
        #         self.THREDDS = 'CHL'
        self.callingClass = 'getObs'
        self.FRFdataloc = 'http://134.164.129.55/thredds/dodsC/FRF/'
        self.crunchDataLoc = 'http://134.164.129.55/thredds/dodsC/cmtb/'
        self.chlDataLoc = 'https://chlthredds.erdc.dren.mil/thredds/dodsC/frf/'  #
        # 'http://10.200.23.50/thredds/dodsC/frf/'
        self._comp_time()
        assert type(self.d2) == DT.datetime, 'd1 need to be in python "Datetime" data types'
        assert type(self.d1) == DT.datetime, 'd2 need to be in python "Datetime" data types'
    
    def _comp_time(self):
        """Test if times are backwards"""
        assert self.d2 >= self.d1, 'finish time: end needs to be after start time: start'
    
    def _roundtime(self, dt=None, roundto=60):
        """Round a datetime object to any time laps in seconds
        Author: Thierry Husson 2012 - Use it as you want but don't blame me.

        Args:
          dt: datetime.datetime object, default now.
          roundto: Closest number of SECONDS to round to, default 1 minute

        Returns:
            datetime object that is rounded
        """
        if dt is None:
            dt = DT.datetime.now()
        seconds = (dt - dt.min).seconds
        # // is a floor division, not a comment on following line:
        rounding = (seconds + roundto / 2) // roundto * roundto
        return dt + DT.timedelta(0, rounding - seconds, -dt.microsecond)
    
    def getWaveSpec(self, gaugenumber=0, roundto=30, removeBadDataFlag=4, **kwargs):
        """This function pulls down the data from the thredds server and puts the data into
        proper places
        to be read for STwave Scripts
        this will return the wavespec with dir/freq bin and directionalWaveGaugeList wave energy
        TODO: Set optional date input from function arguments to change self.start self.end

        Args:
          gaugenumber: wave gauge numbers pulled from self.waveGaugeURLlookup
               see help on self.waveGaugeURLlookup for possible gauge names (Default value = 0)
          roundto: this is duration in minutes which data are expected.  times are rounded to
          nearest
             30 minute increment (data on server are not even times) (Default value = 30)
          removeBadDataFlag (int): this will remove data with a directional flag of 3/4 signaling
          questionable or
             failed directional spectra (default = 4, remove failed (directional) spectral data
             time periods)
             valid values: [3, 4, False]  False will not remove any data

        Keyword Args:
            "a&b" (bool): if this is True function will return a's and b's for time period
            "specOnly" (bool); if this is True function will not return bulk statistics

        Returns:
          dictionary with following keys for all gauges
            'time' (array): time in datetime objects

            'epochtime' (array): time in epoch time

            'name' (str): gauge name

            'wavefreqbin' (array): wave frequencys associated with 2D spectra

            'wavedirbin' (array): wave direction bin associated with 2D spectra

            'xFRF' (float): x location in FRF coordinates

            'yFRF' (float): y location in FRF coordinates

            'lat' (float): latitude

            'lon' (float): longitude

            'depth' (float): nominal water dept

            'Hs' (array): wave height

            'peakf' (array): wave peak frequency

        """
        # Making gauges flexible
        self._waveGaugeURLlookup(gaugenumber)
        # parsing out data of interest in time
        self.ncfile, self.allEpoch = getnc(dataLoc=self.dataloc, callingClass=self.callingClass,
                                           dtRound=roundto * 60, start=self.d1, end=self.d2)
        try:
            self.wavedataindex = gettime(allEpoch=self.allEpoch, epochStart=self.epochd1,
                                         epochEnd=self.epochd2)
            assert np.array(
                self.wavedataindex).all() is not None, 'there''s no data in your time period'
            
            if np.size(self.wavedataindex) >= 1:
                # consistant for all wave gauges
                if np.size(self.wavedataindex) == 1:
                    self.wavedataindex = np.expand_dims(self.wavedataindex, axis=0)
                self.snaptime = nc.num2date(self.allEpoch[self.wavedataindex],
                                            self.ncfile['time'].units)
                try:
                    depth = self.ncfile['nominalDepth'][:]  # this should always go
                except IndexError:
                    try:
                        depth = self.ncfile['gaugeDepth'][:]  # non directionalWaveGaugeList gauges
                    except IndexError:
                        depth = -999  # fill value
                try:
                    wave_coords = gp.FRFcoord(self.ncfile['longitude'][:],
                                              self.ncfile['latitude'][:])
                except IndexError:
                    wave_coords = gp.FRFcoord(self.ncfile['lon'][:], self.ncfile['lat'][:])
                #######################################################################################################
                # now that wave data index is resolved, go get data
                self.snaptime = nc.num2date(self.allEpoch[self.wavedataindex],
                                            self.ncfile['time'].units)
                wavespec = {'time':        self.snaptime,  # note this is new variable names??
                            'epochtime':   self.allEpoch[self.wavedataindex],
                            'name':        str(self.ncfile.title),
                            'wavefreqbin': self.ncfile['waveFrequency'][:],
                            'xFRF':        wave_coords['xFRF'],
                            'yFRF':        wave_coords['yFRF'],
                            'lat':         self.ncfile['latitude'][:],
                            'lon':         self.ncfile['longitude'][:],
                            'depth':       depth,
                            'Hs':          self.ncfile['waveHs'][self.wavedataindex], }
                # try:
                wavespec['peakf'] = 1 / self.ncfile['waveTp'][self.wavedataindex]
                # except:  # this should be removed eventually (once data files are updated)
                #     wavespec['peakf'] = 1 / self.ncfile['waveTpPeak'][self.wavedataindex]
                # now do directionalWaveGaugeList gauge try
                try:  # pull time specific data based on self.wavedataindex
                    wavespec['depth'] = self.ncfile['nominalDepth'][:]  # this should always go with directional gauges
                    wavespec['wavedirbin'] = self.ncfile['waveDirectionBins'][:]
                    wavespec['waveDp'] = self.ncfile['wavePeakDirectionPeakFrequency'][self.wavedataindex]
                    wavespec['fspec'] = self.ncfile['waveEnergyDensity'][self.wavedataindex, :]
                    wavespec['waveDm'] = self.ncfile['waveMeanDirection'][self.wavedataindex]
                    wavespec['qcFlagE'] = self.ncfile['qcFlagE'][self.wavedataindex]
                    wavespec['qcFlagD'] = self.ncfile['qcFlagD'][self.wavedataindex]
                    wavespec['a1'] = self.ncfile['waveA1Value'][self.wavedataindex, :]
                    wavespec['a2'] = self.ncfile['waveA2Value'][self.wavedataindex, :]
                    wavespec['b1'] = self.ncfile['waveB1Value'][self.wavedataindex, :]
                    wavespec['b2'] = self.ncfile['waveB2Value'][self.wavedataindex, :]
                    wavespec['Tm'] = self.ncfile['waveTm'][self.wavedataindex]
                    wavespec['dWED'] = self.ncfile['directionalWaveEnergyDensity'][self.wavedataindex, :, :]
                    wavespec['fspec'] = self.ncfile['waveEnergyDensity'][self.wavedataindex, :]
                    
                    if wavespec['dWED'].ndim < 3:
                        wavespec['dWED'] = np.expand_dims(wavespec['dWED'], axis=0)
                        wavespec['fspec'] = np.expand_dims(wavespec['fspec'], axis=0)
                    
                    if 'specOnly' in kwargs and kwargs['specOnly'] is True:
                        return wavespec  # pull out here if specOnly is true (saves time)
                    
                    # try:
                    wavespec['peakf'] = 1 / self.ncfile['waveTp'][self.wavedataindex]
                    # except:
                    #     wavespec['peakf'] = 1 / self.ncfile['waveTpPeak'][self.wavedataindex]
                    wavespec['waveDp'] = self.ncfile['wavePeakDirectionPeakFrequency'][self.wavedataindex]
                    wavespec['waveDm'] = self.ncfile['waveMeanDirection'][self.wavedataindex]
                    wavespec['qcFlagE'] = self.ncfile['qcFlagE'][self.wavedataindex]
                    wavespec['qcFlagD'] = self.ncfile['qcFlagD'][self.wavedataindex]
                    
                    if 'a&b' in kwargs and kwargs['a&b'] is True:
                        wavespec['a1'] = self.ncfile['waveA1Value'][self.wavedataindex, :]
                        wavespec['a2'] = self.ncfile['waveA2Value'][self.wavedataindex, :]
                        wavespec['b1'] = self.ncfile['waveB1Value'][self.wavedataindex, :]
                        wavespec['b2'] = self.ncfile['waveB2Value'][self.wavedataindex, :]
                # this should throw when gauge is non directionalWaveGaugeList
                except IndexError:  # if error its non-directional gauge
                    # this should throw when gauge is non directional
                    wavespec['peakf'] = 1 / self.ncfile['waveTp'][self.wavedataindex]
                    # lidar guages don't have this variable.
                    if 'nominalDepth' in self.ncfile.variables.keys():
                        wavespec['depth'] = self.ncfile['nominalDepth'][:]  # non directional gauges
                    else:
                        # leave it blank if lidar wave gauge.
                        wavespec['depth'] = np.nan
                    wavespec['wavedirbin'] = np.arange(0, 360, 90)  # 90 degree bins
                    wavespec['waveDp'] = np.zeros(np.size(self.wavedataindex)) * -999
                    try:
                        wavespec['fspec'] = self.ncfile['waveEnergyDensity'][self.wavedataindex, :]
                    except(RuntimeError):  # handle n-1 index error with Thredds
                        wavespec['fspec'] = self.ncfile['waveEnergyDensity'][self.wavedataindex[:-1], :]
                        wavespec['fspec'] = np.append(wavespec['fspec'],
                                                      self.ncfile['waveEnergyDensity'][
                                                      self.wavedataindex[-1], :][
                                                      np.newaxis, :], axis=0)
                    if wavespec['fspec'].ndim < 2:
                        wavespec['fspec'] = np.expand_dims(wavespec['fspec'], axis=0)
                    
                    # multiply the freq spectra for all directions
                    wavespec['dWED'] = np.ones([np.size(self.wavedataindex), np.size(wavespec['wavefreqbin']),
                                                np.size(wavespec['wavedirbin'])])
                    wavespec['dWED'] = wavespec['dWED'] * wavespec['fspec'][:, :, np.newaxis] / len(
                        wavespec['wavedirbin'])
                    if 'qcFlagE' in self.ncfile.variables.keys():
                        # lidar wave gauges don't have this variable.
                        wavespec['qcFlagE'] = self.ncfile['qcFlagE'][self.wavedataindex]
                    else:
                        # lidar wave gauges have waterLevelQCFlag and spectralQCFlag
                        wavespec['qcFlagE'] = self.ncfile['waterLevelQCFlag'][self.wavedataindex]
                if removeBadDataFlag is not False:
                    # Energy should not be needed
                    try:
                        idx = np.argwhere(
                            wavespec[
                                'qcFlagD'] < removeBadDataFlag).squeeze()  # find data that are
                        # below threshold
                        if np.size(idx) > 0:
                            wavespec = sb.reduceDict(wavespec,
                                                     idx)  # if there are values, keep good ones
                        idx = np.argwhere(wavespec['qcFlagE'] < removeBadDataFlag).squeeze()
                        if np.size(idx) > 0:
                            wavespec = sb.reduceDict(wavespec, idx)
                    except(KeyError):
                        pass  # non -directional gauge
                wavespec = removeDuplicatesFromDictionary(wavespec)
        
        except (RuntimeError, AssertionError):
            print(
                '     ---- Problem Retrieving wave data from %s\n    - in this time period start: '
                '%s  End: %s' % (
                    gaugenumber, self.d1, self.d2))
            
            try:
                wavespec = {'lat':  self.ncfile['latitude'][:],
                            'lon':  self.ncfile['longitude'][:],
                            'name': str(self.ncfile.title), }
            except TypeError:  # when self.ncfile is None
                wavespec = None
            except KeyError:
                wavespec = {'lat':  self.ncfile['lat'][:],
                            'lon':  self.ncfile['lon'][:],
                            'name': str(self.ncfile.title), }
        
        return wavespec
    
    def getCurrents(self, gaugenumber=5, roundto=1):
        """This function pulls down the currents data from the Thredds Server

        Args:
          gaugenumber: a string or number to get ocean currents from look up table

            gaugenumber = [2, 'awac-11m']

            gaugenumber = [3, 'awac-8m']

            gaugenumber = [4, 'awac-6m']

            gaugenumber = [5, 'awac-4.5m']

            gaugenumber = [6, 'adop-3.5m'] (Default value = 5)

          roundto: the time over which the wind record exists, ie data is collected in 10 minute
          increments
            data is rounded to the nearst [roundto] (default 1 min)

        Returns:
            dict, None if error is encoutered
                'name' (str): gauge name

                'time' (obj): date time objects time stamp

                'epochtime' (float): unix epoch time

                'aveU' (array): average cross-shore current from collection

                'aveV' (array): average along-shore current from collection

                'speed' (array): average speed  [m/s]

                'dir' (array):  current direction (TN)

                'lat' (float): latitude of gauge

                'lon' (float): longitude of gauge

                'xFRF' (float): cross-shore coordinate of gauge

                'yFRF' (float): along-shore coordinate of gauge

                'depth' (float): gauge nominal depth Depth is calculated by:
                            depth = -xducerD + blank + (binSize/2) + (numBins * binSize)

                'meanP' (array): mean pressure

        """
        assert gaugenumber.lower() in [2, 3, 4, 5, 6, 'awac-11m', 'awac-8m', 'awac-6m', 'awac-4.5m',
                                       'adop-3.5m'], 'Input string/number is not a valid gage ' \
                                                     'name/number'
        
        if gaugenumber in [2, 'awac-11m']:
            # gname = 'AWAC04 - 11m'
            self.dataloc = 'oceanography/currents/awac-11m/awac-11m.ncml'
        elif gaugenumber in [3, 'awac-8m']:
            # gname = 'AWAC 8m'
            self.dataloc = 'oceanography/currents/awac-8m/awac-8m.ncml'
        elif gaugenumber in [4, 'awac-6m']:
            # gname = 'AWAC 6m'
            self.dataloc = 'oceanography/currents/awac-6m/awac-6m.ncml'
        elif gaugenumber in [5, 'awac-4.5m']:
            # gname = 'AWAC 4.5m'
            self.dataloc = 'oceanography/currents/awac-4.5m/awac-4.5m.ncml'
        elif gaugenumber in [6, 'adop-3.5m']:
            # gname = 'Aquadopp 3.5m'
            self.dataloc = 'oceanography/currents/adop-3.5m/adop-3.5m.ncml'
        else:
            raise NameError('Check gauge name')
        
        self.ncfile, self.allEpoch = getnc(dataLoc=self.dataloc, callingClass=self.callingClass,
                                           dtRound=roundto * 60)  # start=self.d1, end=self.d2) <
        # -- needs to be tested
        currdataindex = gettime(allEpoch=self.allEpoch, epochStart=self.epochd1,
                                epochEnd=self.epochd2)
        
        # _______________________________________
        # get the actual current data
        if np.size(currdataindex) > 1:
            curr_aveU = self.ncfile['aveU'][
                currdataindex]  # pulling depth averaged Eastward current
            curr_aveV = self.ncfile['aveV'][
                currdataindex]  # pulling depth averaged Northward current
            curr_spd = self.ncfile['currentSpeed'][currdataindex]  # currents speed [m/s]
            curr_dir = self.ncfile['currentDirection'][
                currdataindex]  # current from direction [deg]
            self.curr_time = nc.num2date(self.allEpoch[currdataindex], self.ncfile['time'].units,
                                         self.ncfile['time'].calendar)
            # for num in range(0, len(self.curr_time)):
            #     self.curr_time[num] = self.roundtime(self.curr_time[num], roundto=roundto * 60)
            
            curr_coords = gp.FRFcoord(self.ncfile['lon'][0], self.ncfile['lat'][0])
            
            self.curpacket = {
                'name':      str(self.ncfile.title),
                'time':      self.curr_time,
                'epochtime': self.allEpoch[currdataindex],
                'aveU':      curr_aveU,
                'aveV':      curr_aveV,
                'speed':     curr_spd,
                'dir':       curr_dir,
                'lat':       self.ncfile['lat'][0],
                'lon':       self.ncfile['lon'][0],
                'xFRF':      curr_coords['xFRF'],
                'yFRF':      curr_coords['yFRF'],
                'depth':     self.ncfile['depth'][:],
                # Depth is calculated by: depth = -xducerD + blank + (binSize/2) + (numBins *
                # binSize)
                'meanP':     self.ncfile['meanPressure'][currdataindex]}
            
            return self.curpacket
        
        else:
            print('ERROR: There is no current data for this time period!!!')
            self.curpacket = None
            return self.curpacket
    
    def getWind(self, gaugenumber=0, collectionlength=10):
        """this function retrieves the wind data from the FDIF server
        collection length is the time over which the wind record exists
        ie data is collected in 10 minute increments
        data is rounded to the nearst [collectionlength] (default 10 min)

        Args:
          collectionlength: Default value = 10)
          gaugenumber: (Default value = 0)

            gauge number in ['derived', 'Derived', 0]

            '932 wind gauge' in [1]

            '832 wind gauge' in [2]

            '732 wind gauge' in [3]

        Returns:
            dict, will return None if an error is encountered
                'name' (str):  station name

                'time' (obj): datetime object time stamp

                'vecspeed' (array):  Vector Averaged Wind Speed

                'windspeed' (array): Mean Wind Speed

                'windspeed_corrected' (array): corrected 10m windspeed

                'winddir' (array):  Wind direction from true north

                'windgust' (array):  5 second largest mean wind speed

                'qcflagS' (array): QC flag for speed

                'qcflagD' (array): qcflag for directions

                'stdspeed' (array): std dev of 10 min wind record

                'minspeed' (array):  min speed in 10 min avg

                'maxspeed' (array):  max speed in 10 min avg

                'sustspeed' (array): 1 min largest mean wind speed

                'lat' (float):  latitude

                'lon' (float):  longitde

                'gaugeht' (float): gauge height for uncorrected wind measurements

        """
        # Making gauges flexible
        # different Gauges
        if gaugenumber in ['derived', 'Derived', 0]:
            self.dataloc = 'meteorology/wind/derived/derived.ncml'  # 932 wind gauge
            gname = 'Derived wind gauge '
        elif gaugenumber == 1:
            self.dataloc = 'meteorology/wind/D932/D932.ncml'  # 932 wind gauge
            gname = '932 wind gauge'
        elif gaugenumber == 2:
            gname = '832 wind gauge'
            self.dataloc = 'meteorology/wind/D832/D832.ncml'
        elif gaugenumber == 3:
            gname = '732 wind gauge'
            self.dataloc = 'meteorology/wind/D732/D732.ncml'
        else:
            raise NameError('Specifiy proper Gauge number')
        
        self.ncfile, self.allEpoch = getnc(dataLoc=self.dataloc, callingClass=self.callingClass,
                                           dtRound=collectionlength * 60)
        
        self.winddataindex = gettime(allEpoch=self.allEpoch, epochStart=self.epochd1,
                                     epochEnd=self.epochd2)
        # remove nan's that shouldn't be there
        # ______________________________________
        if np.size(self.winddataindex) > 0 and self.winddataindex is not None:
            # TODO: why are we removing nan's here. this should be resolved down stream if they're causing problems
            # do they even come up as nans? i thought they returned as masked arrays
            self.winddataindex = self.winddataindex[~np.isnan(self.ncfile['windDirection'][self.winddataindex])]
            if np.size(self.winddataindex) == 0:
                # return None is he wind direction is associated with the wind is no good!
                return None
            # MPG: moved inside if statement b/c call to gettime possibly returns None.
            self.winddataindex = self.winddataindex[~np.isnan(self.ncfile['windDirection'][self.winddataindex])]
            
            windvecspd = self.ncfile['vectorSpeed'][self.winddataindex]
            windspeed = self.ncfile['windSpeed'][self.winddataindex]  # wind speed
            winddir = self.ncfile['windDirection'][self.winddataindex]  # wind direction
            windgust = self.ncfile['windGust'][self.winddataindex]  # 5 sec largest mean speed
            stdspeed = self.ncfile['stdWindSpeed'][self.winddataindex]  # std dev of 10 min avg
            qcflagS = self.ncfile['qcFlagS'][self.winddataindex]  # qc flag
            qcflagD = self.ncfile['qcFlagD'][self.winddataindex]
            minspeed = self.ncfile['minWindSpeed'][
                self.winddataindex]  # min wind speed in 10 min avg
            maxspeed = self.ncfile['maxWindSpeed'][
                self.winddataindex]  # max wind speed in 10 min avg
            sustspeed = self.ncfile['sustWindSpeed'][
                self.winddataindex]  # 1 minute largest mean wind speed
            gaugeht = self.ncfile.geospatial_vertical_max
            
            self.windtime = nc.num2date(self.allEpoch[self.winddataindex],
                                        self.ncfile['time'].units)
            
            # correcting for wind elevations from Johnson (1999) - Simple Expressions for
            # correcting wind speed data
            # for elevation
            if gaugeht <= 20:
                windspeed_corrected = windspeed * (10 / gaugeht) ** (1 / 7)
            else:
                windspeed_corrected = 'No Corrections done for gauges over 20m, please read: ' \
                                      '\nJohnson (1999) - ' \
                                      'Simple Expressions for correcting wind speed data for ' \
                                      'elevation'
            windpacket = {
                'name':                str(self.ncfile.title),  # station name
                'time':                self.windtime,  # time
                'epochtime':           self.allEpoch[self.winddataindex],
                'vecspeed':            windvecspd,  # Vector Averaged Wind Speed
                'windspeed':           windspeed,  # Mean Wind Speed
                'windspeed_corrected': windspeed_corrected,  # corrected windspeed
                'winddir':             winddir,  # Wind direction from true nort
                'windgust':            windgust,  # 5 second largest mean wind speed
                'qcflagS':             qcflagS,  # QC flag
                'qcflagD':             qcflagD,
                'stdspeed':            stdspeed,  # std dev of 10 min wind record
                'minspeed':            minspeed,  # min speed in 10 min avg
                'maxspeed':            maxspeed,  # max speed in 10 min avg
                'sustspeed':           sustspeed,  # 1 min largest mean wind speed
                'lat':                 self.ncfile['latitude'][:],  # latitude
                'lon':                 self.ncfile['longitude'][:],  # longitde
                'gaugeht':             gaugeht,
                }
            if (windpacket['qcflagD'] == 3).all() or (windpacket['qcflagS'] == 3).all():
                print("Wind querey returned all bad data for speed or direction")
                windpacket = None
            return windpacket
        else:
            print('     ---- Problem finding wind !!!')
            windpacket = None
            return windpacket
    
    def getWL(self, collectionlength=6):
        """This function retrieves the water level data from the server
        WL data on server is NAVD88
        
        collection length is the time over which the wind record exists
            ie data is collected in 10 minute increments
            data is rounded to the nearst [collectionlength] (default 6 min)

        Args:
          collectionlength (int): dictates what value to round time to (Default value = 6)

        Returns:
          dictionary with keys
            'name': gauge name - taken from title

            'WL': measured water level (NAVD88) [m]

            'time': datetime object

            'epochtime': time in seconds since 1970-01-01 (float)

            'lat': latitude

            'lon':  longitude

            'residual': water level residual

            'predictedWL': predicted tide

        """
        self.dataloc = 'oceanography/waterlevel/eopNoaaTide/eopNoaaTide.ncml'  # this is the back
        # end of the url for
        # waterlevel
        self.ncfile, self.allEpoch = getnc(dataLoc=self.dataloc, callingClass=self.callingClass,
                                           dtRound=collectionlength * 60, start=self.d1,
                                           end=self.d2)
        self.WLdataindex = gettime(allEpoch=self.allEpoch, epochStart=self.epochd1,
                                   epochEnd=self.epochd2)
        
        if np.size(self.WLdataindex) > 1:
            self.WLtime = nc.num2date(self.allEpoch[self.WLdataindex], self.ncfile['time'].units)
            self.WLpacket = {
                'name':        str(self.ncfile.title),
                'WL':          self.ncfile['waterLevel'][self.WLdataindex],
                # why does this call take so long for even 10 data points?
                'time':        self.WLtime,
                'epochtime':   self.allEpoch[self.WLdataindex],
                'lat':         self.ncfile['latitude'][:],
                'lon':         self.ncfile['longitude'][:],
                'predictedWL': self.ncfile['predictedWaterLevel'][self.WLdataindex], }
            # this is faster to calculate myself, than pull from server
            self.WLpacket['residual'] = self.WLpacket['WL'] - self.WLpacket['predictedWL']
        elif self.WLdataindex is not None and np.size(self.WLdataindex) == 1:
            raise BaseException(
                'you have 1 WL point, can the above be a >= logic or does 1 cause problems')
        
        else:
            print('ERROR: there is no WATER level Data for this time period!!!')
            self.WLpacket = None
        return self.WLpacket
    
    def getGaugeWL(self, gaugenumber=5, roundto=1):
        """
        This function pulls down the water level data at a particular gage from the Thredds Server
        Args:
            gaugenumber (int/str) describing the location (default=5 End of pier)
            roundto: the time over which the wind record exists ie data is collected in 10 minute
            increments
                        data is rounded to the nearst [roundto] (default 1 min)

        Returns
            wlpacket (dict) with keys below
                'name': gagename

                'time': datetime of the measurements

                'epochtime': epochtime of the measurements

                'wl': water level at the gage (NAVD88?)

                'lat': latitude of the gage

                'lon': longitude of the gage

                'xFRF': xFRF position of the gage

                'yFRF': yFRF position of the gage

        """
        
        # Making gauges flexible
        self.wlGageURLlookup(gaugenumber)
        # parsing out data of interest in time
        
        self.ncfile, self.allEpoch = getnc(dataLoc=self.dataloc, callingClass=self.callingClass,
                                           dtRound=roundto * 60)
        
        try:
            self.wldataindex = gettime(allEpoch=self.allEpoch, epochStart=self.epochd1,
                                       epochEnd=self.epochd2)
            assert np.array(self.wldataindex).all() != None, 'there''s no data in your time period'
            if np.size(self.wldataindex) >= 1:
                # consistant for all wl gauges
                
                # do we need this?
                # it is causing some of the stuff further down to crash
                # if you have only one data point in the date range?
                # if np.size(self.wldataindex) == 1:
                # self.wldataindex = np.expand_dims(self.wldataindex, axis=0)
                
                self.snaptime = nc.num2date(self.allEpoch[self.wldataindex],
                                            self.ncfile['time'].units)
                try:
                    wl_coords = gp.FRFcoord(self.ncfile['longitude'][:], self.ncfile['latitude'][:])
                except IndexError:
                    wl_coords = gp.FRFcoord(self.ncfile['lon'][:], self.ncfile['lat'][:])
                
                wlpacket = {'time':      self.snaptime,  # note this is new variable names??
                            'epochtime': self.allEpoch[self.wldataindex],
                            'name':      str(self.ncfile.title),
                            'xFRF':      wl_coords['xFRF'],
                            'yFRF':      wl_coords['yFRF'],
                            'lat':       self.ncfile['latitude'][:],
                            'lon':       self.ncfile['longitude'][:],
                            'wl':        self.ncfile['waterLevel'][self.wldataindex]}
                return wlpacket
        
        except (RuntimeError, AssertionError):
            print(
                '     ---- Problem Retrieving water level data from %s\n    - in this time period '
                'start: %s  End: %s'
                % (gaugenumber, self.d1, self.d2))
            try:
                wlpacket = {'lat':  self.ncfile['latitude'][:],
                            'lon':  self.ncfile['longitude'][:],
                            'name': str(self.ncfile.title), }
            except:
                wlpacket = {'lat':  self.ncfile['lat'][:],
                            'lon':  self.ncfile['lon'][:],
                            'name': str(self.ncfile.title), }
            return wlpacket
    
    def getBathyFromArcServer(self, output_location, grid_data, method=1):
        """This function is designed to pull the raw gridded text file from the Mobile,
        AL geospatial data server
        between
        the times of interest (start, end) or the most recent file there in

        Args:
          output_location: output file name
          method: Default value = 1
            method = 0 uses the nearest in time to start

            method = 1 uses the most recent historical survey but not future to start

          grid_data: boolean True/False defines which grid data to get
             True returns gridded data file
             False returns transect data
        :return grid_fname: grid file name from Arc-server

        Returns:
            dict
        """
        warnings.warn('This function is depricated')
        from getdatatestbed import download_grid_data as DGD
        # url for raw grid data setup on geospatial database
        if grid_data == True:
            service_url = 'http://gis.sam.usace.army.mil/server/rest/services/FRF/FRF' \
                          '/FeatureServer/4'
        elif grid_data == False:
            service_url = 'http://gis.sam.usace.army.mil/server/rest/services/FRF/FRF_DEV2' \
                          '/FeatureServer/4'
        else:
            print('grid data must be True (returns gridded data) or False (returns transect data)')
        # query the survey to get the file name and the ID of the file name back for the most
        # recent survey on location
        gridID_list, grid_fname_list, grid_date_list = DGD.query_survey_data(service_url,
                                                                             grid_data=grid_data)
        #
        # do logic here for which survey to pull
        #
        mask = (grid_date_list >= self.epochd1) & (
            grid_date_list < self.epochd2)  # boolean true/false of time
        maskids = np.where(mask)[0]  # where the true values are
        if len(maskids) == 1:  # there is 1 record found between the dates of interest
            print("One bathymetry surveys found between %s and %s" % (self.d1, self.d2))
            gridID = gridID_list[maskids[0]]
            grid_fname = grid_fname_list[maskids[0]]
        elif len(maskids) < 1:
            print("No bathymetry surveys found between %s and %s" % (self.d1, self.d2))
            print("Latest survey found is %s" % sorted(grid_fname_list)[-1])
            if method == 0:
                idx = np.argmin(np.abs(grid_date_list - self.epochd1))  # closest in time
                print('Bathymetry is taken as closest in TIME - NON-operational')
            # or
            elif method == 1:
                val = (max([n for n in (grid_date_list - self.epochd1) if n < 0]))
                idx = np.where((grid_date_list - self.epochd1) == val)[0]
                if len(idx) > 1:
                    if grid_fname_list[idx[0]] == grid_fname_list[idx[-1]]:
                        idx = idx[0]
                    else:
                        print(
                            'Multiple grids are returned on the Bathy Server, they are not the '
                            'same, this will cause '
                            'an error')
                print('Bathymetry is taken as closest in HISTORY - operational')
            
            grid_fname = grid_fname_list[int(idx)]
            gridID = gridID_list[int(idx)]
            gridtime = nc.num2date(grid_date_list[int(idx)], 'seconds since 1970-01-01')
            if grid_data == True:
                print("Downloading Bathymetry GRID from %s" % gridtime)
            elif grid_data == False:
                print("Downloading SURVEY TRANSECT from %s" % gridtime)
            print("This survey is %s  old" % ((self.d1 - gridtime)))
        else:
            print(
                ' There Are Multiple Surveys between %s and %s\nPlease Break Simulation up into '
                'Multiple Parts.' % (
                    self.d1, self.d2))
            print('The latest survey is %s' % grid_fname_list[maskids[0]])
            raise NotImplementedError
        
        #
        # download the file name and the ID
        #
        DGD.download_survey(gridID, grid_fname, output_location)  # , grid_data)
        return grid_fname  # file name returned w/o prefix simply the name
    
    def getBathyTransectFromNC(self, profilenumbers=None, method=1, forceReturnAll=False):
        """This function gets the bathymetric data from the thredds server,

        Args:
          profilenumbers: Default value = None)
          method: bathymetry selection method (Default value = 1)
               method == 1  - > 'Bathymetry is taken as closest in HISTORY - operational'

               method == 0  - > 'Bathymetry is taken as closest in TIME - NON-operational'
          forceReturnAll (bool): (Default Value = False)
                This will force the survey to take and return all indices between start and end,
                not the single
        Returns:
          dictionary with keys, will return None if call fails
            'xFRF': x coordinate in frf

            'yFRF': y coordiante in Frf

            'elevation': bathy elevation

            'time': time in date time object

            'lat': lat,

            'lon': lon,

            'northing': NC northing

            'easting': NC easting

            'profileNumber': FRF profile number

            'surveyNumber': FRF survey Number

            'Ellipsoid': which ellipsoid is used

        """
        # do check here on profile numbers
        # acceptableProfileNumbers = [None, ]
        self.dataloc = 'geomorphology/elevationTransects/survey/surveyTransects.ncml'  # location
        # of the gridded surveys
        self.ncfile, self.allEpoch = getnc(dataLoc=self.dataloc, callingClass=self.callingClass,
                                           dtRound=1 * 60)
        try:
            self.bathydataindex = gettime(allEpoch=self.allEpoch, epochStart=self.epochd1,
                                          epochEnd=self.epochd2)
        except IOError:  # when data are not on CHL thredds
            self.bathydataindex = None
        # returning None object is convention and must be followed/handled down the line
        # if self.bathydataindex is None:
        #     self.bathydataindex = []
        
        # logic to handle no transects in date range
        if forceReturnAll == True:
            idx = self.bathydataindex
        elif np.size(self.bathydataindex) == 1 and self.bathydataindex is not None:
            idx = self.bathydataindex
        elif (np.size(self.bathydataindex) < 1 & method == 1) or (
            self.bathydataindex is None and method == 1):
            # there's no exact bathy match so find the max negative number where the negative
            # numbers are historical and the max would be the closest historical
            val = (max([n for n in (self.ncfile['time'][:] - self.epochd1) if n < 0]))
            idx = np.where((self.ncfile['time'][:] - self.epochd1) == val)[0][0]
            # print 'Bathymetry is taken as closest in HISTORY - operational'
        elif (np.size(self.bathydataindex) < 1 and method == 0) or (
            self.bathydataindex is None and method == 1):
            idx = np.argmin(np.abs(self.ncfile['time'][:] - self.d1))  # closest in time
            # print 'Bathymetry is taken as closest in TIME - NON-operational'
        elif np.size(self.bathydataindex) > 1:  # if dates fall into d1,d2 bounds,
            idx = self.bathydataindex[
                0]  # return a single index. this means there was a survey between d1,d2
        
        if forceReturnAll is not True:
            # find the whole survey (via surveyNumber) and assign idx to return the whole survey
            idxSingle = idx
            idx = np.argwhere(
                self.ncfile['surveyNumber'][:] == self.ncfile['surveyNumber'][idxSingle]).squeeze()
            if np.size(idx) == 0:
                print('The closest in history to your start date is %s\n' % nc.num2date(
                    self.gridTime[idx],
                    self.ncfile['time'].units))
                raise NotImplementedError('Please End new simulation with the date above')
                idx = self.bathydataindex
        
        # else:
        #     # Now that indices of interest are sectioned off, find the survey number that
        #     matches them and return
        #     whole survey
        #     idxSingle = idx
        #     # idx = np.argwhere(self.ncfile['surveyNumber'][:] == self.ncfile['surveyNumber'][
        #     idxSingle]).squeeze()
        # isolate specific profile numbers if necessicary
        if profilenumbers != None:
            assert pd.Series(profilenumbers).isin(np.unique(self.ncfile['profileNumber'][
                                                                idx])).all(), 'given profiles ' \
                                                                              'don''t Match ' \
                                                                              'profiles ' \
                                                                              'in database'  # if
            # all of the profile
            # numbers match
            idx2mask = np.in1d(self.ncfile['profileNumber'][idx],
                               profilenumbers)  # boolean true/false of time and profile number
            idx = idx[idx2mask]
        # elif pd.Series(profileNumbers).isin(np.unique(self.cshore_ncfile['profileNumber'][
        # :])).any(): #if only some
        # of the profile numbers match
        #     print 'One or more input profile numbers do not match those in the FRF transects!
        #     Fetching data for
        #     those that do.'
        #     mask = (self.alltime >= self.start) & (self.alltime < self.end) & np.in1d(
        #     self.cshore_ncfile[
        #     'profileNumber'][:],profileNumbers)  # boolean true/false of time and profile number
        
        # now retrieve data with idx
        if np.size(idx) > 0 and idx is not None:
            elevation_points = self.ncfile['elevation'][idx]
            xCoord = self.ncfile['xFRF'][idx]
            yCoord = self.ncfile['yFRF'][idx]
            lat = self.ncfile['lat'][idx]
            lon = self.ncfile['lon'][idx]
            northing = self.ncfile['northing'][idx]
            easting = self.ncfile['easting'][idx]
            profileNum = self.ncfile['profileNumber'][idx]
            surveyNum = self.ncfile['surveyNumber'][idx]
            Ellipsoid = self.ncfile['Ellipsoid'][idx]
            time = nc.num2date(self.ncfile['time'][idx], self.ncfile['time'].units)
            
            profileDict = {'xFRF':          xCoord,
                           'yFRF':          yCoord,
                           'elevation':     elevation_points,
                           'epochtime':     self.allEpoch[idx],
                           'time':          time,
                           'lat':           lat,
                           'lon':           lon,
                           'northing':      northing,
                           'easting':       easting,
                           'profileNumber': profileNum,
                           'surveyNumber':  surveyNum,
                           'Ellipsoid':     Ellipsoid, }
        
        else:
            profileDict = None
        
        return profileDict
    
    def getBathyTransectProfNum(self, method=1):
        """This function gets the bathymetric data from the thredds server, currently designed
        for the bathy duck
        experiment
            just gets profile numbers only

        Args:
            method (int): approach to select which method of how to select bathymetry
                method == 1  - > 'Bathymetry is taken as closest in HISTORY - operational'

                method == 0  - > 'Bathymetry is taken as closest in TIME - NON-operational' (
                Default value = 1)

        Returns:
            prof_nums (array): an array of profile numbers over which a single survey was taken

        """
        # do check here on profile numbers
        # acceptableProfileNumbers = [None, ]
        self.dataloc = 'geomorphology/elevationTransects/survey/surveyTransects.ncml'  # location
        # of the gridded surveys
        self.ncfile, self.allEpoch = getnc(dataLoc=self.dataloc, callingClass=self.callingClass,
                                           dtRound=1 * 60)
        
        try:
            self.bathydataindex = gettime(allEpoch=self.allEpoch, epochStart=self.epochd1,
                                          epochEnd=self.epochd2)
        except IOError:  # when data are not on CHL thredds
            self.bathydataindex = []
        
        if self.bathydataindex is None:
            self.bathydataindex = []
        else:
            pass
        
        # logic to handle no transects in date range
        if len(self.bathydataindex) == 1:
            idx = self.bathydataindex
        elif len(self.bathydataindex) < 1 & method == 1:
            # there's no exact bathy match so find the max negative number where the negative
            # numbers are historical and the max would be the closest historical
            val = (max([n for n in (self.ncfile['time'][:] - self.epochd1) if n < 0]))
            idx = np.where((self.ncfile['time'][:] - self.epochd1) == val)[0][0]
            print('Bathymetry is taken as closest in HISTORY - operational')
        
        elif len(self.bathydataindex) < 1 and method == 0:
            idx = np.argmin(np.abs(self.ncfile['time'][:] - self.d1))  # closest in time
            print('Bathymetry is taken as closest in TIME - NON-operational')
        
        elif len(self.bathydataindex) > 1:
            try:
                # switch back to the FRF cshore_ncfile?
                self.ncfile = nc.Dataset(self.FRFdataloc + self.dataloc)
            except:
                pass
            raise NotImplementedError('DLY NOTE')
            
            # DLY Note - this section of the script does NOT work
            # (bb.e., if you DO have a survey during your date range!!!)
            timeunits = 'seconds since 1970-01-01 00:00:00'
            d1Epoch = nc.date2num(self.d1, timeunits)
            val = (max([n for n in (self.ncfile['time'][:] - d1Epoch) if n < 0]))
            idx = np.where((self.ncfile['time'][:] - d1Epoch) == val)[0][0]
        
        # returning whole survey
        idxSingle = idx
        idx = np.argwhere(
            self.ncfile['surveyNumber'][:] == self.ncfile['surveyNumber'][idxSingle]).squeeze()
        
        # what profile numbers are in this survey?
        prof_nums = np.unique(self.ncfile['profileNumber'][idx])
        
        return prof_nums
    
    def getBathyGridFromNC(self, method, removeMask=True):
        """This function gets the frf krigged grid product, it will currently break with the
        present link
        bathymetric data from the thredds server

        Args:
          method: defines which choice method to use
             method == 1  - > 'Bathymetry is taken as closest in HISTORY - operational'

             method == 0  - > 'Bathymetry is taken as closest in TIME - NON-operational'

          removeMask (bool): remove data that are masked (Default value = True)

        Returns:
            gridDict (dict): colleciton of variables with keys below, will return None if an
            error occurs
               'xFRF': xCoord,

               'yFRF': yCoord,

               'elevation': elevation_points,

               'time': time,

               'lat': lat,

               'lon': lon,

               'northing': northing,

               'easting': easting
        """
        self.dataloc = 'survey/gridded/gridded.ncml'  # location of the gridded surveys
        self.ncfile, self.allEpoch = getnc(dataLoc=self.dataloc, callingClass=self.callingClass,
                                           dtRound=1 * 60)
        try:
            self.bathydataindex = gettime(allEpoch=self.allEpoch, epochStart=self.epochd1,
                                          epochEnd=self.epochd2)  # getting the index of the grid
        except IOError:
            self.bathydataindex = []
        if self.bathydataindex != None and len(self.bathydataindex) == 1:
            idx = self.bathydataindex
        elif (self.bathydataindex == None or len(self.bathydataindex) < 1) & method == 1:
            # there's no exact bathy match so find the max negative number where the negitive
            # numbers are historical and the max would be the closest historical
            val = (max([n for n in (self.ncfile['time'][:] - self.epochd1) if n < 0]))
            idx = np.where((self.ncfile['time'][:] - self.epochd1) == val)[0][0]
            print('Bathymetry is taken as closest in HISTORY - operational')
        elif (self.bathydataindex == None or len(self.bathydataindex) < 1) and method == 0:
            idx = np.argmin(np.abs(self.ncfile['time'][:] - self.d1))  # closest in time
            print('Bathymetry is taken as closest in TIME - NON-operational')
        elif self.bathydataindex != None and len(self.bathydataindex) > 1:
            val = (max([n for n in (self.ncfile['time'][:] - self.d1) if n < 0]))
            idx = np.where((self.ncfile['time'] - self.d1) == val)[0][0]
            
            print('The closest in history to your start date is %s\n' % nc.num2date(
                self.gridTime[idx],
                self.ncfile['time'].units))
            print('Please End new simulation with the date above')
            raise Exception
        # the below line was in place, it should be masking nan's but there is not supposed to be
        # nan's
        # in the data, should only be fill values (-999)
        # elevation_points = np.ma.array(cshore_ncfile['elevation'][idx,:,:], mask=np.isnan(
        # cshore_ncfile[
        # 'elevation'][idx,:,:]))
        # remove -999's
        elevation_points = self.ncfile['elevation'][idx, :, :]
        if type(elevation_points) != np.ma.core.MaskedArray:
            maskedElev = (elevation_points == self.ncfile['elevation']._FillValue)
            elevation_points = np.ma.array(elevation_points, mask=maskedElev)
        if elevation_points.ndim == 3:
            elevation_points = elevation_points[0]
        xCoord = self.ncfile['xFRF'][:]
        yCoord = self.ncfile['yFRF'][:]
        lat = self.ncfile['latitude'][:]
        lon = self.ncfile['longitude'][:]
        northing = self.ncfile['northing'][:]
        easting = self.ncfile['easting'][:]
        if removeMask == True:
            xCoord = xCoord[~np.all(elevation_points.mask, axis=0)]
            yCoord = yCoord[~np.all(elevation_points.mask, axis=1)]
            lon = lon[~np.all(elevation_points.mask, axis=0), :]
            lat = lat[:, ~np.all(elevation_points.mask, axis=1)]
            northing = northing[~np.all(elevation_points.mask, axis=0), :]
            easting = easting[:, ~np.all(elevation_points.mask, axis=1)]
            elevation_points = elevation_points[~np.all(elevation_points.mask, axis=1), :]  #
            elevation_points = elevation_points[:, ~np.all(elevation_points.mask, axis=0)]
        if elevation_points.ndim == 2:
            elevation_points = np.ma.expand_dims(elevation_points, axis=0)
        
        time = (self.ncfile['time'][idx], self.ncfile['time'].units)
        print('Sim start: %s\nSim End: %s\nSim bathy chosen: %s' % (self.d1, self.d2,
                                                                    nc.num2date(
                                                                        self.ncfile['time'][idx],
                                                                        self.ncfile['time'].units)))
        print('Bathy is %s old' % (
            self.d2 - nc.num2date(self.ncfile['time'][idx], self.ncfile['time'].units)))
        
        gridDict = {'xFRF':      xCoord,
                    'yFRF':      yCoord,
                    'elevation': elevation_points,
                    'time':      time,
                    'lat':       lat,
                    'lon':       lon,
                    'northing':  northing,
                    'easting':   easting
                    }
        return gridDict
    
    def _waveGaugeURLlookup(self, gaugenumber):
        r"""A lookup table function that sets the URL backend for get wave spec and get wave
        gauge loc

        Args:
          gaugenumber: a string or number that refers to a specific gauge and will set a url
                Available values inclue:

                26m waverider    can be [0, 'waverider-26m', 'Waverider-26m', '26m']

                17m waverider    can be [1, 'Waverider-17m', 'waverider-17m']

                11m AWAC         can be [2, 'AWAC-11m', 'awac-11m', 'Awac-11m']

                8m AWAC          can be [3, 'awac-8m', 'AWAC-8m']

                6m AWAC          can be [4, 'awac-6m', 'AWAC-6m']

                4.5m AWAC        can be [5, 'awac-4.5m', 'Awac-4.5m']

                3.5m aquadopp    can be [6, 'adop-3.5m', 'aquadopp 3.5m']

                200m pressure    can be [8, 'xp200m', 'xp200']

                150m pressure    can be [9, 'xp150m', 'xp150']

                125m pressure    can be [10, 'xp125m', 'xp125']

                100m pressure    can be [11, 'xp100m']

                8m array         can be [8, '8m-Array', '8m Array', '8m array', '8m-array']

                oregon inlet WR  can be ['oregonInlet', 'OI', 'oi']

        Returns:
          Nothing, this just sets the self.dataloc data member

        """
        if str(gaugenumber).lower() in ['0', 'waverider-26m', '26m']:
            # 26 m wave rider
            self.dataloc = 'oceanography/waves/waverider-26m/waverider-26m.ncml'  #
            # 'oceanography/waves/waverider430/waverider430.ncml'  # 26m buoy
        elif str(gaugenumber).lower() in ['1', 'waverider-17m', '17m']:
            # 2D 17m waverider
            self.dataloc = 'oceanography/waves/waverider-17m/waverider-17m.ncml'  # 17 m buoy
        elif str(gaugenumber).lower() in ['2', 'awac-11m', '11m']:
            self.dataloc = 'oceanography/waves/awac-11m/awac-11m.ncml'
        elif str(gaugenumber).lower() in ['3', 'awac-8m']:
            self.dataloc = 'oceanography/waves/awac-8m/awac-8m.ncml'
        elif str(gaugenumber).lower() in ['4', 'awac-6m', 'awac 6m']:
            self.dataloc = 'oceanography/waves/awac-6m/awac-6m.ncml'
        elif str(gaugenumber).lower() in ['5', 'awac-4.5m', 'awac_4.5m']:
            self.dataloc = 'oceanography/waves/awac-4.5m/awac-4.5m.ncml'
        elif str(gaugenumber).lower() in ['6', 'adop-3.5m', 'aquadopp 3.5m']:
            self.dataloc = 'oceanography/waves/adop-3.5m/adop-3.5m.ncml'
        elif str(gaugenumber).lower() in ['7', 'adop-2m']:
            self.dataloc = 'oceanography/waves/adop01/adop01.ncml'
        elif str(gaugenumber).lower() in ['8', 'xp200m', 'xp200']:
            self.dataloc = 'oceanography/waves/xp200m/xp200m.ncml'
        elif str(gaugenumber).lower() in ['9', 'xp150m', 'xp150']:
            self.dataloc = 'oceanography/waves/xp150m/xp150m.ncml'
        elif str(gaugenumber).lower() in ['10', 'xp125m', 'xp125']:
            self.dataloc = 'oceanography/waves/xp125m/xp125m.ncml'
        elif str(gaugenumber).lower() in ['11', 'xp100m']:
            self.dataloc = 'oceanography/waves/xp100m/xp100m.ncml'
        elif str(gaugenumber).lower() in ['12', '8m array', '8m-array']:
            self.dataloc = 'oceanography/waves/8m-array/8m-array.ncml'
        # lidar wave gauges - 140 m
        elif str(gaugenumber).lower() in ['lidarwavegauge140', 'lidargauge140',
                                          'lidarwavegauge140m', 'lidargauge140m']:
            self.dataloc = 'oceanography/waves/lidarWaveGauge140/lidarWaveGauge140.ncml'
        # lidar wave gauges - 110 m
        elif str(gaugenumber).lower() in ['lidarwavegauge110', 'lidargauge110',
                                          'lidarwavegauge110m', 'lidargauge110m']:
            self.dataloc = 'oceanography/waves/lidarWaveGauge110/lidarWaveGauge110.ncml'
        # lidar wave gauges - 100 m
        elif str(gaugenumber).lower() in ['lidarwavegauge100', 'lidargauge100',
                                          'lidarwavegauge100m', 'lidargauge100m']:
            self.dataloc = 'oceanography/waves/lidarWaveGauge100/lidarWaveGauge100.ncml'
        # lidar wave gauges - 90 m
        elif str(gaugenumber).lower() in ['lidarwavegauge90', 'lidargauge90', 'lidarwavegauge90m',
                                          'lidargauge90m']:
            self.dataloc = 'oceanography/waves/lidarWaveGauge90/lidarWaveGauge90.ncml'
        # lidar wave gauges - 80 m
        elif str(gaugenumber).lower() in ['lidarwavegauge80', 'lidargauge80', 'lidarwavegauge80m',
                                          'lidargauge80m']:
            self.dataloc = 'oceanography/waves/lidarWaveGauge80/lidarWaveGauge80.ncml'
        elif str(gaugenumber).lower() in ['oregoninlet', 'oi']:
            self.dataloc = 'oceanography/waves/waverider-oregon-inlet-nc/waverider-oregon-inlet' \
                           '-nc.ncml'
        elif str(gaugenumber).lower() in ['lidarwavegauge080', 'lidarwavegauge80']:
            self.dataloc = "oceanography/waves/lidarWaveGauge080/lidarWaveGauge080.ncml"
        elif str(gaugenumber).lower() in ['lidarwavegauge090', 'lidarwavegauge90']:
            self.dataloc = "oceanography/waves/lidarWaveGauge090/lidarWaveGauge090.ncml"
        elif str(gaugenumber).lower() in ['lidarwavegauge100']:
            self.dataloc = "oceanography/waves/lidarWaveGauge100/lidarWaveGauge100.ncml"
        elif str(gaugenumber).lower() in ['lidarwavegauge110']:
            self.dataloc = "oceanography/waves/lidarWaveGauge110/lidarWaveGauge110.ncml"
        elif str(gaugenumber).lower() in ['lidarwavegauge140']:
            self.dataloc = "oceanography/waves/lidarWaveGauge140/lidarWaveGauge140.ncml"
        else:
            self.gname = 'There Are no Gauge numbers here'
            raise NameError('Bad Gauge name, specify proper gauge name/number, or add capability')
    
    def wlGageURLlookup(self, gaugenumber):
        """
        A lookup table function that sets the URL backend for getGageWL

        :param gaugenumber: a string or number that refers to a specific gauge and will set a url
               Available values inclue:
                   11m AWAC         can be [2, 'AWAC-11m', 'awac-11m', 'Awac-11m']
                   8m AWAC          can be [3, 'awac-8m', 'AWAC-8m']
                   6m AWAC          can be [4, 'awac-6m', 'AWAC-6m']
                   4.5m AWAC        can be [5, 'awac-4.5m', 'Awac-4.5m']
                   3.5m aquadopp    can be [6, 'adop-3.5m', 'aquadopp 3.5m']
                   200m pressure    can be [8, 'xp200m', 'xp200']
                   150m pressure    can be [9, 'xp150m', 'xp150']
                   125m pressure    can be [10, 'xp125m', 'xp125']
                   100m pressure    can be [11, 'xp100m']
                   8m array         can be [8, '8m-Array', '8m Array', '8m array', '8m-array']
        :returns: Nothing, this just sets the self.dataloc data member

        """
        if gaugenumber in [2, 'AWAC-11m', 'awac-11m', 'Awac-11m']:
            gname = 'AWAC 11m'
            self.dataloc = 'oceanography/waves/awac-11m/awac-11m.ncml'
        elif gaugenumber in [3, 'awac-8m', 'AWAC-8m']:
            self.gname = 'AWAC 8m'
            self.dataloc = 'oceanography/waves/awac-8m/awac-8m.ncml'
        elif gaugenumber in [4, 'awac-6m', 'AWAC-6m']:
            self.gname = 'AWAC 6m'
            self.dataloc = 'oceanography/waves/awac-6m/awac-6m.ncml'
        elif gaugenumber in [5, 'awac-4.5m', 'Awac-4.5m', 'awac_4.5m']:
            self.gname = 'AWAC 4.5m'
            self.dataloc = 'oceanography/waves/awac-4.5m/awac-4.5m.ncml'
        elif gaugenumber in [6, 'adop-3.5m', 'aquadopp 3.5m']:
            self.gname = 'Aquadopp 3.5m'
            self.dataloc = 'oceanography/waves/adop-3.5m/adop-3.5m.ncml'
        elif gaugenumber in [7, 'adop-2m']:
            self.gname = 'Aquadopp01 - 2m'
            self.dataloc = 'oceanography/waves/adop01/adop01.ncml'
        elif gaugenumber in [8, 'xp200m', 'xp200']:
            self.gname = 'Paros xp200m'
            self.dataloc = 'oceanography/waves/xp200m/xp200m.ncml'
        elif gaugenumber in [9, 'xp150m', 'xp150']:
            self.gname = 'Paros xp150m'
            self.dataloc = 'oceanography/waves/xp150m/xp150m.ncml'
        elif gaugenumber in [10, 'xp125m', 'xp125']:
            self.gname = 'Paros xp125m'
            self.dataloc = 'oceanography/waves/xp125m/xp125m.ncml'
        elif gaugenumber in [11, 'xp100m']:
            self.gname = 'Paros xp100m'
            self.dataloc = 'oceanography/waves/xp100m/xp100m.ncml'
        elif gaugenumber in [12, '8m-Array', '8m Array', '8m array', '8m-array']:
            self.gname = "8m array"
            self.dataloc = 'oceanography/waves/8m-array/8m-array.ncml'
        else:
            self.gname = 'There Are no Gauge numbers here'
            raise NameError('Bad Gauge name, specify proper gauge name/number')
    
    def getBathyDuckLoc(self, gaugenumber):
        """this function pulls the stateplane location (if desired) from the surveyed
        FRF coords from deployed ADV's, These are data owned by WHOI and kept on private server

        Args:
          gaugenumber: a gauge number with associated data from bathyduck experiment

        Returns:
          location dictionary with keys
            'xFRF' (int): cross-shore coordinate of gauge

            'yFRF' (int): alongshore coordinate of gauge

        Notes:
            these data are only available by request

        """
        if type(gaugenumber) != str:
            gaugenumber = str(gaugenumber)
        assert gaugenumber in ['11', '12', '13', '14',  # middle transect
                               '21', '22', '23', '24',  # south transect
                               '83', '84'], 'gauge number not recognized'  # near pier
        try:
            loc = str(
                self.FRFdataloc + "projects/bathyduck/data/BathyDuck-ocean_waves_p%s_201510.nc" %
                gaugenumber)
            ncfile = nc.Dataset(loc)
            xloc = ncfile['xFRF'][:]
            yloc = ncfile['yFRF'][:]
        except:
            loc = str(
                self.chlDataLoc + 'projects/bathyduck/data/BathyDuck-ocean_waves_p%s_201510.nc' %
                gaugenumber)
            ncfile = nc.Dataset(loc)
            xloc = ncfile['xloc'][
                   :]  # these are hard coded in these files [do not change w/o recreating the file]
            yloc = ncfile['yloc'][:]
        assert len(np.unique(xloc)) == 1, "there are different locations in the netCDFfile"
        assert len(np.unique(yloc)) == 1, "There are different Y locations in the NetCDF file"
        locDict = gp.FRFcoord(xloc[0], yloc[0])
        
        return locDict
    
    def getWaveGaugeLoc(self, gaugenumber):
        """This function gets gauge location data quickly, faster than getwavespec

        Args:
          gaugenumber (str, int): wave gauge numbers
                pulled from self.waveGaugeURLlookup
        
        Returns:
          dictionary with keys
            lat: latitude
            lon: longitude

        Notes:
            see help on self.waveGaugeURLlookup for gauge keys
        """
        self._waveGaugeURLlookup(gaugenumber)
        try:
            ncfile = nc.Dataset(self.FRFdataloc + self.dataloc)
        except IOError:
            ncfile = nc.Dataset(self.chlDataLoc + self.dataloc)
        out = {'Lat': ncfile['latitude'][:],
               'Lon': ncfile['longitude'][:]}
        return out
    
    def get_sensor_locations_from_thredds(self):
        """Retrieves lat/lon coordinates for each gauge in gauge_list, converts
        to state plane and frf coordinates and creates a dictionary containing
        all three coordinates types with gaugenumbers as keys.

        Args:
            None

        Returns:
            loc_dict (dict): Dictionary containing lat/lon, state plane, and frf coordinates
                for each available gaugenumber with gaugenumbers as keys.

              'lat': latitude

              'lon': longitude

              'spE': North Carolina StatePlane easting

              'spN': North Carolina StatePlane Northing

              'xFRF': FRF local coordinate system - cross-shore

              'yFRF': FRF local coordinate system - alongshore

        """
        loc_dict = {}
        for g in self.waveGaugeList:
            loc_dict[g] = {}
            data = loc_dict[g]
            
            # Get latlon from Thredds server.
            try:
                if g in ['11', '12', '13', '14', '21', '22', '23', '24']:
                    latlon = self.getBathyDuckLoc(gaugenumber=g)
                else:
                    latlon = self.getWaveGaugeLoc(g)
            except IOError:
                continue
            # lat and lon values currently stored as 1 element arrays.
            # Cast to float for consistency.
            lat = float(latlon['Lat'])
            lon = float(latlon['Lon'])
            
            # Covert latlon to stateplane.
            coords = gp.LatLon2ncsp(lon, lat)
            spE = coords['StateplaneE']
            spN = coords['StateplaneN']
            
            # Convert stateplane to frf coords.
            frfcoords = gp.ncsp2FRF(spE, spN)
            xfrf = frfcoords['xFRF']
            yfrf = frfcoords['yFRF']
            
            data['lat'] = lat
            data['lon'] = lon
            data['spE'] = spE
            data['spN'] = spN
            data['xFRF'] = xfrf
            data['yFRF'] = yfrf
        
        return loc_dict
    
    def get_sensor_locations(self, datafile='frf_sensor_locations.pkl', window_days=14):
        """Retrieve sensor coordinate dictionary from file if there is an entry
        within window_days of the specified timestampstr. Otherwise query the
        Thredds server for location information and update archived data
        accordingly.

        Args:
          datafile (str): Name of file containing archived sensor location data.
               Updates datafile when new information is retrieved.
               (Default value = 'frf_sensor_locations.pkl')
          window_days (int): Maximum interval between desired timestamp and closest timestamp
               in datafile to use archived data. If this interval is larger than
               window_days days, query the Thredds server. (Default value = 14)

        Returns:
          sensor_locations (dict):  Coordinates in lat/lon, stateplane, and frf for each available
               gaugenumber (gauges 0 to 12).
          
        Notes:
            Updates datafile when new information is retrieved.

        """
        try:
            with open(datafile, 'rb') as fid:  # this will close a file when done loading it
                loc_dict = pickle.load(fid)
        except IOError:
            # now create pickle if one's not around
            loc_dict = {}
            # this should be date of searching( or date of gauge placement more accurately)
            timestamp = self.d1  # DT.strptime(timestampstr, '%Y%m%d_%H%M')
            loc_dict[timestamp] = self.get_sensor_locations_from_thredds()  # timestamp)
            with open(datafile, 'wb') as fid:
                pickle.dump(loc_dict, fid)
        
        available_timestamps = np.array(list(loc_dict.keys()))
        idx = np.abs(self.d1 - available_timestamps).argmin()
        nearest_timestamp = available_timestamps[idx]
        if abs(self.d1 - nearest_timestamp).days < window_days:
            # if there is data, and its within the window
            archived_sensor_locations = loc_dict[nearest_timestamp]
            # MPG: only use locations specified in self.waveGaugeList (for the case
            # that there are archived locations that should not be used).
            sensor_locations = collections.OrderedDict()
            
            for g in self.waveGaugeList:
                if g in archived_sensor_locations:
                    sensor_locations[g] = archived_sensor_locations[g]
                elif g not in archived_sensor_locations:
                    sensor_locations = collections.OrderedDict()
                    sensor_locations = self.get_sensor_locations_from_thredds()
                    return sensor_locations
                else:
                    # MPG: use empty dict as a placeholder to indicate that no
                    # data is available.
                    sensor_locations[g] = {}
        else:
            sensor_locations = self.get_sensor_locations_from_thredds()
            loc_dict[self.d1] = sensor_locations
            with open(datafile, 'wb') as fid:
                pickle.dump(loc_dict, fid)
        
        return sensor_locations
    
    def getLidarRunup(self, removeMasked=True):
        """This function will get the wave runup measurements from the lidar mounted in the dune

        Args:
          removeMasked: if data come back as masked, remove from the arrays removeMasked will
            toggle the removing of data points from the tsTime series based on the flag
            status (Default value = True)

        Returns:
          dictionary with collected data.  keys listed below (for more info see the netCDF file
          metadata)
            'name': gauge name

            'lat': latitude for points

            'lon': longitude for points

            'lidarX': the x coordinate of the lidar (making the measurement)

            'lidarY': the y coordinate of the lidar (making the measurement)

            'time': time stamp for data in datetime object

            'totalWaterLevel': total elevation of water dimensioned by time

            'elevation': 1D array of swash elevation at times listed in tsTime.

            'samplingTime': time stamp for time series data

            'xFRF': x location of the data points

            'yFRF': y location of the data points

            'totalWaterLevelQCflag': qc flag following quartod standards for total water level

            'percentMissing': percent of missing data can be used as a confidence factor for
            measurement

        """
        self.dataloc = 'oceanography/waves/lidarWaveRunup/lidarWaveRunup.ncml'
        self.ncfile, self.allEpoch = getnc(dataLoc=self.dataloc, callingClass=self.callingClass,
                                           dtRound=1 * 60)
        self.lidarIndex = gettime(allEpoch=self.allEpoch, epochStart=self.epochd1,
                                  epochEnd=self.epochd2)
        
        if np.size(self.lidarIndex) > 0 and self.lidarIndex is not None:
            out = {'name':                  nc.chartostring(self.ncfile['station_name'][:]),
                   'lat':                   self.ncfile['lidarLatitude'][:],  # Coordintes
                   'lon':                   self.ncfile['lidarLongitude'][:],
                   'lidarX':                self.ncfile['lidarX'][:],
                   'lidarY':                self.ncfile['lidarY'][:],
                   'time':                  nc.num2date(self.allEpoch[self.lidarIndex], self.ncfile['time'].units,
                                                        self.ncfile['time'].calendar),
                   'epochtime':             self.allEpoch[self.lidarIndex],
                   'totalWaterLevel':       self.ncfile['totalWaterLevel'][self.lidarIndex],
                   'elevation':             self.ncfile['elevation'][self.lidarIndex, :],
                   'xFRF':                  self.ncfile['xFRF'][self.lidarIndex, :],
                   'yFRF':                  self.ncfile['yFRF'][self.lidarIndex, :],
                   'samplingTime':          self.ncfile['tsTime'][:],
                   'totalWaterLevelQCflag': self.ncfile['totalWaterLevelQCFlag'][self.lidarIndex],
                   'percentMissing':        self.ncfile['percentTimeSeriesMissing'][self.lidarIndex],
                   }
            
            if removeMasked:
                if isinstance(out['elevation'], np.ma.MaskedArray):
                    # out['elevation'] = np.array(out['elevation'][~out['elevation'].mask])
                    out['elevation'] = out['elevation'].filled(np.nan)
                else:
                    pass
                if isinstance(out['totalWaterLevel'], np.ma.MaskedArray):
                    out['totalWaterLevel'] = np.array(
                        out['totalWaterLevel'][~out['totalWaterLevel'].mask])
                else:
                    pass
                if isinstance(out['xFRF'], np.ma.MaskedArray):
                    out['xFRF'] = np.array(out['xFRF'][~out['xFRF'].mask])
                else:
                    pass
                if isinstance(out['yFRF'], np.ma.MaskedArray):
                    out['yFRF'] = np.array(out['yFRF'][~out['yFRF'].mask])
                else:
                    pass
                # if isinstance(out['runupDownLine'], np.ma.MaskedArray):
                #     out['runupDownLine'] = np.array(out['runupDownLine'][~out[
                #     'runupDownLine'].mask])
                # else:
                #     pass
                if isinstance(out['samplingTime'], np.ma.MaskedArray):
                    out['samplingTime'] = np.array(out['samplingTime'][~out['samplingTime'].mask])
                else:
                    pass
            else:
                pass
        
        else:
            print('There is no LIDAR data during this time period')
            out = None
        return out
    
    def getCTD(self):
        """THIS FUNCTION IS CURRENTLY BROKEN - THE PROBLEM IS THAT self.cshore_ncfile does not
        have any keys?
        TODO fix this function
        This function gets the CTD data from the thredds server
        
        Args:  None

        Returns:
            dict: output dictionary with keys listed below, will return None if error happens
                'depth': depth of sample

                'temp': water temperature

                'time' (obj): datetime object time stamp

                'lat': latitude

                'lon': longitude

                'salin': salinity

                'soundSpeed': speed of sound

                'sigmaT':

        """
        # do check here on profile numbers
        # acceptableProfileNumbers = [None, ]
        self.dataloc = 'oceanography/ctd/eop-ctd/eop-ctd.ncml'  # location of the gridded surveys
        
        try:
            self.ncfile = self.FRFdataloc + self.dataloc
            val = (max([n for n in (self.ncfile['time'][:] - self.epochd1) if n < 0]))
            idx = np.where((self.ncfile['time'][:] - self.epochd1) == val)[0][0]
            print('CTD data is closest in HISTORY - operational')
        
        except (RuntimeError, NameError, AssertionError,
                TypeError):  # if theres any error try to get good data from next location
            try:
                self.ncfile = self.chlDataLoc + self.dataloc
                val = (max([n for n in (self.ncfile['time'][:] - self.epochd1) if n < 0]))
                idx = np.where((self.ncfile['time'][:] - self.epochd1) == val)[0][0]
                print('CTD data closest in HISTORY - operational')
            except (RuntimeError, NameError, AssertionError,
                    TypeError):  # if there are still errors, give up
                idx = []
        
        if np.size(idx) > 0:
            # now retrieve data with idx
            depth = self.ncfile['depth'][idx]
            lat = self.ncfile['lat'][idx]
            lon = self.ncfile['lon'][idx]
            time = nc.num2date(self.ncfile['time'][idx], self.ncfile['time'].units)
            temp = self.ncfile['waterTemperature'][idx]
            salin = self.ncfile['salinity'][idx]
            soundSpeed = self.ncfile['soundSpeed'][idx]
            sigmaT = self.ncfile['sigmaT'][idx]
            
            ctd_Dict = {'depth':      depth,
                        'temp':       temp,
                        'time':       time,
                        'lat':        lat,
                        'lon':        lon,
                        'salin':      salin,
                        'soundSpeed': soundSpeed,
                        'sigmaT':     sigmaT}
        else:
            ctd_Dict = None
        
        return ctd_Dict
    
    def getALT(self, gaugeName=None, removeMasked=True):
        """This function gets the Altimeter data from the thredds server

        Args:
          gaugeName (str):  This is just the name of the altimeter we want to use
             available gauge names listed below (Default value = None)
             'Alt03', 'Alt04', 'Alt05', 'Alt769-150', 'Alt769-200', 'Alt769-250','Alt769-300',
             'Alt769-350', 'Alt861-150', 'Alt861-200', 'Alt861-250', 'Alt861-300', 'Alt861-350'

          removeMasked (bool): remove the data that are masked (Default value = True)

        Returns:
          a dictionary with below keys with selected data, for more info see netCDF files on server
            'name': file title

            'time': date time objects

            'epochtime': time in epoch, seconds since 1970

            'lat': latitude of location of data

            'PKF': Kalman Filtered Error covariance estimate

            'lon': longitude location of data

            'xFRF': x location of data

            'yFRF': y location of data

            'stationName: station name variable

            'timeStart': start time of the sample

            'timeEnd': end time of the sample

            'bottomElev': Kalman filtered elevation

        """
        # location of the data
        gauge_list = ['Alt03', 'Alt04', 'Alt05',
                      'Alt769-150', 'Alt769-200', 'Alt769-250', 'Alt769-300', 'Alt769-350',
                      'Alt861-150', 'Alt861-200', 'Alt861-250', 'Alt861-300', 'Alt861-350']
        if gaugeName not in gauge_list:
            raise NotImplementedError('Input string is not a valid gage name, please check')
        if gaugeName in ['Alt05']:
            self.dataloc = 'geomorphology/altimeter/Alt05-altimeter/Alt05-altimeter.ncml'
        elif gaugeName in ['Alt04']:
            self.dataloc = 'geomorphology/altimeter/Alt04-altimeter/Alt04-altimeter.ncml'
        elif gaugeName in ['Alt03']:
            self.dataloc = 'geomorphology/altimeter/Alt03-altimeter/Alt03-altimeter.ncml'
        elif gaugeName in ['Alt769-150']:
            self.dataloc = 'geomorphology/altimeter/Alt769-150-altimeter/Alt769-150-altimeter.ncml'
        elif gaugeName in ['Alt769-200']:
            self.dataloc = 'geomorphology/altimeter/Alt769-200-altimeter/Alt769-200-altimeter.ncml'
        elif gaugeName in ['Alt769-250']:
            self.dataloc = 'geomorphology/altimeter/Alt769-250-altimeter/Alt769-250-altimeter.ncml'
        elif gaugeName in ['Alt769-300']:
            self.dataloc = 'geomorphology/altimeter/Alt769-300-altimeter/Alt769-300-altimeter.ncml'
        elif gaugeName in ['Alt769-350']:
            self.dataloc = 'geomorphology/altimeter/Alt769-350-altimeter/Alt769-350-altimeter.ncml'
        elif gaugeName in ['Alt861-150']:
            self.dataloc = 'geomorphology/altimeter/Alt861-150-altimeter/Alt861-150-altimeter.ncml'
        elif gaugeName in ['Alt861-200']:
            self.dataloc = 'geomorphology/altimeter/Alt861-200-altimeter/Alt861-200-altimeter.ncml'
        elif gaugeName in ['Alt861-250']:
            self.dataloc = 'geomorphology/altimeter/Alt769-250-altimeter/Alt769-250-altimeter.ncml'
        elif gaugeName in ['Alt861-300']:
            self.dataloc = 'geomorphology/altimeter/Alt769-300-altimeter/Alt769-300-altimeter.ncml'
        elif gaugeName in ['Alt861-350']:
            self.dataloc = 'geomorphology/altimeter/Alt769-350-altimeter/Alt769-350-altimeter.ncml'
        else:
            raise NotImplementedError('Please use one of the following keys\n'.format(gauge_list))
        
        self.ncfile, self.allEpoch = getnc(dataLoc=self.dataloc, callingClass=self.callingClass,
                                           dtRound=1 * 60)
        altdataindex = gettime(allEpoch=self.allEpoch, epochStart=self.epochd1,
                               epochEnd=self.epochd2)
        
        # get the actual current data
        if np.size(altdataindex) > 1:
            alt_lat = self.ncfile['Latitude'][0]  # pulling latitude
            alt_lon = self.ncfile['Longitude'][0]  # pulling longitude
            alt_be = self.ncfile['bottomElevation'][altdataindex]  # pulling bottom elevation
            alt_pkf = self.ncfile['PKF'][altdataindex]  # ...
            alt_stationname = nc.chartostring(self.ncfile['station_name'][:])  # name of the station
            self.alt_timestart = nc.num2date(self.ncfile['timestart'][altdataindex],
                                             self.ncfile['timestart'].units,
                                             self.ncfile['time'].calendar)
            self.alt_timeend = nc.num2date(self.ncfile['timeend'][altdataindex],
                                           self.ncfile['timeend'].units,
                                           self.ncfile['time'].calendar)
            self.alt_time = nc.num2date(self.ncfile['time'][altdataindex],
                                        self.ncfile['time'].units,
                                        self.ncfile['time'].calendar)
            for num in range(0, len(self.alt_time)):
                self.alt_time[num] = self._roundtime(self.alt_time[num], roundto=1 * 60)
                self.alt_timestart[num] = self._roundtime(self.alt_timestart[num], roundto=1 * 60)
                self.alt_timeend[num] = self._roundtime(self.alt_timeend[num], roundto=1 * 60)
            
            alt_coords = gp.FRFcoord(alt_lon, alt_lat)
            
            if removeMasked:
                altpacket = {'name':        str(self.ncfile.title),
                             'time':        np.array(self.alt_time[~alt_be.mask]),
                             'epochtime':   np.array(self.allEpoch[altdataindex][~alt_be.mask]),
                             'lat':         alt_lat,
                             'PKF':         np.array(alt_pkf[~alt_be.mask]),
                             'lon':         alt_lon,
                             'xFRF':        alt_coords['xFRF'],
                             'yFRF':        alt_coords['yFRF'],
                             'stationName': alt_stationname,
                             'timeStart':   np.array(self.alt_timestart[~alt_be.mask]),
                             'timeEnd':     np.array(self.alt_timeend[~alt_be.mask]),
                             'bottomElev':  np.array(alt_be[~alt_be.mask])}
            else:
                altpacket = {'name':        str(self.ncfile.title),
                             'time':        self.alt_time,
                             'lat':         alt_lat,
                             'PKF':         alt_pkf,
                             'lon':         alt_lon,
                             'xFRF':        alt_coords['xFRF'],
                             'yFRF':        alt_coords['yFRF'],
                             'stationName': alt_stationname,
                             'timeStart':   self.alt_timestart,
                             'timeEnd':     self.alt_timeend,
                             'bottomElev':  alt_be}
            
            return altpacket
        else:
            print('No %s data found for this period' % (gaugeName))
            self.altpacket = None
            return self.altpacket
    
    def getLidarWaveProf(self, removeMasked=True):
        """Grabs wave profile data from Lidar gauge

        Args:
          removeMasked: Default value = True)

        Returns:
          dictionary with keys below, will None if there's no data or an error
            'name': station name

            'lat': latitude

            'lon': longitude

            'lidarX': station frf X coordinate

            'lidarY': station frf y coordinate

            'xFRF' (array): cross shore coordinate

            'yFRF' (array): along-shore coordinate

            'runupDownLine':  wave runDown (need more details here)

            'waveFrequency' (array): wave frequencies for specturm

            'time' (obj): date time object time stamp

            'hydroQCflag': QC flag for hydro

            'waterLevel': water level [time, xFRF]

            'waveHs': wave height in the incident (gravity) frequency band

            'waveHsIG': wave height inf the infragravity band

            'waveHsTotal': total frequency band wave height

            'waveSkewness':  need more detail here

            'waveAsymmetry':  Need more detail here

            'waveEnergyDensity' (array): frequency spectra [time, wave frequency]

            'percentMissing': quality check - tells user how much of the time series was missing
            while these stats
            were calculated

        """
        self.dataloc = 'oceanography/waves/lidarHydrodynamics/lidarHydrodynamics.ncml'
        self.ncfile, self.allEpoch = getnc(dataLoc=self.dataloc, callingClass=self.callingClass,
                                           dtRound=1 * 60)
        self.lidarIndex = gettime(allEpoch=self.allEpoch, epochStart=self.epochd1,
                                  epochEnd=self.epochd2)
        if np.size(self.lidarIndex) > 0 and self.lidarIndex is not None:
            out = {'name':              nc.chartostring(self.ncfile['station_name'][:]),
                   'time':              nc.num2date(self.ncfile['time'][self.lidarIndex],
                                                    self.ncfile['time'].units,
                                                    self.ncfile['time'].calendar),
                   'lat':               self.ncfile['lidarLatitude'][:],  # Coordinates
                   'lon':               self.ncfile['lidarLongitude'][:],
                   'lidarX':            self.ncfile['lidarX'][:],
                   'lidarY':            self.ncfile['lidarY'][:],
                   'xFRF':              self.ncfile['xFRF'][:],
                   'yFRF':              self.ncfile['yFRF'][:],
                   'waveFrequency':     self.ncfile['waveFrequency'][:],
            
                   'hydroQCflag':       self.ncfile['hydrodynamicsFlag'][self.lidarIndex],
                   'waterLevel':        self.ncfile['waterLevel'][self.lidarIndex, :],
                   'waveHs':            self.ncfile['waveHs'][self.lidarIndex, :],
                   'waveHsIG':          self.ncfile['waveHsIG'][self.lidarIndex, :],
                   'waveHsTotal':       self.ncfile['waveHsTotal'][self.lidarIndex, :],
                   'waveSkewness':      self.ncfile['waveSkewness'][self.lidarIndex, :],
                   'waveAsymmetry':     self.ncfile['waveAsymmetry'][self.lidarIndex, :],
                   'waveEnergyDensity': self.ncfile['waveEnergyDensity'][self.lidarIndex, :, :],
                   'percentMissing':    self.ncfile['percentTimeSeriesMissing'][self.lidarIndex, :],
                   }
            
            if removeMasked:
                # TODO lets put this into a loop
                if isinstance(out['waterLevel'], np.ma.MaskedArray):
                    out['waterLevel'] = np.array(out['waterLevel'][~out['waterLevel'].mask])
                
                if isinstance(out['waveHs'], np.ma.MaskedArray):
                    out['waveHs'] = np.array(out['waveHs'][~out['waveHs'].mask])
                
                if isinstance(out['waveHsIG'], np.ma.MaskedArray):
                    out['waveHsIG'] = np.array(out['waveHsIG'][~out['waveHsIG'].mask])
                
                if isinstance(out['waveHsTotal'], np.ma.MaskedArray):
                    # DLY note 01092019 - this bit of codes turns the 2d array out['waveHsTotal']
                    # of time by distance
                    # into a 1-d array?
                    # i dont think we can have this be an option for 2d data?
                    out['waveHsTotal'] = np.array(out['waveHsTotal'][~out['waveHsTotal'].mask])
                
                if isinstance(out['waveSkewness'], np.ma.MaskedArray):
                    out['waveSkewness'] = np.array(out['waveSkewness'][~out['waveSkewness'].mask])
                
                if isinstance(out['waveAsymmetry'], np.ma.MaskedArray):
                    out['waveAsymmetry'] = np.array(
                        out['waveAsymmetry'][~out['waveAsymmetry'].mask])
                
                if isinstance(out['waveEnergyDensity'], np.ma.MaskedArray):
                    out['waveEnergyDensity'] = np.array(
                        out['waveEnergyDensity'][~out['waveEnergyDensity'].mask])
        
        else:
            print('There is no LIDAR data during this time period')
            out = None
        return out
    
    def getLidarDEM(self, **kwargs):
        r"""this function will get the lidar DEM data, beach topography data

            This function is not finished being developed

        Args:

        Keyword Args:
           'xbounds': frf cross-shore bounds
           'ybounds': frf alongshore bounds

        Returns:
          dictionary with lidar beach topography
            keys to be determined

        """
        self.dataloc = 'geomorphology/DEMs/duneLidarDEM/duneLidarDEM.ncml'
        self.ncfile, self.allEpoch = getnc(dataLoc=self.dataloc, callingClass=self.callingClass,
                                           dtRound=1 * 60)
        self.idxDEM = gettime(allEpoch=self.allEpoch, epochStart=self.epochd1,
                              epochEnd=self.epochd2)
        self.DEMtime = nc.num2date(self.allEpoch[self.idxDEM], 'seconds since 1970-01-01')
        
        if 'xbounds' in kwargs and np.array(kwargs['xbounds']).size == 2:
            if kwargs['xbounds'][0] > kwargs['xbounds'][1]:
                kwargs['xbounds'] = np.flip(kwargs['xbounds'], axis=0)
            # first min of x
            if (kwargs['xbounds'][0] < self.ncfile['xm'][:]).all():
                # then set xmin to 0
                removeMinX = 0
            else:  # <= used here to handle inclusive initial index inherant in python
                removeMinX = np.argwhere(
                    self.ncfile['xFRF'][:] <= kwargs['xbounds'][0]).squeeze().max()
            # now max of x
            if (kwargs['xbounds'][1] > self.ncfile['xFRF'][:]).all():
                removeMaxX = None
            else:
                removeMaxX = np.argwhere(
                    self.ncfile['xFRF'][:] >= kwargs['xbounds'][
                        1]).squeeze().min() + 1  # python indexing
            xs = slice(removeMinX, removeMaxX)
        else:
            xs = slice(None)
        
        if 'ybounds' in kwargs and np.array(kwargs['ybounds']).size == 2:
            if kwargs['ybounds'][0] > kwargs['ybounds'][1]:
                kwargs['ybounds'] = np.flip(kwargs['ybounds'], axis=0)
            # first min of y
            if (kwargs['ybounds'][0] < self.ncfile['yFRF'][:]).all():
                # then set the ymin to first index [0]
                removeMinY = 0  # ie get all data
            else:
                removeMinY = np.argwhere(
                    self.ncfile['yFRF'][:] <= kwargs['ybounds'][0]).squeeze().max()
            ## now max of y
            if (kwargs['ybounds'][1] > self.ncfile['yFRF'][:]).all():
                removeMaxY = None
            else:
                removeMaxY = np.argwhere(
                    self.ncfile['yFRF'][:] >= kwargs['ybounds'][
                        1]).squeeze().min() + 1  # python indexing
            ys = slice(removeMinY, removeMaxY)
        else:
            ys = slice(None)
        DEMdata = {'key': 'Nothin Here Yet'}
        
        return DEMdata
    
    def getBathyRegionalDEM(self, utmEmin, utmEmax, utmNmin, utmNmax):
        """grabs bathymery from the regional background grid

        Args:
          utmEmin: left side of DEM bounding box in UTM
          utmEmax: right side of DEM bounding box in UTM
          utmNmin: bottom of DEM bounding box in UTM
          utmNmax: top of DEM bounding box in UTM

        Returns:
          dictionary comprising a smaller rectangular piece of the DEM data, bounded by inputs above
          'utmEasting': UTM Easting [meters]

          'utmNorthing': UTM  Northing [meters]

          'latitude': self explanatory

          'longitude': self explanatory

          'bottomElevation': elevation [m] (NAVD88)


        """
        
        self.dataloc = 'integratedBathyProduct/RegionalBackgroundDEM/backgroundDEM.nc'
        self.ncfile = nc.Dataset(self.crunchDataLoc + self.dataloc)
        
        # get a 1D ARRAY of the utmE and utmN of the rectangular grid (NOT the full grid!!!)
        utmE_all = self.ncfile['utmEasting'][0, :]
        utmN_all = self.ncfile['utmNorthing'][:, 0]
        
        # find indices I need to pull...
        ni_min = np.where(utmE_all >= utmEmin)[0][0]
        ni_max = np.where(utmE_all <= utmEmax)[0][-1]
        nj_min = np.where(utmN_all <= utmNmax)[0][0]
        nj_max = np.where(utmN_all >= utmNmin)[0][-1]
        
        assert (np.size(ni_min) >= 1) & (np.size(ni_max) >= 1) & (np.size(nj_min) >= 1) & (
            np.size(
                nj_max) >= 1), 'getBathyDEM Error: bounding box is too close to edge of DEM domain'
        
        out = {}
        out['utmEasting'] = self.ncfile['utmEasting'][nj_min:nj_max + 1, ni_min:ni_max + 1]
        out['utmNorthing'] = self.ncfile['utmNorthing'][nj_min:nj_max + 1, ni_min:ni_max + 1]
        out['latitude'] = self.ncfile['latitude'][nj_min:nj_max + 1, ni_min:ni_max + 1]
        out['longitude'] = self.ncfile['longitude'][nj_min:nj_max + 1, ni_min:ni_max + 1]
        out['bottomElevation'] = self.ncfile['bottomElevation'][nj_min:nj_max + 1,
                                 ni_min:ni_max + 1]
        
        return out
    
    def getBathyGridcBathy(self, **kwargs):
        """this function gets the cbathy data from the below address, assumes fill value of -999

        Keyword Args:
            xbound: = [xmin, xmax]  which will truncate the cbathy domain to xmin, xmax (frf coord)

            ybound: = [ymin, ymax]  which will truncate the cbathy domain to ymin, ymax (frf coord)

        Returns:
            dictionary with keys below, will return None if error is found
                'time': time

                'xm':  frf xoordinate x's

                'ym': frf ycoordinates

                'depth': raw cbathy depths

                'depthfC: same as depth

                'depthKF':  kalman filtered hourly depth

                'depthKFError': errors associated with the kalman filter

                'fB':  ?

                'k':  ??

        """
        fillValue = -999  # assumed fill value from the rest of the files taken as less than or
        # equal to
        self.dataloc = 'projects/bathyduck/data/cbathy_old/cbathy.ncml'
        self.ncfile, self.allEpoch = getnc(dataLoc=self.dataloc, callingClass=self.callingClass,
                                           dtRound=30 * 60)
        self.cbidx = gettime(allEpoch=self.allEpoch, epochStart=self.epochd1, epochEnd=self.epochd2)
        
        self.cbtime = nc.num2date(self.allEpoch[self.cbidx], 'seconds since 1970-01-01')
        # mask = (time > start) & (time < end)
        # assert (emask == mask).all(), 'epoch time is not working'
        # idx = np.where(emask)[0] # this leaves a list that keeps the data iteratable with a
        # size 1.... DON'T CHANGE
        if np.size(self.cbidx) == 1 and self.cbidx == None:
            cbdata = None  # throw a kick out if there's no data avaiable
            return cbdata
        # truncating data from experimental parameters to
        if 'xbounds' in kwargs and np.array(kwargs['xbounds']).size == 2:
            if kwargs['xbounds'][0] > kwargs['xbounds'][1]:
                kwargs['xbounds'] = np.flip(kwargs['xbounds'], axis=0)
            # first min of x
            if (kwargs['xbounds'][0] < self.ncfile['xm'][:]).all():
                # then set xmin to 0
                removeMinX = 0
            else:  # <= used here to handle inclusive initial index inherant in python
                removeMinX = np.argwhere(
                    self.ncfile['xm'][:] <= kwargs['xbounds'][0]).squeeze().max()
            # now max of x
            if (kwargs['xbounds'][1] > self.ncfile['xm'][:]).all():
                removeMaxX = None
            else:
                removeMaxX = np.argwhere(
                    self.ncfile['xm'][:] >= kwargs['xbounds'][
                        1]).squeeze().min() + 1  # python indexing
            xs = slice(removeMinX, removeMaxX)
        else:
            xs = slice(None)
        
        if 'ybounds' in kwargs and np.array(kwargs['ybounds']).size == 2:
            if kwargs['ybounds'][0] > kwargs['ybounds'][1]:
                kwargs['ybounds'] = np.flip(kwargs['ybounds'], axis=0)
            # first min of y
            if (kwargs['ybounds'][0] < self.ncfile['ym'][:]).all():
                # then set the ymin to first index [0]
                removeMinY = 0  # ie get all data
            else:
                removeMinY = np.argwhere(
                    self.ncfile['ym'][:] <= kwargs['ybounds'][0]).squeeze().max()
            ## now max of y
            if (kwargs['ybounds'][1] > self.ncfile['ym'][:]).all():
                removeMaxY = None
            else:
                removeMaxY = np.argwhere(
                    self.ncfile['ym'][:] >= kwargs['ybounds'][
                        1]).squeeze().min() + 1  # python indexing
            ys = slice(removeMinY, removeMaxY)
        else:
            ys = slice(None)
        
        try:
            cbdata = {'time':         self.cbtime,  # round the time to the nearest 30 minutes
                      'epochtime':    self.allEpoch[self.cbidx],
                      'xm':           self.ncfile['xm'][xs],
                      'ym':           self.ncfile['ym'][ys],
                      'depthKF':      np.ma.array(self.ncfile['depthKF'][self.cbidx, ys, xs],
                                                  mask=(self.ncfile['depthKF'][
                                                            self.cbidx, ys, xs] <= fillValue),
                                                  fill_value=np.nan),
                      'depthKFError': np.ma.array(self.ncfile['depthKF'][self.cbidx, ys, xs],
                                                  mask=(self.ncfile['depthKF'][
                                                            self.cbidx, ys, xs] <= fillValue),
                                                  fill_value=np.nan),
                      'depthfC':      np.ma.array(self.ncfile['depthfC'][self.cbidx, ys, xs],
                                                  mask=(self.ncfile['depthfC'][
                                                            self.cbidx, ys, xs] <= fillValue),
                                                  fill_value=np.nan),
                      'depthfCError': np.ma.array(self.ncfile['depthErrorfC'][self.cbidx, ys, xs],
                                                  mask=(self.ncfile['depthErrorfC'][
                                                            self.cbidx, ys, xs] <= fillValue),
                                                  fill_value=np.nan),
                      'fB':           np.ma.array(self.ncfile['fB'][self.cbidx, ys, xs, :],
                                                  mask=(self.ncfile['fB'][self.cbidx, ys, xs,
                                                        :] <= fillValue),
                                                  fill_value=np.nan),
                      'k':            np.ma.array(self.ncfile['k'][self.cbidx, ys, xs, :],
                                                  mask=(self.ncfile['k'][self.cbidx, ys, xs, :] <= fillValue),
                                                  fill_value=np.nan),
                      'P':            np.ma.array(self.ncfile['PKF'][self.cbidx, ys, xs],
                                                  mask=(self.ncfile['PKF'][self.cbidx, ys, xs] <= fillValue),
                                                  fill_value=np.nan)}  # may need to be masked
            
            assert ~cbdata[
                'depthKF'].mask.all(), 'all Cbathy kalman filtered data retrieved are masked '
            print('Grabbed cBathy Data, successfully')
        
        except (IndexError, AssertionError):  # there's no data in the Cbathy
            cbdata = None
        
        return cbdata
    
    def getArgus(self, type, **kwargs):
        """Grabs argus data from the bathyDuck time period, particularly staple products.
          Currently this is only retrieves variance and timex images.

        Args:
            type (str): this is a string that describes the video product eg var, timex

        Keyword Args:
            xbound: = [xmin, xmax]  which will truncate the cbathy domain to xmin, xmax (frf coord)

            ybound: = [ymin, ymax]  which will truncate the cbathy domain to ymin, ymax (frf coord)

        Returns:

        """
        from skimage import color
        if type.lower() not in ['var', 'timex']:
            raise NotImplementedError(
                "These data are not currently available through this function")
        elif type.lower() in ['var', 'variance']:
            self.dataloc = "projects/bathyduck/data/argus/variance/variance.ncml"
        elif type.lower() in ['timex']:
            self.dataloc = "projects/bathyduck/data/argus/timex/timex.ncml"
        
        ################ go get data index
        self.ncfile, self.allEpoch = getnc(dataLoc=self.dataloc, callingClass=self.callingClass,
                                           dtRound=1 * 60)
        self.idxArgus = gettime(allEpoch=self.allEpoch, epochStart=self.epochd1,
                                epochEnd=self.epochd2)
        
        ###### sub divide bounds in kwargs
        if 'xbounds' in kwargs and np.array(kwargs['xbounds']).size == 2:
            if kwargs['xbounds'][0] > kwargs['xbounds'][1]:
                kwargs['xbounds'] = np.flip(kwargs['xbounds'], axis=0)
            # first min of x
            if (kwargs['xbounds'][0] < self.ncfile['x'][:]).all():
                # then set xmin to 0
                removeMinX = 0
            else:  # <= used here to handle inclusive initial index inherant in python
                removeMinX = np.argwhere(
                    self.ncfile['x'][:] <= kwargs['xbounds'][0]).squeeze().max()
            # now max of x
            if (kwargs['xbounds'][1] > self.ncfile['x'][:]).all():
                removeMaxX = None
            else:
                removeMaxX = np.argwhere(
                    self.ncfile['x'][:] >= kwargs['xbounds'][
                        1]).squeeze().min() + 1  # python indexing
            xs = slice(removeMinX, removeMaxX)
        else:
            xs = slice(None)
        
        if 'ybounds' in kwargs and np.array(kwargs['ybounds']).size == 2:
            if kwargs['ybounds'][0] > kwargs['ybounds'][1]:
                kwargs['ybounds'] = np.flip(kwargs['ybounds'], axis=0)
            # first min of y
            if (kwargs['ybounds'][0] < self.ncfile['y'][:]).all():
                # then set the ymin to first index [0]
                removeMinY = 0  # ie get all data
            else:
                removeMinY = np.argwhere(
                    self.ncfile['y'][:] <= kwargs['ybounds'][0]).squeeze().max()
            ## now max of y
            if (kwargs['ybounds'][1] > self.ncfile['y'][:]).all():
                removeMaxY = None
            else:
                removeMaxY = np.argwhere(
                    self.ncfile['y'][:] >= kwargs['ybounds'][
                        1]).squeeze().min() + 1  # python indexing
            ys = slice(removeMinY, removeMaxY)
        else:
            ys = slice(None)
        try:
            timeArgus = nc.num2date(self.allEpoch[self.idxArgus], 'seconds since 1970-01-01')
            Ip = self.ncfile['Ip'][self.idxArgus, xs, ys]
            out = {'time':      timeArgus,
                   'epochtime': self.allEpoch[self.idxArgus],
                   'rgb':       Ip,
                   'bw':        color.rgb2gray(Ip),
                   'xFRF':      self.ncfile['x'][xs],
                   'yFRF':      self.ncfile['y'][ys], }
        
        except(IndexError, AssertionError):
            out = None
        return out


class getDataTestBed:
    # def __init__(self, start, end):
    #     """Data are returned in self.datainex are inclusive, exclusive at start, end, respectively
    
    #     Args:
    #       start: datetime instance for start of
    
    #     Returns:
    #         instance of getDataTestBed
    #     """
    
    def __init__(self, d1, d2, THREDDS=None):
        """
        Initialization description here
        Data are returned in self.datainex are inclusive at d1,d2
        Data comes from waverider 632 (26m?)
        """
        
        self.rawdataloc_wave = []
        self.outputdir = []  # location for outputfiles
        self.start = d1  # start date for data grab
        self.end = d2  # end data for data grab
        self.timeunits = 'seconds since 1970-01-01 00:00:00'
        self.epochd1 = nc.date2num(self.start, self.timeunits)
        self.epochd2 = nc.date2num(self.end, self.timeunits)
        self.comp_time()
        # if THREDDS is None:
        #     ipAddress = socket.gethostbyname(socket.gethostname())
        #     if ipAddress.startswith('134.164.129'):  # FRF subdomain
        #         self.THREDDS = 'FRF'
        #     else:
        #         self.THREDDS = 'CHL'
        #
        self.callingClass = 'getDataTestBed'
        self.FRFdataloc = u'http://134.164.129.55/thredds/dodsC/FRF/'
        self.crunchDataLoc = u'http://134.164.129.55/thredds/dodsC/cmtb/'
        self.chlDataLoc = u'https://chlthredds.erdc.dren.mil/thredds/dodsC/frf/'
        
        assert type(self.end) == DT.datetime, 'end dates need to be in python "Datetime" data types'
        assert type(
            self.start) == DT.datetime, 'start dates need to be in python "Datetime" data types'
    
    def comp_time(self):
        """Test if times are backwards"""
        assert self.end >= self.start, 'finish time: end needs to be after start time: start'
<<<<<<< HEAD
    
    def gettime(self):
        """this function opens the netcdf file, pulls down all of the time, then pulls the dates
        of interest
=======

    def gettime(self, dtRound=60):
        """this function opens the netcdf file, pulls down all of the time, then pulls the dates of interest
>>>>>>> 4a59ec90
        from the THREDDS (data loc) server based on start,end, and data location
        it returns the indicies in the NCML file of the dates start>=time>end

        Args:
            dtRound: the time delta of the data out of interest, default minute (60 second)

        Returns:
            index (bytearray): indicies for time of interest

        """
        
        raise NotImplementedError('please use master get time that is not a member of this class ')
        # TODO find a way to pull only hourly data or regular interval of desired time
        # todo this use date2index and create a list of dates see help(nc.date2index)
        try:
            self.ncfile = nc.Dataset(
                self.crunchDataLoc + self.dataloc)  # loads all of the netCDF file
            #            try:
            self.allEpoch = sb.baseRound(self.ncfile['time'][:],
                                         base=dtRound)  # round to nearest minute
            
            # now find the boolean!
            mask = (self.allEpoch >= self.epochd1) & (self.allEpoch < self.epochd2)
            idx = np.argwhere(mask).squeeze()
            # old slow way of doing time!
            # self.alltime = nc.num2date(self.cshore_ncfile['time'][:], self.cshore_ncfile[
            # 'time'].units,
            #                            self.cshore_ncfile['time'].calendar) # converts all
            #                            epoch time to datetime
            #                            objects
            # for bb, date in enumerate(self.alltime):  # rounds time to nearest
            #     self.alltime[bb] = self.roundtime(dt=date, roundto=dtRound)
            #
            # mask = (self.alltime >= self.start) & (self.alltime < self.end)  # boolean
            # true/false of time
            # if (np.argwhere(mask).squeeze() == idx).all():
            #     print '.... old Times match New Times' % np.argwhere(mask).squeeze()
            assert np.size(idx) > 0, 'no data locally, check CHLthredds'
            print("Data Gathered From Local Thredds Server")
        
        except (IOError, RuntimeError, NameError,
                AssertionError):  # if theres any error try to get good data from next location
            try:
                # MPG: Use self.chlDataLoc with 'frf/' removed from string for correct url.
                self.ncfile = nc.Dataset(self.chlDataLoc.replace('frf/', 'cmtb/') + self.dataloc)
                self.allEpoch = sb.baseRound(self.ncfile['time'][:],
                                             base=dtRound)  # round to nearest minute
                # now find the boolean !
                emask = (self.allEpoch >= self.epochd1) & (self.allEpoch < self.epochd2)
                idx = np.argwhere(emask).squeeze()
                
                # self.alltime = nc.num2date(self.cshore_ncfile['time'][:], self.cshore_ncfile[
                # 'time'].units,
                #                            self.cshore_ncfile['time'].calendar)
                # for bb, date in enumerate(self.alltime):
                #     self.alltime[bb] = self.roundtime(dt=date, roundto=dtRound)
                # # mask = (sb.roundtime(self.cshore_ncfile['time'][:]) >= self.epochd1) & (
                # sb.roundtime(
                # self.cshore_ncfile['time'][:]) < self.epochd2)\
                #
                # mask = (self.alltime >= self.start) & (self.alltime < self.end)  # boolean
                # true/false of time
                #
                # idx = np.argwhere(mask).squeeze()
                
                try:
                    assert np.size(
                        idx) > 0, ' There are no data within the search parameters for this gauge'
                    print("Data Gathered from CHL thredds Server")
                except AssertionError:
                    idx = None
            except IOError:  # this occors when thredds is down
                print(' Trouble Connecteing to data on CHL Thredds')
                idx = None
        
        self.ncfile = nc.Dataset(self.crunchDataLoc + self.dataloc)
        # switch us back to the local THREDDS if it moved us to CHL
        
        return idx
    
    def getGridCMS(self, method):
        """This function will grab data from the CMS grid folder on the server
        
        This Function is depricated

        Args:
          method: can be [1, historical, history]  for historical
        can be [0, 'time'] for non oporational consideration

        Returns:
          key 'xCoord': x in FRF
          key 'yCoord': y in FRF
          key 'elevation': elevation NAVD 88
          key 'time': time in date time object
          key 'lat': latitude
          key 'lon': longitude
          key 'northing': NC stateplane Northing
          key 'easting': NC stateplane Easting
          key 'x0': origin in x (stateplane easting)
          key 'azimuth': grid orientation
          key 'y0': origin in y (stateplane northing)

        """
        self.dataloc = 'grids/CMSwave_v1/CMSwave_v1.ncml'
        self.ncfile, self.allEpoch = getnc(dataLoc=self.dataloc, callingClass=self.callingClass,
                                           dtRound=1 * 60)
        try:
            self.bathydataindex = gettime(allEpoch=self.allEpoch, epochStart=self.epochd1,
                                          epochEnd=self.epochd2)  # getting the index of the grid
        except IOError:
            self.bathydataindex = None
        if self.bathydataindex != None and np.size(self.bathydataindex) == 1:
            idx = self.bathydataindex.squeeze()
        elif (self.bathydataindex == None or len(self.bathydataindex) < 1) and method in [1,
                                                                                          'historical',
                                                                                          'history']:
            # there's no exact bathy match so find the max negative number where the negitive
            # numbers are historical and the max would be the closest historical
            val = (max([n for n in (self.ncfile['time'][:] - self.epochd1) if n < 0]))
            idx = np.where((self.ncfile['time'][:] - self.epochd1) == val)[0][0]
            print('Bathymetry is taken as closest in HISTORY - operational')
        elif (self.bathydataindex == None or np.size(self.bathydataindex) < 1) and method == 0:
            idx = np.argmin(np.abs(self.ncfile['time'][:] - self.start))  # closest in time
            print('Bathymetry is taken as closest in TIME - NON-operational')
        elif self.bathydataindex != None and len(self.bathydataindex) > 1:
            val = (max([n for n in (self.ncfile['time'][:] - self.start) if n < 0]))
            idx = np.where((self.ncfile['time'] - self.start) == val)[0][0]
            
            #
            # if self.bathydataindex is not None and  len(self.bathydataindex) == 1:
            #     idx = self.bathydataindex
            # elif self.bathydataindex is not None and len(self.bathydataindex) < 1 and method in
            # [1, 'historical',
            # 'history']:
            #     # there's no exact bathy match so find the max negative number where the negitive
            #     # numbers are historical and the max would be the closest historical
            #     val = (max([nHs for nHs in (self.cshore_ncfile['time'][:] - self.epochd1) if
            #     nHs < 0]))
            #     idx = np.where((self.cshore_ncfile['time'][:] - self.epochd1) == val)[0][0]
            #     print 'Bathymetry is taken as closest in HISTORY - operational'
            # elif self.bathydataindex is not None and len(self.bathydataindex) < 1 and method == 0:
            #     idx = np.argmin(np.abs(self.cshore_ncfile['time'][:] - self.start))  # closest
            #     in time
            #     print 'Bathymetry is taken as closest in TIME - NON-operational'
            # elif self.bathydataindex is not None and len(self.bathydataindex) > 1:
            #     val = (max([nHs for nHs in (self.cshore_ncfile['time'][:] - self.start) if nHs
            #     < 0]))
            #     idx = np.where((self.cshore_ncfile['time'] - self.start) == val)[0][0]
            
            print('The closest in history to your start date is %s\n' % nc.num2date(
                self.gridTime[idx],
                self.ncfile['time'].units))
            print('Please End new simulation with the date above')
            
            raise Exception
        if np.size(idx) > 0 and idx is not None:
            # now retrieve data with idx
            elevation_points = self.ncfile['elevation'][idx]
            xCoord = self.ncfile['xFRF'][:]
            yCoord = self.ncfile['yFRF'][:]
            lat = self.ncfile['latitude'][:]
            lon = self.ncfile['longitude'][:]
            northing = self.ncfile['northing'][:]
            easting = self.ncfile['easting'][:]
            
            time = nc.num2date(self.ncfile['time'][idx], self.ncfile['time'].units)
            
            gridDict = {'xCoord':    xCoord,
                        'yCoord':    yCoord,
                        'elevation': elevation_points,
                        'time':      time,
                        'lat':       lat,
                        'lon':       lon,
                        'northing':  northing,
                        'easting':   easting,
                        'x0':        self.ncfile['x0'][:],
                        'azimuth':   self.ncfile['azimuth'][:],
                        'y0':        self.ncfile['y0'][:],
                        }
            return gridDict
    
    def getBathyIntegratedTransect(self, method=1, ForcedSurveyDate=None, **kwargs):
        r"""This function gets the integraated bathy, using the plant (2009) method.

        Args:
            method (int): a key which determines which method to find bathymetry with (Default
            value = 1)
                method == 1  - > 'Bathymetry is taken as closest in HISTORY - operational'

                method == 0  - > 'Bathymetry is taken as closest in TIME - NON-operational'

            ForcedSurveyDate (str): This is to force a date of survey gathering (Default value =
            None) if set to 'all'
                it will pull multiple bathys, this can choke up the server, and is recommended to
                set xbounds and
                ybounds

        Keyword Args:
           'cBKF': if true will get cBathy original Kalman Filter

           'cBKF_T': if true will get wave height thresholded Kalman filter

            'xbound': = [xmin, xmax]  which will truncate the cbathy domain to xmin, xmax (frf
            coord)

            'ybound': = [ymin, ymax]  which will truncate the cbathy domain to ymin, ymax (frf
            coord)

            'forceReturnAll' (bool): return all survey grids, not just nearest in time by method
            above

            'forceReturnAllPlusOne' (bool): return all survey grids, but also the one just before
            your inital survey
            date

        Returns:
          dictionary with keys
            'xFRF': x coordinate in FRF

            'yFRF': y coorindate in FRF

            'elevation': bathymetry

            'time': time in Datetime objects

            'lat': latitude

            'lon': longitude

            'northing': NC stateplane northing

            'easting': NC stateplane Easting

            'surveyNumber': FRF survey number (metadata)

        """
        forceReturnAll = kwargs.get('forceReturnAll', False)  # returns all survey
        forceReturnAllPlusOne = kwargs.get('forceReturnAllPlusOne', False)  # returns all surveys
        verbose = kwargs.get('verbose', False)
        
        if ForcedSurveyDate != None:
            # start is used in the gettime function,
            # to force a selection of survey date self.start/end is changed to the forced
            # survey date and then changed back using logged start/stop
            # a check is in place to ensure that the retieved time is == to the forced time
            oldD1 = self.start
            oldD2 = self.end
            oldD1epoch = self.epochd1
            oldD2epoch = self.epochd2
            self.start = ForcedSurveyDate  # change time one
            self.end = ForcedSurveyDate + DT.timedelta(0, 1)  # and time 2
            self.epochd1 = nc.date2num(self.start, 'seconds since 1970-01-01')
            self.epochd2 = nc.date2num(self.end, 'seconds since 1970-01-01')
            print('!!!Forced bathy date %s' % ForcedSurveyDate)
        
        ####################################################################
        #  Set URL based on Keyword, Default to surveyed bathymetry        #
        ####################################################################
        if 'cBKF_T' in kwargs and kwargs['cBKF_T'] == True:
            self.dataloc = 'integratedBathyProduct/cBKF-T/cBKF-T.ncml'
        elif 'cBKF' in kwargs and kwargs['cBKF'] == True:
            self.dataloc = 'integratedBathyProduct/cBKF/cBKF.ncml'
        else:
            self.dataloc = 'integratedBathyProduct/survey/survey.ncml'
        ####################################################################
        #   go get the index and return based on method chosen             #
        ####################################################################
        # go ahead and assign the ncfile first....
        self.ncfile, self.allEpoch = getnc(dataLoc=self.dataloc, callingClass=self.callingClass,
                                           dtRound=1 * 60, start=self.start, end=self.end)
        
        try:
            self.bathydataindex = gettime(allEpoch=self.allEpoch, epochStart=self.epochd1,
                                          epochEnd=self.epochd2)  # getting the index of the grid
        except IOError:
            self.bathydataindex = []  # when a server is not available
        
        if (forceReturnAll == True and self.bathydataindex is not None) or (
            np.size(self.bathydataindex) == 1 and self.bathydataindex != None):
            idx = self.bathydataindex.squeeze()

        elif forceReturnAllPlusOne == True and self.bathydataindex is not None:
            idx = np.append(self.bathydataindex.squeeze().min() - 1, self.bathydataindex.squeeze())

        elif np.size(self.bathydataindex) > 1:
            val = (max([n for n in (self.ncfile['time'][:] - self.epochd1) if n < 0]))
            # idx = np.where((self.ncfile['time'][:] - self.epochd1) == val)[0][0]
            idx = np.argmin(np.abs(self.ncfile['time'][:] - self.epochd1))  # closest in time
            warnings.warn('Pulled multiple bathymetries')
            print('   The nearest bathy to your simulation start date is %s' % nc.num2date(
                self.allEpoch[idx],
                self.ncfile['time'].units))
            print(
                '   Please End new simulation with the date above, so it does not pull multiple '
                'bathymetries')
            raise NotImplementedError
        
        elif (self.bathydataindex == None or len(self.bathydataindex) < 1) & method == 1:
            # there's no exact bathy match so find the max negative number where the negitive
            # numbers are historical and the max would be the closest historical
            val = (max([n for n in (self.ncfile['time'][:] - self.epochd1) if n < 0]))
            idx = np.where((self.ncfile['time'][:] - self.epochd1) == val)[0][0]
            print('Bathymetry is taken as closest in HISTORY - operational')
        elif (self.bathydataindex == None or np.size(self.bathydataindex) < 1) and method == 0:
            idx = np.argmin(np.abs(self.ncfile['time'][:] - self.epochd1))  # closest in time
            print('Bathymetry is taken as closest in TIME - NON-operational')
        elif self.bathydataindex != None and len(self.bathydataindex) > 1:
            val = (max([n for n in (self.ncfile['time'][:] - self.epochd1) if n < 0]))
            idx = np.where((self.ncfile['time'][:] - self.epochd1) == val)[0][0]
            
            print('The closest in history to your start date is %s\n' % nc.num2date(
                self.ncfile['time'][idx],
                self.ncfile['time'].units))
            print('Please End new simulation with the date above')
            raise Exception

        # after all that logic, if it's still None, just return it
        if idx is None:
            return None
        ###############################################################################################################
        # bound it if requested
        ###############################################################################################################
        if 'xbounds' in kwargs and np.array(kwargs['xbounds']).size == 2:
            if kwargs['xbounds'][0] > kwargs['xbounds'][1]:
                kwargs['xbounds'] = np.flip(kwargs['xbounds'], axis=0)
            # first min of x
            if (kwargs['xbounds'][0] < self.ncfile['xFRF'][:]).all():
                # then set xmin to 0
                removeMinX = 0
            else:  # <= used here to handle inclusive initial index inherant in python
                removeMinX = np.argwhere(
                    self.ncfile['xFRF'][:] <= kwargs['xbounds'][0]).squeeze().max()
            # now max of x
            if (kwargs['xbounds'][1] > self.ncfile['xFRF'][:]).all():
                removeMaxX = None
            else:
                removeMaxX = np.argwhere(
                    self.ncfile['xFRF'][:] >= kwargs['xbounds'][
                        1]).squeeze().min() + 1  # python indexing
            xs = slice(removeMinX, removeMaxX)
        else:
            xs = slice(None)
        
        if 'ybounds' in kwargs and np.array(kwargs['ybounds']).size == 2:
            if kwargs['ybounds'][0] > kwargs['ybounds'][1]:
                kwargs['ybounds'] = np.flip(kwargs['ybounds'], axis=0)
            # first min of y
            if (kwargs['ybounds'][0] < self.ncfile['yFRF'][:]).all():
                # then set the ymin to first index [0]
                removeMinY = 0  # ie get all data
            else:
                removeMinY = np.argwhere(
                    self.ncfile['yFRF'][:] <= kwargs['ybounds'][0]).squeeze().max()
            ## now max of y
            if (kwargs['ybounds'][1] > self.ncfile['yFRF'][:]).all():
                removeMaxY = None
            else:
                removeMaxY = np.argwhere(
                    self.ncfile['yFRF'][:] >= kwargs['ybounds'][
                        1]).squeeze().min() + 1  # python indexing
            ys = slice(removeMinY, removeMaxY)
        else:
            ys = slice(None)
        ###############################################################################################################
        ###############################################################################################################
        # the below line was in place, it should be masking nan's but there is not supposed to be
        # nan's
        # in the data, should only be fill values (-999)
        # elevation_points = np.ma.array(cshore_ncfile['elevation'][idx,:,:], mask=np.isnan(
        # cshore_ncfile[
        # 'elevation'][idx,:,:]))
        # remove -999's

        elevation_points = self.ncfile['elevation'][idx, ys, xs]
        updateTime = self.ncfile['updateTime'][idx, ys, xs]
        xCoord = self.ncfile['xFRF'][xs]
        yCoord = self.ncfile['yFRF'][ys]
        lat = self.ncfile['latitude'][ys, xs]
        lon = self.ncfile['longitude'][ys, xs]
        
        # putting dates and times back for all the other instances that use get time
        if ForcedSurveyDate != None:
            self.start = oldD1
            self.end = oldD2
            self.epochd2 = oldD2epoch
            self.epochd1 = oldD1epoch
        
        bathyT = nc.num2date(self.allEpoch[idx],
                             'seconds since 1970-01-01')  # This one is rounded appropraitely
        # this comes directly from file (useful if server is acting funny)
        # bathyT = nc.num2date(self.ncfile['time'][idx], 'seconds since 1970-01-01')
        
        if verbose: print('  Measured Bathy is %s old' % (self.end - bathyT))
        
        gridDict = {'xFRF':      xCoord,
                    'yFRF':      yCoord,
                    'elevation': elevation_points,
                    'time':      bathyT,
                    'lat':       lat,
                    'lon':       lon, }
        if ('cBKF_T' not in kwargs) and (f'cBKF' not in kwargs):  # then its a survey, get the survey number
            gridDict['surveyNumber'] = self.ncfile['surveyNumber'][idx]
        
        return gridDict
    
    def getStwaveField(self, var, prefix, local=True, ijLoc=None, model='STWAVE'):
        warnings.warn('Using depricated function name: getStwaveField')
        return self.getModelField(var, prefix, local, ijLoc, model)
    
    def getModelField(self, var, prefix, local=True, ijLoc=None, model='STWAVE', **kwargs):
        """retrives data from spatial data CMSWave and STWAVE model

        Args:
            local (bool): defines whether the data is from the nested simulation or the regional
            simulation (Default
            value = True)

            ijLoc (tuple, int): x or y or (x,y) tuple of location of interest in FRF Coordinates
                if None, will grab everything (expensive) (Default value = None)

            var (str): which variable to get from the spatial data ncml file

            prefix (str): this dictates which model run data are retrieved from

            local (bool): pull from the nested grid or the regional grid (Default value = True)

            model (str): one of: STWAVE, CMS (other models can be added)
        Keyword Args:
            xbound: = [xmin, xmax]  which will truncate the cbathy domain to xmin, xmax (frf coord)

            ybound: = [ymin, ymax]  which will truncate the cbathy domain to ymin, ymax (frf coord)

        Returns:
            a dictionary with keys below, see netCDF file for more metadata

            'time' (obj):  date time object

            'epochtime' (float): epoch time

            'var' (str): variable of interest as put in to the function

            'xFRF' (int): x location of data

            'yFRF' (int): y location of data

        """
        if local == True:
            grid = 'Local'
        elif local == False:
            grid = 'Regional'
        ############## setting up the ncfile ############################
        if prefix == 'CBHPStatic' and local == True:  # this is needed because projects are
            # stored in weird place
            fname = 'http://bones/thredds/dodsC/CMTB/projects/bathyDuck_SingleBathy_CBHP' \
                    '/Local_Field/Local_Field.ncml'
        elif prefix == 'CBHPStatic' and local == False:
            fname = 'http://bones/thredds/dodsC/CMTB/projects/bathyDuck_SingleBathy_CBHP' \
                    '/Regional_Field' \
                    '/Regional_Field.ncml'
        elif model == 'STWAVE':  # this is standard operational model url Structure
            fname = self.crunchDataLoc + u'waveModels/%s/%s/%s-Field/%s-Field.ncml' % (
                model, prefix, grid, grid)
        elif model == 'CMS':  # this is standard operational model url Structure
            fname = self.crunchDataLoc + u'waveModels/%s/%s/Field/Field.ncml' % (model, prefix)
        finished = False
        n = 0
        while not finished and n < 15:
            try:
                ncfile = nc.Dataset(fname)
                finished = True
            except IOError:
                print('Error reading {}, trying again'.format(fname))
                time.sleep(10)
                n += 1
        if not finished:
            raise (RuntimeError, 'Data not accessible right now')
        
        assert var in ncfile.variables.keys(), 'variable called is not in file please use\n%s' % \
                                               ncfile.variables.keys()
        
        mask = (ncfile['time'][:] >= nc.date2num(self.start, ncfile['time'].units)) & (
            ncfile['time'][:] <= nc.date2num(self.end, ncfile['time'].units))
        idx = np.where(mask)[0]
        assert np.size(idx > 0), " there's no data"
        if model == 'STWAVE':
            print('getting %s %s  %s %s Data' % (prefix, model, grid, var))
        elif model == 'CMS':
            print('getting %s %s  %s Data' % (prefix, model, var))
        ##############################################################################################################
        # now creating tool to remove single data point
        if ijLoc != None:
            assert len(
                ijLoc) == 2, 'if giving a postion, must be a tuple of i, j location (of length 2)'
            if type(ijLoc[0]) == int:
                x = ncfile[var].shape[1] - ijLoc[
                    0]  # the data are stored with inverse indicies to grid node locations
                y = ijLoc[1]  # use location given by function call
            else:  # ijLoc[0] == slice:
                x = ijLoc[0]
                y = np.argmin(np.abs(ncfile['yFRF'][:] - ijLoc[1]))
        
        else:
            x = slice(None)  # take entire data
            y = slice(None)  # take entire data
        ############################################ xbounds/ybounds
        # #################################################
        ###### sub divide bounds by x and y to get subdomain
        if 'xbounds' in kwargs and np.array(kwargs['xbounds']).size == 2:
            if kwargs['xbounds'][0] > kwargs['xbounds'][1]:
                kwargs['xbounds'] = np.flip(kwargs['xbounds'], axis=0)
            # first min of x
            if (kwargs['xbounds'][0] < ncfile['xFRF'][:]).all():
                # then set xmin to 0
                removeMinX = 0
            else:  # <= used here to handle inclusive initial index inherant in python
                removeMinX = np.argwhere(ncfile['xFRF'][:] <= kwargs['xbounds'][0]).squeeze().max()
            # now max of x
            if (kwargs['xbounds'][1] > ncfile['xFRF'][:]).all():
                removeMaxX = None
            else:
                removeMaxX = np.argwhere(
                    ncfile['x'][:] >= kwargs['xbounds'][1]).squeeze().min() + 1  # python indexing
            x = slice(removeMinX, removeMaxX)
        else:
            x = slice(None)
        
        if 'ybounds' in kwargs and np.array(kwargs['ybounds']).size == 2:
            if kwargs['ybounds'][0] > kwargs['ybounds'][1]:
                kwargs['ybounds'] = np.flip(kwargs['ybounds'], axis=0)
            # first min of y
            if (kwargs['ybounds'][0] < ncfile['yFRF'][:]).all():
                # then set the ymin to first index [0]
                removeMinY = 0  # ie get all data
            else:
                removeMinY = np.argwhere(ncfile['yFRF'][:] <= kwargs['ybounds'][0]).squeeze().max()
            ## now max of y
            if (kwargs['ybounds'][1] > ncfile['yFRF'][:]).all():
                removeMaxY = None
            else:
                removeMaxY = np.argwhere(
                    ncfile['yFRF'][:] >= kwargs['ybounds'][
                        1]).squeeze().min() + 1  # python indexing
            y = slice(removeMinY, removeMaxY)
        else:
            y = slice(None)
        ################################################################################################################
        if ncfile[var].ndim > 2 and idx.shape[0] > 100:  # looping through ... if necessary
            list = np.round(
                np.linspace(idx.min(), idx.max(), idx.max() - idx.min(), endpoint=True, dtype=int))
            # if idx.max() not in list:
            #     list = np.append(list, idx.max())
            xFRF = ncfile['xFRF'][x]
            yFRF = ncfile['yFRF'][y]
            if len(list) < 100:
                dataVar = np.array(ncfile[var][np.squeeze(list)])
                timeVar = nc.num2date(ncfile['time'][np.squeeze(list)], ncfile['time'].units)
            else:
                for num, minidx in enumerate(list):
                    if len(list) < 100:
                        dataVar = np.array(ncfile[var][np.squeeze(list)])
                        timeVar = nc.num2date(ncfile['time'][np.squeeze(list)],
                                              ncfile['time'].units)
                    elif num == 0:
                        dataVar = np.array(ncfile[var][range(minidx, list[num + 1]), y, x])
                        timeVar = nc.num2date(
                            np.array(ncfile['time'][range(minidx, list[num + 1])]),
                            ncfile['time'].units)
                    elif minidx == list[-1]:
                        lastIdx = (idx - minidx)[(idx - minidx) >= 0] + minidx
                        dataVar = np.append(dataVar, ncfile[var][lastIdx, y, x], axis=0)
                        timeVar = np.append(timeVar, nc.num2date(ncfile['time'][lastIdx],
                                                                 ncfile['time'].units), axis=0)
                    else:
                        dataVar = np.append(dataVar,
                                            ncfile[var][range(minidx, list[num + 1]), y, x], axis=0)
                        timeVar = np.append(timeVar, nc.num2date(
                            ncfile['time'][range(minidx, list[num + 1])],
                            ncfile['time'].units), axis=0)
        
        elif ncfile[var].ndim > 2:
            dataVar = ncfile[var][idx, y, x]
            xFRF = ncfile['xFRF'][x]
            yFRF = ncfile['yFRF'][y]
            timeVar = nc.num2date(ncfile['time'][np.squeeze(idx)], ncfile['time'].units)
        else:  # probably bathymetry date variable
            dataVar = ncfile[var][idx]
            xFRF = ncfile['xFRF'][x]
            yFRF = ncfile['yFRF'][y]
            timeVar = nc.num2date(ncfile['time'][np.squeeze(idx)], ncfile['time'].units)
        # package for output
        field = {'time':      timeVar,
                 'epochtime': ncfile['time'][idx],  # pulling down epoch time of interest
                 var:         dataVar,
                 'xFRF':      xFRF,
                 'yFRF':      yFRF,
                 }
        try:
            field['bathymetryDate'] = ncfile['bathymetryDate'][idx]
        except IndexError:
            field['bathymetryDate'] = np.ones_like(field['time'])
        
        assert field[var].shape[0] == len(
            field['time']), " the indexing is wrong for pulling down the spatial output"
        field = removeDuplicatesFromDictionary(field)
        return field
    
    def getWaveSpecSTWAVE(self, prefix, gaugenumber, local=True, model='STWAVE'):
        warnings.warn('Using depricated function name')
        
        return self.getWaveSpecModel(prefix, gaugenumber, model)
    
    def getWaveSpecModel(self, prefix, gaugenumber, model='STWAVE', removeBadWLFlag=True):
        """This function pulls down the data from the thredds server and puts the data into
        proper places
        to be read for STwave Scripts
        this will return the wavespec with dir/freq bin and directionalWaveGaugeList wave energy

        Args:
            prefix (str): a 'key' to select which version of the simulations to pull data from
                available values are listed in the table below
                ['CB', 'HP', 'CBHP', 'FP', 'S' %any date string, 'CBThresh_0']

            local (bool): this denotes whether the waves are pulled from the nested domian or (
            Default value = True)

            gaugenumber (int, str): keys associated with data
                26m waverider can be [0, 'waverider-26m', 'Waverider-26m', '26m']
                17m waverider can be [1, 'Waverider-17m', 'waverider-17m']
                11m AWAC      can be [2, 'AWAC-11m', 'awac-11m', 'Awac-11m']
                8m array      can be [3, '8m-Array', '8m Array', '8m array', '8m-array']
                6m AWAC       can be [4, 'awac-6m', 'AWAC-6m']
                4.5m AWAC     can be [5, 'awac-4.5m', 'Awac-4.5m']
                3.5m aquadopp can be [6, 'adop-3.5m', 'aquadopp 3.5m']
                200m pressure can be [8, 'xp200m', 'xp200']
                150m pressure can be [9, 'xp150m', 'xp150']
                125m pressure can be [10, 'xp125m', 'xp125']

            model (str): one of: STWAVE, CMS

        Returns: return dictionary with packaged data following keys

            'epochtime': time in epoch ('second since 1970-01-01

            'time': time in date time object

            'name': name

            'wavefreqbin': wave frequency bins

            'Hs': wave Height

            'peakf': peak frequencies or 1/waveTp

            'wavedirbin': wave direction bins for dwed

            'dWED': directionalWaveGaugeList wave energy density - 2d spectra [t, freq, dir]

            'waveDm': wave mean direction

            'waveTm': wave mean period

            'waveTp': wave peak period

            'WL': water level (NAVD 88)

            'Umag': wind speed [m/s]

            'Udir': wind direction (True north)

            'fspec': frequency spectra [t, nfreq]

            'qcFlag': qc flags


        """
        
        # Making gauges flexible
        if prefix in ['CB', 'HP', 'CBHP', 'FP', 'CBThresh']:
            urlFront = 'waveModels/%s/%s' % (model, prefix)
        elif prefix.startswith('S') and prefix[1].isdigit():  # this is static bathy
            urlFront = 'projects/%s/CBHP/SingleBathy_%s' % (model, prefix[1:])
        elif prefix in ['CBThresh_0']:
            urlFront = 'projects/%s/%s' % (model, prefix)
        elif prefix.lower() in ['cbthresh_0_oversmoothed']:
            urlFront = 'projects/%s/CBThresh_0_oversmoothed' % model
        elif prefix.lower() in ['cbthresh_0_papersubmittedv1']:
            urlFront = 'projects/%s/CBThresh_0_paperSubmittedV1' % model
        
        ############### now identify file name #################
        if gaugenumber in [0, 'waverider-26m', 'Waverider-26m', '26m']:
            # 26 m wave rider
            fname = 'waverider-26m/waverider-26m.ncml'
            gname = '26m Waverider Buoy'
        elif gaugenumber in [1, 'Waverider-17m', 'waverider-17m']:
            # 2D 17m waverider
            fname = 'waverider-17m/waverider-17m.ncml'
            gname = '17m Waverider Buoy'
        elif gaugenumber in [2, 'AWAC-11m', 'awac-11m', 'Awac-11m']:
            gname = 'AWAC04 - 11m'
            fname = 'awac-11m/awac-11m.ncml'
        elif gaugenumber in [3, 'awac-8m', 'AWAC-8m', 'Awac-8m', 'awac 8m',
                             '8m-Array', '8m Array', '8m array', '8m-array']:
            gname = 'AWAC 8m'
            fname = '8m-array/8m-array.ncml'
        elif gaugenumber in [4, 'awac-6m', 'AWAC-6m']:
            gname = 'AWAC 6m'
            fname = 'awac-6m/awac-6m.ncml'
        elif gaugenumber in [5, 'awac-4.5m', 'Awac-4.5m']:
            gname = 'AWAC 4.5m'
            fname = 'awac-4.5m/awac-4.5m.ncml'
        elif gaugenumber in [6, 'adop-3.5m', 'aquadopp 3.5m']:
            gname = 'Aquadopp 3.5m'
            fname = 'adop-3.5m/adop-3.5m.ncml'
        elif gaugenumber in [8, 'xp200m', 'xp200']:
            gname = 'Paros xp200m'
            fname = 'xp200m/xp200m.ncml'
        elif gaugenumber in [9, 'xp150m', 'xp150']:
            gname = 'Paros xp150m'
            fname = 'xp150m/xp150m.ncml'
        elif gaugenumber == 10 or gaugenumber == 'xp125m':
            gname = 'Paros xp125m'
            fname = 'xp125m/xp125m.ncml'
        elif gaugenumber == 11 or gaugenumber == 'xp100m':
            gname = 'Paros xp100m'
            fname = 'xp100m/xp100m.ncml'
        else:
            gname = 'There Are no Gauge numbers here'
            raise NameError('Bad Gauge name, specify proper gauge name/number')
        # parsing out data of interest in time
        self.dataloc = urlFront + '/' + fname
        self.ncfile, self.allEpoch = getnc(dataLoc=self.dataloc, callingClass=self.callingClass, dtRound=1 * 60)
        try:
            # go get indices of interest
            self.wavedataindex = gettime(allEpoch=self.allEpoch, epochStart=self.epochd1,
                                         epochEnd=self.epochd2)
            assert np.array(
                self.wavedataindex).all() != None, 'there''s no data in your time period'
            if np.size(self.wavedataindex) >= 1:
                wavespec = {'epochtime':   self.ncfile['time'][self.wavedataindex],
                            'time':        nc.num2date(self.allEpoch[self.wavedataindex],
                                                       self.ncfile['time'].units),
                            'name':        nc.chartostring(self.ncfile['station_name'][:]),
                            'wavefreqbin': self.ncfile['waveFrequency'][:],
                            # 'lat': self.ncfile['lat'][:],
                            # 'lon': self.ncfile['lon'][:],
                            'Hs':          self.ncfile['waveHs'][self.wavedataindex],
                            'peakf':       self.ncfile['waveTp'][self.wavedataindex],
                            'wavedirbin':  self.ncfile['waveDirectionBins'][:],
                            'dWED':        self.ncfile['directionalWaveEnergyDensity'][self.wavedataindex,
                                           :, :],
                            'waveDm':      self.ncfile['waveDm'][self.wavedataindex],
                            'waveTm':      self.ncfile['waveTm'][self.wavedataindex],
                            'waveTp':      self.ncfile['waveTp'][self.wavedataindex],
                            'WL':          self.ncfile['waterLevel'][self.wavedataindex],
                            'qcFlagWL':    self.ncfile['qcFlag'][self.wavedataindex, 2],
                            'qcFlagWind':  self.ncfile['qcFlag'][self.wavedataindex, 1]}
                # make frequency spectra from directional energy spectrum
                wavespec['fspec'] = wavespec['dWED'].sum(axis=2) * np.median(
                    np.diff(np.array(wavespec['wavedirbin'])))
                if model == 'STWAVE':
                    wavespec['Umag'] = self.ncfile['Umag'][self.wavedataindex]
                    wavespec['Udir'] = self.ncfile['Udir'][self.wavedataindex]
                wavespec['dWED'][wavespec['dWED'] == 0] = 1e-6
                wavespec['fspec'][wavespec['fspec'] == 0] = 1e-6
            qcFlags = self.ncfile['qcFlag'][self.wavedataindex]
            if removeBadWLFlag is not False:
                idxGood = np.argwhere(qcFlags[:, 2] <= 5).squeeze()
                wavespec = sb.reduceDict(wavespec, idxGood)
            return removeDuplicatesFromDictionary(wavespec)
        
        except (RuntimeError, AssertionError) as err:
            print(err)
            print('ERROR Retrieving data from %s\n in this time period start: %s  End: %s' % (
                gname, self.start, self.end))
            return None
    
    def getLidarWaveProf(self, removeMasked=True):
        """  This function is a place holder, it does not work

        """
        
        self.dataloc = 'projects/tucker/waveprofile/test.ncml'
        self.ncfile, self.allEpoch = getnc(dataLoc=self.dataloc, callingClass=self.callingClass,
                                           dtRound=1 * 60)
        self.lidarIndex = gettime(allEpoch=self.allEpoch, epochStart=self.epochd1,
                                  epochEnd=self.epochd2)
        
        if np.size(self.lidarIndex) > 0 and self.lidarIndex is not None:
            out = {'name':           nc.chartostring(self.ncfile['station_name'][:]),
                   'lat':            self.ncfile['lidarLatitude'][:],
                   'lon':            self.ncfile['lidarLongitude'][:],
                   'lidarX':         self.ncfile['lidarX'][:],
                   'lidarY':         self.ncfile['lidarY'][:],
                   'frfX':           self.ncfile['xFRF'][:],
                   'frfY':           self.ncfile['yFRF'][:],
                   'runupDownLine':  self.ncfile['downLineDistance'][:],
                   'waveFreq':       self.ncfile['waveFrequency'][:],
                   'time':           self.ncfile['time'][self.lidarIndex],
                   'WaterLevel':     self.ncfile['waterLevel'][self.lidarIndex],
                   'waveHs':         self.ncfile['waveHs'][self.lidarIndex],
                   'waveHsIG':       self.ncfile['waveHsIG'][self.lidarIndex],
                   'waveHsTot':      self.ncfile['waveHsTotal'][self.lidarIndex],
                   'waveSkewness':   self.ncfile['waveSkewness'][self.lidarIndex],
                   'waveAsymmetry':  self.ncfile['waveAsymmetry'][self.lidarIndex],
                   'waveEnergyDens': self.ncfile['waveEnergyDensity'][self.lidarIndex],
                   'hydroFlag':      self.ncfile['hydrodynamicsFlag'][self.lidarIndex],
                   'percentMissing': self.ncfile['percentTimeSeriesMissing'][self.lidarIndex],
                   }
            
            if removeMasked:
                print('removeMasked currently not implemented for getLidarWaveProf')
            
            
            else:
                pass
        
        else:
            print('There is no LIDAR data during this time period')
            out = None
        return out
    
    def getCSHOREOutput(self, prefix):
        """retrives data from spatial data CSHORE model
        
        Args:
            prefix (str): a 'key' to select which version of the simulations to pull data from
                available value is only 'MOBILE_RESET' for now but more could be
                added in the future

        Returns:
            dictionary with packaged data following keys

            'epochtime' (float):  epoch time

            'time' (obj): datetime of model output

            'xFRF' (float): x location of data

            'Hs' (float): significant wave height

            'zb' (float): bed elevation

            'WL' (float): water level

            'bathyTime' (ojb): datetime of bathymetric survey used

            'setup' (float): wave induced setup height

            'aveN' (float): average northward current

            'stdN' (float): standard deviation of northward current

            'runupMean' (float): mean runup elevation

            'runup2perc' (float): 2% runup elevation

        """
        
        dataLoc = 'morphModels/CSHORE/{0}/{0}.ncml'.format(prefix)
        ncfile, allEpoch = getnc(dataLoc, self.THREDDS, self.callingClass)
        dataIndex = gettime(allEpoch, epochStart=self.epochd1, epochEnd=self.epochd2)
        if dataIndex is None:
            print(('There\'s no data in time period ' + self.start.strftime('%Y-%m-%dT%H%M%SZ') +
                   ' to ' + self.end.strftime('%Y-%m-%dT%H%M%SZ')))
            return {}
        if isinstance(ncfile['bottomElevation'][dataIndex, :], np.ma.masked_array):
            dataIndex = dataIndex[~ncfile['bottomElevation'][dataIndex, :].mask.any(1)]
        
        if len(dataIndex) == 0:
            print(('There\'s no data in time period ' + self.start.strftime('%Y-%m-%dT%H%M%SZ') +
                   ' to ' + self.end.strftime('%Y-%m-%dT%H%M%SZ')))
            return {}
        mod = {'epochtime':  ncfile['time'][dataIndex],
               'time':       nc.num2date(ncfile['time'][dataIndex], ncfile['time'].units),
               'xFRF':       ncfile['xFRF'][:],
               'Hs':         ncfile['waveHs'][dataIndex, :],
               'zb':         ncfile['bottomElevation'][dataIndex, :].data,
               'WL':         ncfile['waterLevel'][dataIndex, :],
               'bathyTime':  nc.num2date(ncfile['bathymetryDate'][dataIndex],
                                         ncfile['bathymetryDate'].units),
               'setup':      ncfile['setup'][dataIndex, :],
               'aveN':       ncfile['aveN'][dataIndex, :],
               'stdN':       ncfile['stdN'][dataIndex, :],
               'runupMean':  ncfile['runupMean'][dataIndex],
               'runup2perc': ncfile['runup2perc'][dataIndex]}
        return mod<|MERGE_RESOLUTION|>--- conflicted
+++ resolved
@@ -6,8 +6,6 @@
 @author: Spicer Bak, PhD
 @contact: spicer.bak@usace.army.mil
 @organization: USACE CHL FRF
-
-
 """
 import collections
 import datetime as DT
@@ -102,14 +100,10 @@
     if start is None and end is None:
         ncfileURL = urljoin(THREDDSloc, pName, dataLoc)
     elif isinstance(start, float) and isinstance(end, float):  # then we assume epoch
-<<<<<<< HEAD
         raise NotImplementedError(
             'check conversion for floats (epoch time), currently needs to be datetime object')
         # ncfileURL = urljoin(THREDDSloc, pName, monthlyPath)
-=======
-        raise NotImplementedError('check conversion for floats (epoch time), currently needs to be datetime object')
-        #ncfileURL = urljoin(THREDDSloc, pName, monthlyPath)
->>>>>>> 4a59ec90
+
     elif isinstance(start, DT.datetime) and isinstance(end, DT.datetime) \
         and (start.year == end.year and start.month == end.month) \
         and ~np.in1d(doNotDrillList, dataLoc.split('/')).any():
@@ -2435,16 +2429,10 @@
     def comp_time(self):
         """Test if times are backwards"""
         assert self.end >= self.start, 'finish time: end needs to be after start time: start'
-<<<<<<< HEAD
     
     def gettime(self):
         """this function opens the netcdf file, pulls down all of the time, then pulls the dates
         of interest
-=======
-
-    def gettime(self, dtRound=60):
-        """this function opens the netcdf file, pulls down all of the time, then pulls the dates of interest
->>>>>>> 4a59ec90
         from the THREDDS (data loc) server based on start,end, and data location
         it returns the indicies in the NCML file of the dates start>=time>end
 
