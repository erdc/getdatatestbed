--- conflicted
+++ resolved
@@ -32,31 +32,14 @@
 
     Returns:
         index  of dates between
+
     """
     mask = (allEpoch >= epochStart) & (allEpoch < epochEnd)
-    idx = np.argwhere(mask).squeeze()
-    ## check for duplicates
-    # if len(set(allEpoch[idx])) != len(allEpoch[idx]):
-    #     # dupes = np.array([x for n, x in enumerate(allEpoch[idx]) if x in allEpoch[idx][:n]]).squeeze()
-    #     # idx = np.delete(idx, np.nonzero(np.in1d(allEpoch[idx], dupes).squeeze()[::2]))
-    #     try: # python 3.6 + only
-    #         ans = list(dict.fromkeys(allEpoch[idx])).copy()
-    #     except: # not sure the error from python 2
-    #         seen = set()
-    #         ans = [x for x in wave[key] if x not in seen and not seen.add(x)]
-    #     # the below line doesn't produce expected answer, but would be way faster if proper solution identified
-    #     idx = np.nonzero(np.in1d(allEpoch[idx], ans))[0]
-    #     assert len(set(allEpoch[idx])) == len(allEpoch[idx]), "Duplicate removal doesn't work"
-    if np.size(idx) == 0:
-        idx = None
-    if len(set(allEpoch[idx])) != len(allEpoch[idx]):
-        ## when there are duplicate times on the server
-        times, idxUnique = np.unique(allEpoch, return_index=True)
-        mask2 = (times >= epochStart) & (times < epochEnd)
-        idx2 = np.argwhere(mask2).squeeze()
-        idx = idxUnique[idx2].squeeze()
-        assert (sorted(set(allEpoch[idx])) == allEpoch[idx]).all(), 'Data Still have duplicate times'
-    return idx
+    vals, indices = np.unique(allEpoch[mask], return_index=True)
+    if np.size(indices) == 0:
+        return None
+    else:
+        return indices + np.argmax(mask)
 
 
 def getnc(dataLoc, THREDDS, callingClass, dtRound=60):
@@ -126,6 +109,9 @@
     Returns:
         inputdict (dict): same dictionary with outduplicates in time
 
+    References:
+        https://www.peterbe.com/plog/fastest-way-to-uniquify-a-list-in-python-3.6
+        https://stackoverflow.com/questions/480214/how-do-you-remove-duplicates-from-a-list-whilst-preserving-order
     """
     if 'epochtime' in inputDict:
         key = 'epochtime'
@@ -182,11 +168,7 @@
         self.epochd2 = nc.date2num(self.d2, self.timeunits)
         self.THREDDS = THREDDS
         self.callingClass = 'getObs'
-<<<<<<< HEAD
-        self.FRFdataloc = 'http://134.164.129.55:8080/thredds/dodsC/FRF/'
-=======
         self.FRFdataloc = 'http://134.164.129.55/thredds/dodsC/FRF/'
->>>>>>> 010799bf0efae85ee2010895ed58c22018840155
         self.crunchDataLoc = 'http://134.164.129.55/thredds/dodsC/cmtb/'
         self.chlDataLoc = 'https://chlthredds.erdc.dren.mil/thredds/dodsC/frf/'  # 'http://10.200.23.50/thredds/dodsC/frf/'
         self.comp_time()
@@ -331,7 +313,7 @@
                             'lat': self.ncfile['latitude'][:],
                             'lon': self.ncfile['longitude'][:],
                             'depth': depth,
-                            'Hs': self.ncfile['waveHs'][self.wavedataindex], }
+                            'Hs': self.ncfile['waveHs'][self.wavedataindex]}
                 try:
                     wavespec['peakf'] = 1 / self.ncfile['waveTp'][self.wavedataindex]
                 except:
@@ -1448,9 +1430,7 @@
 
         return sensor_locations
 
-<<<<<<< HEAD
-=======
-<<<<<<< HEAD
+
     def getBathyGridcBathy(self, **kwargs):
         """this function gets the cbathy data from the below address, assumes fill value of -999
         
@@ -1552,11 +1532,7 @@
             cbdata = None
 
         return cbdata
-=======
-
->>>>>>> 010799bf0efae85ee2010895ed58c22018840155
-
->>>>>>> 5672744b
+
     def getLidarRunup(self, removeMasked=True):
         """This function will get the wave runup measurements from the lidar mounted in the dune
 
@@ -2291,16 +2267,10 @@
         self.comp_time()
         self.THREDDS = THREDDS
         self.callingClass = 'getDataTestBed'
-<<<<<<< HEAD
-        self.FRFdataloc = 'http://134.164.129.55/thredds/dodsC/FRF/'
-        self.crunchDataLoc = 'http://134.164.129.55:8080/thredds/dodsC/cmtb/'
-        self.chlDataLoc = 'https://chlthredds.erdc.dren.mil/thredds/dodsC/frf/'
-=======
         self.FRFdataloc = u'http://134.164.129.55/thredds/dodsC/FRF/'
         self.crunchDataLoc = u'http://134.164.129.55/thredds/dodsC/cmtb/'
         self.chlDataLoc = u'https://chlthredds.erdc.dren.mil/thredds/dodsC/frf/'
 
->>>>>>> 010799bf0efae85ee2010895ed58c22018840155
         assert type(self.end) == DT.datetime, 'end dates need to be in python "Datetime" data types'
         assert type(self.start) == DT.datetime, 'start dates need to be in python "Datetime" data types'
 
@@ -2624,7 +2594,7 @@
         return self.getModelField(var, prefix, local, ijLoc, model)
 
     def getModelField(self, var, prefix, local=True, ijLoc=None, model='STWAVE', **kwargs):
-        """retrives data from spatial data STWAVE model
+        """retrives data from spatial data CMSWave and STWAVE model
 
         Args:
             local (bool): defines whether the data is from the nested simulation or the regional simulation (Default value = True)
@@ -2668,14 +2638,6 @@
         elif prefix == 'CBHPStatic' and local == False:
             fname = 'http://bones/thredds/dodsC/CMTB/projects/bathyDuck_SingleBathy_CBHP/Regional_Field/Regional_Field.ncml'
         elif model == 'STWAVE':  # this is standard operational model url Structure
-<<<<<<< HEAD
-            ncfile = nc.Dataset(
-                self.crunchDataLoc + 'waveModels/%s/%s/%s-Field/%s-Field.ncml' % (model, prefix, grid, grid))
-        elif model == 'CMS':  # this is standard operational model url Structure
-            ncfile = nc.Dataset(
-                self.crunchDataLoc + 'waveModels/%s/%s/Field/Field.ncml' % (model, prefix))
-        assert var in list(ncfile.variables.keys()), 'variable called is not in file please use\n%s' % list(ncfile.variables.keys())
-=======
             fname = self.crunchDataLoc + u'waveModels/%s/%s/%s-Field/%s-Field.ncml' % (model, prefix, grid, grid)
         elif model == 'CMS':  # this is standard operational model url Structure
             fname = self.crunchDataLoc + u'waveModels/%s/%s/Field/Field.ncml' % (model, prefix)
@@ -2693,7 +2655,7 @@
             raise (RuntimeError, 'Data not accessible right now')
 
         assert var in ncfile.variables.keys(), 'variable called is not in file please use\n%s' % ncfile.variables.keys()
->>>>>>> 010799bf0efae85ee2010895ed58c22018840155
+
         mask = (ncfile['time'][:] >= nc.date2num(self.start, ncfile['time'].units)) & (
                 ncfile['time'][:] <= nc.date2num(self.end, ncfile['time'].units))
         idx = np.where(mask)[0]
@@ -2702,10 +2664,7 @@
             print('getting %s %s  %s %s Data' % (prefix, model, grid, var))
         elif model == 'CMS':
             print('getting %s %s  %s Data' % (prefix, model, var))
-<<<<<<< HEAD
-=======
-
->>>>>>> 010799bf0efae85ee2010895ed58c22018840155
+        ##############################################################################################################
         # now creating tool to remove single data point
         if ijLoc != None:
             assert len(ijLoc) == 2, 'if giving a postion, must be a tuple of i, j location (of length 2)'
@@ -2720,7 +2679,7 @@
             x = slice(None)  # take entire data
             y = slice(None)  # take entire data
         ############################################ xbounds/ybounds #################################################
-        ###### sub divide bounds in kwargs
+        ###### sub divide bounds by x and y to get subdomain
         if 'xbounds' in kwargs and np.array(kwargs['xbounds']).size == 2:
             if kwargs['xbounds'][0] > kwargs['xbounds'][1]:
                 kwargs['xbounds'] = np.flip(kwargs['xbounds'], axis=0)
@@ -2774,35 +2733,18 @@
                         dataVar = np.array(ncfile[var][np.squeeze(list)])
                         timeVar = nc.num2date(ncfile['time'][np.squeeze(list)], ncfile['time'].units)
                     elif num == 0:
-<<<<<<< HEAD
-                        bathy = np.array(ncfile[var][list(range(minidx, list[num + 1])), y, x])
-                        time = nc.num2date(np.array(ncfile['time'][list(range(minidx, list[num + 1]))]), ncfile['time'].units)
-=======
                         dataVar = np.array(ncfile[var][range(minidx, list[num + 1]), y, x])
                         timeVar = nc.num2date(np.array(ncfile['time'][range(minidx, list[num + 1])]), ncfile['time'].units)
->>>>>>> 010799bf0efae85ee2010895ed58c22018840155
                     elif minidx == list[-1]:
                         lastIdx = (idx - minidx)[(idx - minidx) >= 0] + minidx
                         dataVar = np.append(dataVar, ncfile[var][lastIdx, y, x], axis=0)
                         timeVar = np.append(timeVar, nc.num2date(ncfile['time'][lastIdx], ncfile['time'].units), axis=0)
                     else:
-<<<<<<< HEAD
-                        bathy = np.append(bathy, ncfile[var][list(range(minidx, list[num + 1])), y, x], axis=0)
-                        time = np.append(time,
-                                         nc.num2date(ncfile['time'][list(range(minidx, list[num + 1]))],
-                                                     ncfile['time'].units),
-                                         axis=0)
-=======
                         dataVar = np.append(dataVar, ncfile[var][range(minidx, list[num + 1]), y, x], axis=0)
                         timeVar = np.append(timeVar, nc.num2date(ncfile['time'][range(minidx, list[num + 1])],
                                                                  ncfile['time'].units), axis=0)
 
-<<<<<<< HEAD
         elif ncfile[var].ndim > 2:
-=======
->>>>>>> 010799bf0efae85ee2010895ed58c22018840155
-        else:
->>>>>>> 5672744b
             dataVar = ncfile[var][idx, y, x]
             xFRF = ncfile['xFRF'][x]
             yFRF = ncfile['yFRF'][y]
@@ -2983,12 +2925,8 @@
 
         except (RuntimeError, AssertionError) as err:
             print(err)
-            print('<<ERROR>> Retrieving data from %s\n in this time period start: %s  End: %s' % (
+            print('ERROR Retrieving data from %s\n in this time period start: %s  End: %s' % (
                 gname, self.start, self.end))
-<<<<<<< HEAD
-=======
-
->>>>>>> 5672744b
             wavespec = None
         return wavespec
 
