# -*- coding: utf-8 -*-
"""
Created on Tue Jul 21 13:38:05 2015
This is a class definition designed to get data from the FRF thredds server 

@author: Spicer Bak, PhD
@contact: spicer.bak@usace.army.mil
@organization: USACE CHL FRF


"""
import datetime as DT
import sys
from subprocess import check_output
import warnings
import collections
import netCDF4 as nc
import numpy as np
import pandas as pd
from sblib import sblib as sb
from sblib import geoprocess as gp

# MPG: import cPickle for file bb/o.
import cPickle as pickle

class getObs:
    """Note start and end have to be in date-time formats"""

    def __init__(self, d1, d2):
        """
        Data are returned in self.datainex are inclusive at start, exclusive at end
        """
        # this is active wave gauge list for doing wave rider
        self.gaugelist = ['waverider-26m',
                          'waverider-17m',
                          'awac-11m',
                          '8m-array',
                          'awac-6m',
                          'awac-4.5m',
                          'adop-3.5m',
                          'xp200m',
                          'xp150m',
                          'xp125m',]
        self.directional = ['waverider-26m', 'waverider-17m', 'awac-11m', '8m-array', 'awac-6m', 'awac-4.5m',
                            'adop-3.5m']
        self.rawdataloc_wave = []
        self.outputdir = []  # location for outputfiles
        self.d1 = d1  # start date for data grab
        self.d2 = d2  # end data for data grab
        self.timeunits = 'seconds since 1970-01-01 00:00:00'
        self.epochd1 = nc.date2num(self.d1, self.timeunits)
        self.epochd2 = nc.date2num(self.d2, self.timeunits)
        self.comp_time()
        self.FRFdataloc = u'http://134.164.129.55/thredds/dodsC/FRF/'
        self.crunchDataLoc = u'http://134.164.129.62:8080/thredds/dodsC/CMTB'
        self.chlDataLoc = u'https://chlthredds.erdc.dren.mil/thredds/dodsC/frf/' #'http://10.200.23.50/thredds/dodsC/frf/'
        assert type(self.d2) == DT.datetime, 'start need to be in python "Datetime" data types'
        assert type(self.d1) == DT.datetime, 'end need to be in python "Datetime" data types'

    def comp_time(self):
        """Test if times are backwards"""
        assert self.d2 >= self.d1, 'finish time: end needs to be after start time: start'

    def roundtime(self, dt=None, roundto=60):
        """Round a datetime object to any time laps in seconds
        Author: Thierry Husson 2012 - Use it as you want but don't blame me.

        Args:
          dt: datetime.datetime object, default now.
          roundto: Closest number of SECONDS to round to, default 1 minute

        Returns:
            datetime object that is rounded
        """
        if dt is None:
            dt = DT.datetime.now()
        seconds = (dt - dt.min).seconds
        # // is a floor division, not a comment on following line:
        rounding = (seconds + roundto / 2) // roundto * roundto
        return dt + DT.timedelta(0, rounding - seconds, -dt.microsecond)

    def gettime(self, dtRound=60):
        """this function opens the netcdf file, pulls down all of the time, then pulls the dates of interest
        from the THREDDS (data loc) server based on start,end, and data location
        it returns the indicies in the NCML file of the dates start>=time>end

        Args:
          dtRound (int): the time delta of the data out of interest, default minute (60 second)

        Returns:
            indicies for time of interest
        """
        # TODO find a way to pull only hourly data or regular interval of desired time
        # TODO this use date2index and create a list of dates see help(nc.date2index)
        try:

            self.ncfile = nc.Dataset(self.FRFdataloc + self.dataloc) #loads all of the netCDF file
            #            try:
            self.allEpoch = sb.baseRound(self.ncfile['time'][:], base=dtRound) # round to nearest minute
            # now find the boolean!
            mask = (self.allEpoch >= self.epochd1) & (self.allEpoch < self.epochd2)
            idx = np.argwhere(mask).squeeze()
            assert np.size(idx) > 0, 'no data locally, check CHLthredds'

        except (IOError, RuntimeError, NameError, AssertionError):  # if theres any error try to get good data from next location
            try:
                self.ncfile = nc.Dataset(self.chlDataLoc + self.dataloc)
                self.allEpoch = sb.baseRound(self.ncfile['time'][:], base=dtRound) # round to nearest minute
                # now find the boolean !
                emask = (self.allEpoch >= self.epochd1) & (self.allEpoch < self.epochd2)
                idx = np.argwhere(emask).squeeze()
                try:
                    assert np.size(idx) > 0, ' There are no data within the search parameters for this gauge'
                except AssertionError:
                    idx = None
            except IOError:  # this occors when thredds is down
                raise EnvironmentError('Trouble Connecteing to data on CHL Thredds, server might be down')
                idx = None

        return idx

    def getWaveSpec(self, gaugenumber=0, roundto=30):
        """This function pulls down the data from the thredds server and puts the data into proper places
        to be read for STwave Scripts
        this will return the wavespec with dir/freq bin and directional wave energy
        TODO: Set optional date input from function arguments to change self.start self.end

        Args:
          gaugenumber: wave gauge numbers pulled from self.waveGaugeURLlookup
               see help on self.waveGaugeURLlookup for possible gauge names (Default value = 0)
          roundto: this is duration in minutes which data are expected.  times are rounded to nearest
             30 minute increment (data on server are not even times) (Default value = 30)

        Returns:
          dictionary with following keys for all gauges
            'time' (array): time in datetime objects
            'epochtime' (array): time in epoch time
            'name' (str): gauge name
            'wavefreqbin' (array): wave frequencys assoicated with 2D spectra
            'xFRF' (float): x location in FRF coordinates
            'yFRF' (float): y location in FRF coordinates
            'lat' (float): latitude
            'lon' (float): longitude
            'depth' (float): nominal water dept
            'Hs' (array): wave height
            'peakf' (array): wave peak frequency

        """
        # Making gauges flexible
        self.waveGaugeURLlookup(gaugenumber)
        # parsing out data of interest in time
        try:
            self.wavedataindex = self.gettime(dtRound=roundto * 60)
            assert np.array(self.wavedataindex).all() != None, 'there''s no data in your time period'
            if np.size(self.wavedataindex) >= 1:
                # consistant for all wave gauges
                if np.size(self.wavedataindex) == 1:
                    self.wavedataindex = np.expand_dims(self.wavedataindex, axis=0)
                self.snaptime = nc.num2date(self.allEpoch[self.wavedataindex], self.ncfile['time'].units)
                try:
                    depth = self.ncfile['nominalDepth'][:]  # this should always go
                except IndexError:
                    depth = self.ncfile['gaugeDepth'][:]  # non directional gauges
                try:
                    wave_coords = gp.FRFcoord(self.ncfile['longitude'][:], self.ncfile['latitude'][:])
                except IndexError:
                    wave_coords = gp.FRFcoord(self.ncfile['lon'][:], self.ncfile['lat'][:])
                # try:   # try new variable names
                wavespec = {'time': self.snaptime,                # note this is new variable names??
                            'epochtime': self.allEpoch[self.wavedataindex],
                            'name': str(self.ncfile.title),
                            'wavefreqbin': self.ncfile['waveFrequency'][:],
                            'xFRF': wave_coords['xFRF'],
                            'yFRF': wave_coords['yFRF'],
                            'lat': self.ncfile['latitude'][:],
                            'lon': self.ncfile['longitude'][:],
                            'depth': depth,
                            'Hs': self.ncfile['waveHs'][self.wavedataindex],}
                try:
                    wavespec['peakf'] = 1/self.ncfile['waveTp'][self.wavedataindex]
                except:
                    wavespec['peakf'] = 1/self.ncfile['waveTpPeak'][self.wavedataindex]
                # now do directional gauge try
                try:  # pull time specific data based on self.wavedataindex
                    wavespec['wavedirbin'] = self.ncfile['waveDirectionBins'][:]
                    wavespec['waveDp'] = self.ncfile['wavePeakDirectionPeakFrequency'][self.wavedataindex]
                    wavespec['fspec'] = self.ncfile['waveEnergyDensity'][self.wavedataindex, :]
                    wavespec['waveDm'] = self.ncfile['waveMeanDirection'][self.wavedataindex]
                    wavespec['qcFlagE'] = self.ncfile['qcFlagE'][self.wavedataindex]
                    wavespec['qcFlagD'] = self.ncfile['qcFlagD'][self.wavedataindex]
                    wavespec['a1'] = self.ncfile['waveA1Value'][self.wavedataindex, :]
                    wavespec['a2'] = self.ncfile['waveA2Value'][self.wavedataindex, :]
                    wavespec['b1'] = self.ncfile['waveB1Value'][self.wavedataindex, :]
                    wavespec['b2'] = self.ncfile['waveB2Value'][self.wavedataindex, :]
                    wavespec['dWED'] = self.ncfile['directionalWaveEnergyDensity'][self.wavedataindex, :, :]
                    if wavespec['dWED'].ndim < 3:
                        wavespec['dWED'] = np.expand_dims(wavespec['dWED'], axis=0)
                        wavespec['fspec'] = np.expand_dims(wavespec['fspec'], axis=0)
                # if error its non-directional gauge
                except IndexError:
                    # this should throw when gauge is non directional
                    wavespec['wavedirbin'] = np.arange(0, 360, 90)  # 90 degree bins
                    wavespec['waveDp'] = np.zeros(np.size(self.wavedataindex)) * -999
                    wavespec['fspec'] = self.ncfile['waveEnergyDensity'][self.wavedataindex, :]
                    if wavespec['fspec'].ndim < 2:
                        wavespec['fspec'] = np.expand_dims(wavespec['fspec'], axis=0)
                    # multiply the freq spectra for all directions
                    wavespec['dWED'] = np.ones(
                         [np.size(self.wavedataindex), np.size(wavespec['wavefreqbin']), np.size(wavespec['wavedirbin'])])  # *
                    wavespec['dWED'] = wavespec['dWED'] * wavespec['fspec'][:, :, np.newaxis]/len(wavespec['wavedirbin'])
                    wavespec['qcFlagE'] = self.ncfile['qcFlagE'][self.wavedataindex]

                return wavespec

        except (RuntimeError, AssertionError):
            print '     ---- Problem Retrieving wave data from %s\n    - in this time period start: %s  End: %s' % (self.ncfile.title, self.d1, self.d2)
            try:
                wavespec = {'lat': self.ncfile['latitude'][:],
                            'lon': self.ncfile['longitude'][:],
                            'name': str(self.ncfile.title),}
            except:
                wavespec = {'lat': self.ncfile['lat'][:],
                            'lon': self.ncfile['lon'][:],
                            'name': str(self.ncfile.title),}
            return wavespec

    def getCurrents(self, gaugenumber=5, roundto=1):
        """This function pulls down the currents data from the Thredds Server

        Args:
          gaugenumber: a string or number to get ocean currents from look up table
        
            gaugenumber = [2, 'awac-11m']

            gaugenumber = [3, 'awac-8m']

            gaugenumber = [4, 'awac-6m']

            gaugenumber = [5, 'awac-4.5m']

            gaugenumber = [6, 'adop-3.5m'] (Default value = 5)

          roundto: the time over which the wind record exists, ie data is collected in 10 minute increments
            data is rounded to the nearst [roundto] (default 1 min)

        Returns:
            dict, None if error is encoutered
                'name' (str): gauge name

                'time' (obj): date time objects time stamp

                'epochtime' (float): unix epoch time

                'aveU' (array): average cross-shore current from collection

                'aveV' (array): average along-shore current from collection

                'speed' (array): average speed  [m/s]

                'dir' (array):  current direction (TN)

                'lat' (float): latitude of gauge

                'lon' (float): longitude of gauge

                'xFRF' (float): cross-shore coordinate of gauge

                'yFRF' (float): along-shore coordinate of gauge

                'depth' (float): gauge nominal depth Depth is calculated by: depth = -xducerD + blank + (binSize/2) + (numBins * binSize)

                'meanP' (array): mean pressure

        """
        assert gaugenumber in [2, 3, 4, 5, 6, 'awac-11m', 'awac-8m', 'awac-6m', 'awac-4.5m', 'adop-3.5m'], 'Input string/number is not a valid gage name/number'

        if gaugenumber   in [2, 'awac-11m']:
            gname = 'AWAC04 - 11m'
            self.dataloc = 'oceanography/currents/awac-11m/awac-11m.ncml'
        elif gaugenumber in [3, 'awac-8m']:
            gname = 'AWAC 8m'
            self.dataloc = 'oceanography/currents/awac-8m/awac-8m.ncml'
        elif gaugenumber in [4, 'awac-6m']:
            gname = 'AWAC 6m'
            self.dataloc = 'oceanography/currents/awac-6m/awac-6m.ncml'
        elif gaugenumber in [5, 'awac-4.5m']:
            gname = 'AWAC 4.5m'
            self.dataloc = 'oceanography/currents/awac-4.5m/awac-4.5m.ncml'
        elif gaugenumber in [6, 'adop-3.5m']:
            gname = 'Aquadopp 3.5m'
            self.dataloc = 'oceanography/currents/adop-3.5m/adop-3.5m.ncml'
        else:
            raise NameError('Check gauge name')
        currdataindex = self.gettime(dtRound=roundto * 60)
        # _______________________________________
        # get the actual current data
        if np.size(currdataindex) > 1:
            curr_aveU = self.ncfile['aveU'][currdataindex]  # pulling depth averaged Eastward current
            curr_aveV = self.ncfile['aveV'][currdataindex]  # pulling depth averaged Northward current
            curr_spd = self.ncfile['currentSpeed'][currdataindex]  # currents speed [m/s]
            curr_dir = self.ncfile['currentDirection'][currdataindex]  # current from direction [deg]
            self.curr_time = nc.num2date(self.allEpoch[currdataindex], self.ncfile['time'].units,
                                          self.ncfile['time'].calendar)
            # for num in range(0, len(self.curr_time)):
            #     self.curr_time[num] = self.roundtime(self.curr_time[num], roundto=roundto * 60)

            curr_coords = gp.FRFcoord(self.ncfile['lon'][0], self.ncfile['lat'][0])

            self.curpacket = {
                'name': str(self.ncfile.title),
                'time': self.curr_time,
                'epochtime': self.allEpoch[currdataindex],
                'aveU': curr_aveU,
                'aveV': curr_aveV,
                'speed': curr_spd,
                'dir': curr_dir,
                'lat': self.ncfile['lat'][0],
                'lon': self.ncfile['lon'][0],
                'xFRF': curr_coords['xFRF'],
                'yFRF': curr_coords['yFRF'],
                'depth': self.ncfile['depth'][:],
                # Depth is calculated by: depth = -xducerD + blank + (binSize/2) + (numBins * binSize)
                'meanP': self.ncfile['meanPressure'][currdataindex]}

            return self.curpacket

        else:

            print 'ERROR: There is no current data for this time period!!!'
            self.curpacket = None
            return self.curpacket

    def getWind(self, gaugenumber=0, collectionlength=10):
        """this function retrieves the wind data from the FDIF server
        collection length is the time over which the wind record exists
        ie data is collected in 10 minute increments
        data is rounded to the nearst [collectionlength] (default 10 min)

        Args:
          collectionlength: Default value = 10)
          gaugenumber: (Default value = 0)

            gauge number in ['derived', 'Derived', 0]

            '932 wind gauge' in [1]

            '832 wind gauge' in [2]

            '732 wind gauge' in [3]

        Returns:
            dict, will return None if an error is encountered
                'name' (str):  station name

                'time' (obj): datetime object time stamp

                'vecspeed' (array):  Vector Averaged Wind Speed

                'windspeed' (array): Mean Wind Speed

                'windspeed_corrected' (array): corrected 10m windspeed

                'winddir' (array):  Wind direction from true north

                'windgust' (array):  5 second largest mean wind speed

                'qcflagS' (array): QC flag for speed

                'qcflagD' (array): qcflag for directions

                'stdspeed' (array): std dev of 10 min wind record

                'minspeed' (array):  min speed in 10 min avg

                'maxspeed' (array):  max speed in 10 min avg

                'sustspeed' (array): 1 min largest mean wind speed

                'lat' (float):  latitude

                'lon' (float):  longitde

                'gaugeht' (float): gauge height for uncorrected wind measurements

        """
        # Making gauges flexible
        # different Gauges
        if gaugenumber in ['derived', 'Derived', 0] :
            self.dataloc = u'meteorology/wind/derived/derived.ncml'  # 932 wind gauge
            gname = 'Derived wind gauge '
        elif gaugenumber == 1:
            self.dataloc = u'meteorology/wind/D932/D932.ncml'  # 932 wind gauge
            gname = '932 wind gauge'
        elif gaugenumber == 2:
            gname = '832 wind gauge'
            self.dataloc = u'meteorology/wind/D832/D832.ncml'
        elif gaugenumber == 3:
            gname = '732 wind gauge'
            self.dataloc = u'meteorology/wind/D732/D732.ncml'
        else:
            raise NameError('Specifiy proper Gauge number')

        self.winddataindex = self.gettime(dtRound=collectionlength * 60)
        # remove nan's that shouldn't be there
        # ______________________________________
        if np.size(self.winddataindex) > 0 and self.winddataindex is not None:
            self.winddataindex = self.winddataindex[~np.isnan(self.ncfile['windDirection'][self.winddataindex])]
            if np.size(self.winddataindex) == 0:
                # return None is he wind direction is associated with the wind is no good!
                windpacket = None
                return windpacket
            # MPG: moved inside if statement b/c call to gettime possibly returns None.
            self.winddataindex = self.winddataindex[~np.isnan(self.ncfile['windDirection'][self.winddataindex])]

            windvecspd = self.ncfile['vectorSpeed'][self.winddataindex]
            windspeed = self.ncfile['windSpeed'][self.winddataindex]  # wind speed
            winddir = self.ncfile['windDirection'][self.winddataindex]  # wind direction
            windgust = self.ncfile['windGust'][self.winddataindex]  # 5 sec largest mean speed
            stdspeed = self.ncfile['stdWindSpeed'][self.winddataindex]  # std dev of 10 min avg
            qcflagS = self.ncfile['qcFlagS'][self.winddataindex]  # qc flag
            qcflagD = self.ncfile['qcFlagD'][self.winddataindex]
            minspeed = self.ncfile['minWindSpeed'][self.winddataindex]  # min wind speed in 10 min avg
            maxspeed = self.ncfile['maxWindSpeed'][self.winddataindex]  # max wind speed in 10 min avg
            sustspeed = self.ncfile['sustWindSpeed'][self.winddataindex]  # 1 minute largest mean wind speed
            gaugeht = self.ncfile.geospatial_vertical_max

            self.windtime = nc.num2date(self.allEpoch[self.winddataindex], self.ncfile['time'].units)

            # correcting for wind elevations from Johnson (1999) - Simple Expressions for correcting wind speed data for elevation
            if gaugeht <= 20:
                windspeed_corrected = windspeed * (10 / gaugeht) ** (1 / 7)
            else:
                windspeed_corrected = 'No Corrections done for gauges over 20m, please read: \nJohnson (1999) - Simple Expressions for correcting wind speed data for elevation'
            windpacket = {
                'name': str(self.ncfile.title),  # station name
                'time': self.windtime,  # time
                'vecspeed': windvecspd,  # Vector Averaged Wind Speed
                'windspeed': windspeed,  # Mean Wind Speed
                'windspeed_corrected': windspeed_corrected,  # corrected windspeed
                'winddir': winddir,  # Wind direction from true nort
                'windgust': windgust,  # 5 second largest mean wind speed
                'qcflagS': qcflagS,  # QC flag
                'qcflagD': qcflagD,
                'stdspeed': stdspeed,  # std dev of 10 min wind record
                'minspeed': minspeed,  # min speed in 10 min avg
                'maxspeed': maxspeed,  # max speed in 10 min avg
                'sustspeed': sustspeed,  # 1 min largest mean wind speed
                'lat': self.ncfile['latitude'][:],  # latitude
                'lon': self.ncfile['longitude'][:],  # longitde
                'gaugeht': gaugeht,
            }
            if (windpacket['qcflagD'] == 3).all() or (windpacket['qcflagS'] == 3).all():
                print "Wind querey returned all bad data for speed or direction"
                windpacket = None
            return windpacket
        else:
            print  '     ---- Problem finding wind !!!'
            windpacket = None
            return windpacket

    def getWL(self, collectionlength=6):
        """This function retrieves the water level data from the server
        WL data on server is NAVD88
        
        collection length is the time over which the wind record exists
            ie data is collected in 10 minute increments
            data is rounded to the nearst [collectionlength] (default 6 min)

        Args:
          collectionlength (int): dictates what value to round time to (Default value = 6)

        Returns:
          dictionary with keys
            'name': gauge name - taken from title

            'WL': measured water level (NAVD88) [m]

            'time': datetime object

            'lat': latitude

            'lon':  longitude

            'residual': water level residual

            'predictedWL': predicted tide

            'gapNum': ???

        """
        self.dataloc = 'oceanography/waterlevel/eopNoaaTide/eopNoaaTide.ncml'  # this is the back end of the url for waterlevel
        self.WLdataindex = self.gettime(dtRound=collectionlength * 60)

        if np.size(self.WLdataindex) > 1:
            # self.WL = self.cshore_ncfile['waterLevel'][self.WLdataindex]
            # self.WLtime = nc.num2date(self.cshore_ncfile['time'][self.WLdataindex], self.cshore_ncfile['time'].units,
            #                           self.cshore_ncfile['time'].calendar)
            # for num in range(0, len(self.WLtime)):
            #     self.WLtime[num] = self.roundtime(self.WLtime[num], roundto=collectionlength * 60)
            self.WLtime = nc.num2date(self.allEpoch[self.WLdataindex], self.ncfile['time'].units)
            self.WLpacket = {
                'name': str(self.ncfile.title),
                'WL': self.ncfile['waterLevel'][self.WLdataindex],
                'time': self.WLtime,
                'lat': self.ncfile['latitude'][:],
                'lon': self.ncfile['longitude'][:],
                'residual': self.ncfile['residualWaterLevel'][self.WLdataindex],
                'predictedWL': self.ncfile['predictedWaterLevel'][self.WLdataindex],
                'gapNum': self.ncfile['gapGauge'][self.WLdataindex],
            }

        else:
            print 'ERROR: there is no WATER level Data for this time period!!!'
            self.WLpacket = None
        return self.WLpacket

    def getBathyFromArcServer(self, output_location, grid_data, method=1):
        """This function is designed to pull the raw gridded text file from the Mobile, AL geospatial data server between
        the times of interest (start, end) or the most recent file there in

        Args:
          output_location: output file name
          method: Default value = 1
            method = 0 uses the nearest in time to start

            method = 1 uses the most recent historical survey but not future to start

          grid_data: boolean True/False defines which grid data to get
             True returns gridded data file
             False returns transect data
        :return grid_fname: grid file name from Arc-server

        Returns:
            dict
        """
        from getdatatestbed import download_grid_data as DGD
        # url for raw grid data setup on geospatial database
        if grid_data == True:
            service_url = u'http://gis.sam.usace.army.mil/server/rest/services/FRF/FRF/FeatureServer/4'
        elif grid_data == False:
            service_url = u'http://gis.sam.usace.army.mil/server/rest/services/FRF/FRF_DEV2/FeatureServer/4'
        else:
            print 'grid data must be True (returns gridded data) or False (returns transect data)'
        # query the survey to get the file name and the ID of the file name back for the most recent survey on location
        gridID_list, grid_fname_list, grid_date_list = DGD.query_survey_data(service_url, grid_data=grid_data)
        #
        # do logic here for which survey to pull
        #
        mask = (grid_date_list >= self.epochd1) & (grid_date_list < self.epochd2)  # boolean true/false of time
        maskids = np.where(mask)[0]  # where the true values are
        if len(maskids) == 1:  # there is 1 record found between the dates of interest
            print "One bathymetry surveys found between %s and %s" % (self.d1, self.d2)
            gridID = gridID_list[maskids[0]]
            grid_fname = grid_fname_list[maskids[0]]
        elif len(maskids) < 1:
            print "No bathymetry surveys found between %s and %s" % (self.d1, self.d2)
            print "Latest survey found is %s" % sorted(grid_fname_list)[-1]
            if method == 0:
                idx = np.argmin(np.abs(grid_date_list - self.epochd1))  # closest in time
                print 'Bathymetry is taken as closest in TIME - NON-operational'
            # or
            elif method == 1:
                val = (max([n for n in (grid_date_list - self.epochd1) if n < 0]))
                idx = np.where((grid_date_list - self.epochd1) == val)[0]
                if len(idx) > 1:
                    if grid_fname_list[idx[0]] == grid_fname_list[idx[-1]]:
                        idx = idx[0]
                    else:
                        print 'Multiple grids are returned on the Bathy Server, they are not the same, this will cause an error'
                print 'Bathymetry is taken as closest in HISTORY - operational'

            grid_fname = grid_fname_list[int(idx)]
            gridID = gridID_list[int(idx)]
            gridtime = nc.num2date(grid_date_list[int(idx)], 'seconds since 1970-01-01')
            if grid_data == True:
                print "Downloading Bathymetry GRID from %s" % gridtime
            elif grid_data == False:
                print "Downloading SURVEY TRANSECT from %s" % gridtime
            print "This survey is %s  old" % ((self.d1 - gridtime))
        else:
            print ' There Are Multiple Surveys between %s and %s\nPlease Break Simulation up into Multiple Parts.' % (
            self.d1, self.d2)
            print 'The latest survey is %s' % grid_fname_list[maskids[0]]
            raise NotImplementedError
        #
        # download the file name and the ID
        #
        DGD.download_survey(gridID, grid_fname, output_location)  # , grid_data)
        return grid_fname  # file name returned w/o prefix simply the name

<<<<<<< HEAD
    def getBathyTransectFromNC(self, profilenumbers=None, method=1, forceReturnAll=False):
        """This function gets the bathymetric data from the thredds server, will by default return only one survey
            unless

        :param profilenumbers: Default value = None)
        :param method: Default value = 1)
                method == 1  - > 'Bathymetry is taken as closest in HISTORY - operational'
                method == 0  - > 'Bathymetry is taken as closest in TIME - NON-operational'
        :param forceReturnAll: Default Value = False)
                This will force the survey to take and return all indices between start and end, not the single
        :returns: dictionary with keys
            :key 'xFRF': x coordinate in frf
            :key 'yFRF': y coordiante in Frf
            :key 'elevation': bathy elevation
            :key 'time': time in date time object
            :key 'lat': lat,
            :key 'lon': lon,
            :key 'northing': NC northing
            :key 'easting': NC easting
            :key 'profileNumber': FRF profile number
            :key 'surveyNumber': FRF survey Number
            :key 'Ellipsoid': which ellipsoid is used
=======
    def getBathyTransectFromNC(self, profilenumbers=None, method=1):
        """This function gets the bathymetric data from the thredds server,

        Args:
          profilenumbers: Default value = None)
          method: bathymetry selection method (Default value = 1)
               method == 1  - > 'Bathymetry is taken as closest in HISTORY - operational'

               method == 0  - > 'Bathymetry is taken as closest in TIME - NON-operational'

        Returns:
          dictionary with keys, will return None if call fails
            'xFRF': x coordinate in frf
            'yFRF': y coordiante in Frf
            'elevation': bathy elevation
            'time': time in date time object
            'lat': lat,
            'lon': lon,
            'northing': NC northing
            'easting': NC easting
            'profileNumber': FRF profile number
            'surveyNumber': FRF survey Number
            'Ellipsoid': which ellipsoid is used
>>>>>>> f88c05f3

        """
        # do check here on profile numbers
        # acceptableProfileNumbers = [None, ]
        self.dataloc = u'geomorphology/elevationTransects/survey/surveyTransects.ncml'  # location of the gridded surveys

        try:
            self.bathydataindex = self.gettime()
        except IOError:  # when data are not on CHL thredds
            self.bathydataindex = None
        # returning None object is convention and must be followed/handled down the line
        # if self.bathydataindex is None:
        #     self.bathydataindex = []

        # logic to handle no transects in date range
        if forceReturnAll == True:
            idx = self.bathydataindex
        elif len(self.bathydataindex) == 1:
            idx = self.bathydataindex

        elif len(self.bathydataindex) < 1 & method == 1:
            try:
                self.ncfile = nc.Dataset(self.FRFdataloc + self.dataloc)
            except:
                pass
            # there's no exact bathy match so find the max negative number where the negitive
            # numbers are historical and the max would be the closest historical
            val = (max([n for n in (self.ncfile['time'][:] - self.epochd1) if n < 0]))
            idx = np.where((self.ncfile['time'][:] - self.epochd1) == val)[0][0]
            # print 'Bathymetry is taken as closest in HISTORY - operational'

        elif len(self.bathydataindex) < 1 and method == 0:
            try:
                # switch back to the FRF data loc
                self.ncfile = nc.Dataset(self.FRFdataloc + self.dataloc)
            except:
                pass

            idx = np.argmin(np.abs(self.ncfile['time'][:] - self.d1))  # closest in time
            print 'Bathymetry is taken as closest in TIME - NON-operational'

        elif len(self.bathydataindex) > 1:  # if dates fall into d1,d2 bounds,
            idx= self.bathydataindex[0] # return a single index. this means there was a survey between d1,d2

        if forceReturnAll is not True:
        # find the whole survey (via surveyNumber) and assign idx to return the whole survey
            idxSingle = idx
            idx = np.argwhere(self.ncfile['surveyNumber'][:] == self.ncfile['surveyNumber'][idxSingle]).squeeze()
            if np.size(idx) == 0:
                print 'The closest in history to your start date is %s\n' % nc.num2date(self.gridTime[idx],self.ncfile['time'].units)
                raise NotImplementedError('Please End new simulation with the date above')
                idx = self.bathydataindex

        if profilenumbers != None:
            assert pd.Series(profilenumbers).isin(np.unique(self.ncfile['profileNumber'][idx])).all(), 'given profiles don''t Match profiles in database'  # if all of the profile numbers match
            idx2mask = np.in1d(self.ncfile['profileNumber'][idx], profilenumbers)  # boolean true/false of time and profile number
            idx = idx[idx2mask]
        # elif pd.Series(profileNumbers).isin(np.unique(self.cshore_ncfile['profileNumber'][:])).any(): #if only some of the profile numbers match
        #     print 'One or more input profile numbers do not match those in the FRF transects!  Fetching data for those that do.'
        #     mask = (self.alltime >= self.start) & (self.alltime < self.end) & np.in1d(self.cshore_ncfile['profileNumber'][:],profileNumbers)  # boolean true/false of time and profile number



        if np.size(idx) > 0 and idx is not None:
            # now retrieve data with idx
            elevation_points = self.ncfile['elevation'][idx]
            xCoord = self.ncfile['xFRF'][idx]
            yCoord = self.ncfile['yFRF'][idx]
            lat = self.ncfile['lat'][idx]
            lon = self.ncfile['lon'][idx]
            northing = self.ncfile['northing'][idx]
            easting = self.ncfile['easting'][idx]
            profileNum = self.ncfile['profileNumber'][idx]
            surveyNum = self.ncfile['surveyNumber'][idx]
            Ellipsoid = self.ncfile['Ellipsoid'][idx]
            time = nc.num2date(self.ncfile['time'][idx], self.ncfile['time'].units)

            profileDict = {'xFRF': xCoord,
                           'yFRF': yCoord,
                           'elevation': elevation_points,
                           'epochtime': self.allEpoch[idx],
                           'time': time,
                           'lat': lat,
                           'lon': lon,
                           'northing': northing,
                           'easting': easting,
                           'profileNumber': profileNum,
                           'surveyNumber': surveyNum,
                           'Ellipsoid': Ellipsoid,}
        else:
            profileDict = None

        return profileDict

    def getBathyTransectProfNum(self, method=1):
        """This function gets the bathymetric data from the thredds server, currently designed for the bathy duck experiment
            just gets profile numbers only

        Args:
            method (int): approach to select which method of how to select bathymetry
                method == 1  - > 'Bathymetry is taken as closest in HISTORY - operational'

                method == 0  - > 'Bathymetry is taken as closest in TIME - NON-operational' (Default value = 1)

        Returns:
            prof_nums (array): an array of profile numbers over which a single survey was taken

        """
        # do check here on profile numbers
        # acceptableProfileNumbers = [None, ]
        self.dataloc = u'geomorphology/elevationTransects/survey/surveyTransects.ncml'  # location of the gridded surveys

        try:
            self.bathydataindex = self.gettime()
        except IOError:  # when data are not on CHL thredds
            self.bathydataindex = []

        if self.bathydataindex is None:
            self.bathydataindex = []
        else:
            pass

        # logic to handle no transects in date range
        if len(self.bathydataindex) == 1:
            idx = self.bathydataindex
        elif len(self.bathydataindex) < 1 & method == 1:

            try:
                # switch back to the FRF cshore_ncfile?
                self.ncfile = nc.Dataset(self.FRFdataloc + self.dataloc)
            except:
                pass

            # there's no exact bathy match so find the max negative number where the negative
            # numbers are historical and the max would be the closest historical
            val = (max([n for n in (self.ncfile['time'][:] - self.epochd1) if n < 0]))
            idx = np.where((self.ncfile['time'][:] - self.epochd1) == val)[0][0]
            print 'Bathymetry is taken as closest in HISTORY - operational'

        elif len(self.bathydataindex) < 1 and method == 0:

            try:
                # switch back to the FRF cshore_ncfile?
                self.ncfile = nc.Dataset(self.FRFdataloc + self.dataloc)
            except:
                pass

            idx = np.argmin(np.abs(self.ncfile['time'][:] - self.d1))  # closest in time
            print 'Bathymetry is taken as closest in TIME - NON-operational'

        elif len(self.bathydataindex) > 1:

            try:
                # switch back to the FRF cshore_ncfile?
                self.ncfile = nc.Dataset(self.FRFdataloc + self.dataloc)
            except:
                pass
            raise NotImplementedError('DLY NOTE')
            # DLY Note - this section of the script does NOT work
            # (bb.e., if you DO have a survey during your date range!!!)
            timeunits = 'seconds since 1970-01-01 00:00:00'
            d1Epoch = nc.date2num(self.d1, timeunits)
            val = (max([n for n in (self.ncfile['time'][:] - d1Epoch) if n < 0]))
            idx = np.where((self.ncfile['time'][:] - d1Epoch) == val)[0][0]

        # returning whole survey
        idxSingle = idx
        idx = np.argwhere(self.ncfile['surveyNumber'][:] == self.ncfile['surveyNumber'][idxSingle]).squeeze()

        # what profile numbers are in this survey?
        prof_nums = np.unique(self.ncfile['profileNumber'][idx])

        return prof_nums

    def getBathyGridFromNC(self, method, removeMask=True):
        """This function gets the frf krigged grid product, it will currently break with the present link
        bathymetric data from the thredds server

        Args:
          method: defines which choice method to use
             method == 1  - > 'Bathymetry is taken as closest in HISTORY - operational'

             method == 0  - > 'Bathymetry is taken as closest in TIME - NON-operational'

          removeMask (bool): remove data that are masked (Default value = True)

        Returns:
            gridDict (dict): colleciton of variables with keys below, will return None if an error occurs
               'xFRF': xCoord,

               'yFRF': yCoord,

               'elevation': elevation_points,

               'time': time,

               'lat': lat,

               'lon': lon,

               'northing': northing,

               'easting': easting
        """
        self.dataloc = u'survey/gridded/gridded.ncml'  # location of the gridded surveys
        try:
            self.bathydataindex = self.gettime()  # getting the index of the grid
        except IOError:
            self.bathydataindex = []
        if self.bathydataindex != None and len(self.bathydataindex) == 1:
            idx = self.bathydataindex
        elif (self.bathydataindex == None or len(self.bathydataindex) < 1) & method == 1:
            # there's no exact bathy match so find the max negative number where the negitive
            # numbers are historical and the max would be the closest historical
            val = (max([n for n in (self.ncfile['time'][:] - self.epochd1) if n < 0]))
            idx = np.where((self.ncfile['time'][:] - self.epochd1) == val)[0][0]
            print 'Bathymetry is taken as closest in HISTORY - operational'
        elif (self.bathydataindex == None or len(self.bathydataindex) < 1) and method == 0:
            idx = np.argmin(np.abs(self.ncfile['time'][:] - self.d1))  # closest in time
            print 'Bathymetry is taken as closest in TIME - NON-operational'
        elif self.bathydataindex != None and len(self.bathydataindex) > 1:
            val = (max([n for n in (self.ncfile['time'][:] - self.d1) if n < 0]))
            idx = np.where((self.ncfile['time'] - self.d1) == val)[0][0]

            print 'The closest in history to your start date is %s\n' % nc.num2date(self.gridTime[idx], self.ncfile['time'].units)
            print 'Please End new simulation with the date above'
            raise Exception
        # the below line was in place, it should be masking nan's but there is not supposed to be nan's
        # in the data, should only be fill values (-999)
        # elevation_points = np.ma.array(cshore_ncfile['elevation'][idx,:,:], mask=np.isnan(cshore_ncfile['elevation'][idx,:,:]))
        # remove -999's
        elevation_points = self.ncfile['elevation'][idx, :, :]
        if type(elevation_points) != np.ma.core.MaskedArray:
            maskedElev = (elevation_points == self.ncfile['elevation']._FillValue)
            elevation_points = np.ma.array(elevation_points, mask=maskedElev)
        if elevation_points.ndim == 3:
            elevation_points = elevation_points[0]
        xCoord = self.ncfile['xFRF'][:]
        yCoord = self.ncfile['yFRF'][:]
        lat = self.ncfile['latitude'][:]
        lon = self.ncfile['longitude'][:]
        northing = self.ncfile['northing'][:]
        easting = self.ncfile['easting'][:]
        if removeMask == True:
            xCoord = xCoord[~np.all(elevation_points.mask, axis=0)]
            yCoord = yCoord[~np.all(elevation_points.mask, axis=1)]
            lon = lon[~np.all(elevation_points.mask, axis=0), :]
            lat = lat[:, ~np.all(elevation_points.mask, axis=1)]
            northing = northing[~np.all(elevation_points.mask, axis=0), :]
            easting = easting[:, ~np.all(elevation_points.mask, axis=1)]
            elevation_points = elevation_points[~np.all(elevation_points.mask, axis=1), :]  #
            elevation_points = elevation_points[:, ~np.all(elevation_points.mask, axis=0)]
        if elevation_points.ndim == 2:
            elevation_points = np.ma.expand_dims(elevation_points, axis=0)

        time = (self.ncfile['time'][idx], self.ncfile['time'].units)
        print 'Sim start: %s\nSim End: %s\nSim bathy chosen: %s' % (self.d1, self.d2,
                                                                    nc.num2date(self.ncfile['time'][idx],
                                                                                self.ncfile['time'].units))
        print 'Bathy is %s old' % (self.d2 - nc.num2date(self.ncfile['time'][idx], self.ncfile['time'].units))

        gridDict = {'xFRF': xCoord,
                    'yFRF': yCoord,
                    'elevation': elevation_points,
                    'time': time,
                    'lat': lat,
                    'lon': lon,
                    'northing': northing,
                    'easting': easting
                    }
        return gridDict

    def waveGaugeURLlookup(self, gaugenumber):
        r"""A lookup table function that sets the URL backend for get wave spec and get wave gauge loc

        Args:
          gaugenumber: a string or number that refers to a specific gauge and will set a url
                Available values inclue:

                26m waverider    can be [0, 'waverider-26m', 'Waverider-26m', '26m']

                17m waverider    can be [1, 'Waverider-17m', 'waverider-17m']

                11m AWAC         can be [2, 'AWAC-11m', 'awac-11m', 'Awac-11m']

                8m AWAC          can be [3, 'awac-8m', 'AWAC-8m']

                6m AWAC          can be [4, 'awac-6m', 'AWAC-6m']

                4.5m AWAC        can be [5, 'awac-4.5m', 'Awac-4.5m']

                3.5m aquadopp    can be [6, 'adop-3.5m', 'aquadopp 3.5m']

                200m pressure    can be [8, 'xp200m', 'xp200']

                150m pressure    can be [9, 'xp150m', 'xp150']

                125m pressure    can be [10, 'xp125m', 'xp125']

                100m pressure    can be [11, 'xp100m']

                8m array         can be [8, '8m-Array', '8m Array', '8m array', '8m-array']

                oregon inlet WR  can be ['oregonInlet', 'OI', 'oi']

        Returns:
          Nothing, this just sets the self.dataloc data member

        """
        if gaugenumber in [0, 'waverider-26m', 'Waverider-26m', '26m']:
            # 26 m wave rider
            self.dataloc = 'oceanography/waves/waverider-26m/waverider-26m.ncml'  # 'oceanography/waves/waverider430/waverider430.ncml'  # 26m buoy
            gname = '26m Waverider Buoy'
        elif gaugenumber in [1, 'Waverider-17m', 'waverider-17m']:
            # 2D 17m waverider
            self.dataloc = 'oceanography/waves/waverider-17m/waverider-17m.ncml'  # 17 m buoy
            gname = '17m Waverider Buoy'
        elif gaugenumber in [2, 'AWAC-11m', 'awac-11m', 'Awac-11m']:
            gname = 'AWAC 11m'
            self.dataloc = 'oceanography/waves/awac-11m/awac-11m.ncml'
        elif gaugenumber in [3, 'awac-8m', 'AWAC-8m']:
            gname = 'AWAC 8m'
            self.dataloc = 'oceanography/waves/awac-8m/awac-8m.ncml'
        elif gaugenumber in [4, 'awac-6m', 'AWAC-6m']:
            gname = 'AWAC 6m'
            self.dataloc = 'oceanography/waves/awac-6m/awac-6m.ncml'
        elif gaugenumber in [5, 'awac-4.5m', 'Awac-4.5m', 'awac_4.5m']:
            gname = 'AWAC 4.5m'
            self.dataloc = 'oceanography/waves/awac-4.5m/awac-4.5m.ncml'
        elif gaugenumber in [6, 'adop-3.5m', 'aquadopp 3.5m']:
            gname = 'Aquadopp 3.5m'
            self.dataloc = 'oceanography/waves/adop-3.5m/adop-3.5m.ncml'
        elif gaugenumber in [7, 'adop-2m']:
            gname = 'Aquadopp01 - 2m'
            self.dataloc = 'oceanography/waves/adop01/adop01.ncml'
        elif gaugenumber in [8, 'xp200m', 'xp200']:
            gname = 'Paros xp200m'
            self.dataloc = 'oceanography/waves/xp200m/xp200m.ncml'
        elif gaugenumber in [9, 'xp150m', 'xp150']:
            gname = 'Paros xp150m'
            self.dataloc = 'oceanography/waves/xp150m/xp150m.ncml'
        elif gaugenumber in [10, 'xp125m', 'xp125']:
            gname = 'Paros xp125m'
            self.dataloc = 'oceanography/waves/xp125m/xp125m.ncml'
        elif gaugenumber in [11, 'xp100m']:
            gname = 'Paros xp100m'
            self.dataloc = 'oceanography/waves/xp100m/xp100m.ncml'
        elif gaugenumber in [12, '8m-Array', '8m Array', '8m array', '8m-array']:
            gname = "8m array"
            self.dataloc = 'oceanography/waves/8m-array/8m-array.ncml'
        elif gaugenumber in ['oregonInlet', 'OI', 'oi']:
            gname = 'Oregon Inlet'
            self.dataloc = 'oceanography/waves/waverider-oregon-inlet-nc/waverider-oregon-inlet-nc.ncml'
        else:
            gname = 'There Are no Gauge numbers here'
            raise NameError('Bad Gauge name, specify proper gauge name/number')

    def getBathyDuckLoc(self, gaugenumber):
        """this function pulls the stateplane location (if desired) from the surveyed
        FRF coords from deployed ADV's, These are data owned by WHOI and kept on private server

        Args:
          gaugenumber: a gauge number with associated data from bathyduck experiment

        Returns:
          location dictionary with keys
            'xFRF' (int): cross-shore coordinate of gauge

            'yFRF' (int): alongshore coordinate of gauge

        Notes:
            these data are only available by request

        """
        if type(gaugenumber) != str:
            gaugenumber = str(gaugenumber)
        assert gaugenumber in ['11', '12', '13', '14',  # middle transect
                               '21', '22', '23', '24',  # south transect
                               '83', '84'], 'gauge number not recognized'  # near pier
        try:
            loc = str(self.FRFdataloc + u"projects/bathyduck/data/BathyDuck-ocean_waves_p%s_201510.nc" % gaugenumber)
            ncfile = nc.Dataset(loc)
            xloc = ncfile['xFRF'][:]
            yloc = ncfile['yFRF'][:]
        except:
            loc = str(self.chlDataLoc + u'projects/bathyduck/data/BathyDuck-ocean_waves_p%s_201510.nc' % gaugenumber)
            ncfile = nc.Dataset(loc)
            xloc = ncfile['xloc'][:]
            yloc = ncfile['yloc'][:]
        assert len(np.unique(xloc)) == 1, "there are different locations in the netCDFfile"
        assert len(np.unique(yloc)) == 1, "There are different Y locations in the NetCDF file"
        locDict = gp.FRFcoord(xloc[0], yloc[0])

        return locDict

    def getWaveGaugeLoc(self, gaugenumber):
        """This function gets gauge location data quickly, faster than getwavespec

        Args:
          gaugenumber (str, int): wave gauge numbers
                pulled from self.waveGaugeURLlookup
        
        Returns:
          dictionary with keys
            lat: latitude
            lon: longitude

        Notes:
            see help on self.waveGaugeURLlookup for gauge keys
        """
        self.waveGaugeURLlookup(gaugenumber)
        try:
            ncfile = nc.Dataset(self.FRFdataloc + self.dataloc)
        except IOError:
            ncfile = nc.Dataset(self.chlDataLoc + self.dataloc)
        out = {'lat': ncfile['latitude'][:],
               'lon': ncfile['longitude'][:]}
        return out

    def get_sensor_locations_from_thredds(self):
        """Retrieves lat/lon coordinates for each gauge in gauge_list, converts
        to state plane and frf coordinates and creates a dictionary containing
        all three coordinates types with gaugenumbers as keys.

        Args:
            None

        Returns:
            loc_dict (dict): Dictionary containing lat/lon, state plane, and frf coordinates
                for each available gaugenumber with gaugenumbers as keys.

              'lat': latitude

              'lon': longitude

              'spE': North Carolina StatePlane easting

              'spN': North Carolina StatePlane Northing

              'xFRF': FRF local coordinate system - cross-shore

              'yFRF': FRF local coordinate system - alongshore

        """
        loc_dict = {}

        for g in self.gaugelist:
            loc_dict[g] = {}
            data = loc_dict[g]

            # Get latlon from Thredds server.
            try:
                latlon = self.getWaveGaugeLoc(g)
            except IOError:
                continue

            # lat and lon values currently stored as 1 element arrays. 
            # Cast to float for consistency.
            lat = float(latlon['lat'])
            lon = float(latlon['lon'])

            # Covert latlon to stateplane.
            coords = gp.LatLon2ncsp(lon, lat)
            spE = coords['StateplaneE']
            spN = coords['StateplaneN']

            # Convert stateplane to frf coords.
            frfcoords = gp.ncsp2FRF(spE, spN)
            xfrf = frfcoords['xFRF']
            yfrf = frfcoords['yFRF']

            data['lat'] = lat
            data['lon'] = lon
            data['spE'] = spE
            data['spN'] = spN
            data['xFRF'] = xfrf
            data['yFRF'] = yfrf

        return loc_dict

    def get_sensor_locations(self, datafile='frf_sensor_locations.pkl', window_days=14):
        """Retrieve sensor coordinate dictionary from file if there is an entry
        within window_days of the specified timestampstr. Otherwise query the
        Thredds server for location information and update archived data
        accordingly.

        Args:
          datafile (str): Name of file containing archived sensor location data.
               Updates datafile when new information is retrieved.
               (Default value = 'frf_sensor_locations.pkl')
          window_days (int): Maximum interval between desired timestamp and closest timestamp
               in datafile to use archived data. If this interval is larger than
               window_days days, query the Thredds server. (Default value = 14)

        Returns:
          sensor_locations (dict):  Coordinates in lat/lon, stateplane, and frf for each available
               gaugenumber (gauges 0 to 12).
          
        Notes:
            Updates datafile when new information is retrieved.

        """
        try:
            with open(datafile, 'rb') as fid:  # this will close a file when done loading it
                loc_dict = pickle.load(fid)
        except IOError:
            loc_dict = {}
            # now create pickle if one's not around
            # this should be date of searching( or date of gauge placement more acccureately)
            timestamp = self.d1 # DT.strptime(timestampstr, '%Y%m%d_%H%M')
            loc_dict[timestamp] = [self.get_sensor_locations_from_thredds()] #timestamp)
            with open(datafile, 'wb') as fid:
                pickle.dump(loc_dict, fid)

        # loc_dict = pickle.load(open(datafile, 'rb'))
        available_timestamps = np.array(loc_dict.keys()) 
        idx = np.abs(self.d1 - available_timestamps).argmin()
        nearest_timestamp = available_timestamps[idx]
        if abs(self.d1 - nearest_timestamp).days < window_days:
            archived_sensor_locations = loc_dict[nearest_timestamp]
            # MPG: only use locations specified in self.gaugelist (for the case 
            # that there are archived locations that should not be used).
            sensor_locations = collections.OrderedDict()
            for g in self.gaugelist:
                if g in archived_sensor_locations:
                    sensor_locations[g] = archived_sensor_locations[g]
                else:
                    # MPG: use empty dict as a placeholder to indicate that no
                    # data is available.
                    sensor_locations[g] = {}
        else:
            sensor_locations = self.get_sensor_locations_from_thredds()
            loc_dict[self.d1] = sensor_locations
            with open(datafile, 'wb') as fid:
                pickle.dump(loc_dict, fid)

        return sensor_locations

    def getBathyGridcBathy(self, **kwargs):
        """this function gets the cbathy data from the below address, assumes fill value of -999
        
        Keyword Args:
            xbound: = [xmin, xmax]  which will truncate the cbathy domain to xmin, xmax (frf coord)

            ybound: = [ymin, ymax]  which will truncate the cbathy domain to ymin, ymax (frf coord)
        
        Returns:
            dictionary with keys below, will return None if error is found
                'time': time

                'xm':  frf xoordinate x's

                'ym': frf ycoordinates

                'depth': raw cbathy depths

                'depthfC: same as depth

                'depthKF':  kalman filtered hourly depth

                'depthKFError': errors associated with the kalman filter

                'fB':  ?

                'k':  ??

        """
        fillValue = -999  # assumed fill value from the rest of the files taken as less than or equal to
        self.dataloc = u'projects/bathyduck/data/cbathy_old/cbathy.ncml'
        self.cbidx = self.gettime(dtRound=30*60)

        self.cbtime = nc.num2date(self.allEpoch[self.cbidx], 'seconds since 1970-01-01')
        # mask = (time > start) & (time < end)
        # assert (emask == mask).all(), 'epoch time is not working'
        # idx = np.where(emask)[0] # this leaves a list that keeps the data iteratable with a size 1.... DON'T CHANGE
        if np.size(self.cbidx) == 1 and self.cbidx == None :
            cbdata = None  # throw a kick out if there's no data avaiable
            return cbdata
        # truncating data from experimental parameters to
        if 'xbounds' in kwargs and np.array(kwargs['xbounds']).size == 2:
            if kwargs['xbounds'][0] > kwargs['xbounds'][1]:
                kwargs['xbounds'] = np.flip(kwargs['xbounds'], axis=0)
            # first min of x
            if (kwargs['xbounds'][0] < self.ncfile['xm'][:]).all():
                # then set xmin to 0
                removeMinX = 0
            else:# <= used here to handle inclusive initial index inherant in python
                removeMinX = np.argwhere(self.ncfile['xm'][:] <= kwargs['xbounds'][0]).squeeze().max()
            # now max of x
            if (kwargs['xbounds'][1] > self.ncfile['xm'][:]).all():
                removeMaxX = None
            else:
                removeMaxX = np.argwhere(self.ncfile['xm'][:] >= kwargs['xbounds'][1]).squeeze().min() + 1 # python indexing
            xs = slice(removeMinX, removeMaxX)
        else:
            xs = slice(None)

        if 'ybounds' in kwargs and np.array(kwargs['ybounds']).size == 2:
            if kwargs['ybounds'][0] > kwargs['ybounds'][1]:
                kwargs['ybounds'] = np.flip(kwargs['ybounds'],axis=0)
            # first min of y
            if (kwargs['ybounds'][0] < self.ncfile['ym'][:]).all():
                # then set the ymin to first index [0]
                removeMinY = 0  # ie get all data
            else:
                removeMinY = np.argwhere(self.ncfile['ym'][:] <= kwargs['ybounds'][0]).squeeze().max()
            ## now max of y
            if (kwargs['ybounds'][1] > self.ncfile['ym'][:]).all():
                removeMaxY = None
            else:
                removeMaxY = np.argwhere(self.ncfile['ym'][:] >= kwargs['ybounds'][1]).squeeze().min()+1  # python indexing
            ys = slice(removeMinY, removeMaxY)
        else:
            ys = slice(None)


        try:
            cbdata = {'time': self.cbtime,  # round the time to the nearest 30 minutes
                      'epochtime': self.allEpoch[self.cbidx],
                      'xm': self.ncfile['xm'][xs],
                      'ym': self.ncfile['ym'][ys],
                      'depthKF': np.ma.array(self.ncfile['depthKF'][self.cbidx, ys, xs], mask=(self.ncfile['depthKF'][self.cbidx, ys, xs] <= fillValue), fill_value=np.nan),
                      'depthKFError': np.ma.array(self.ncfile['depthKF'][self.cbidx, ys, xs], mask=(self.ncfile['depthKF'][self.cbidx, ys, xs] <= fillValue), fill_value=np.nan),
                      'depthfC': np.ma.array(self.ncfile['depthfC'][self.cbidx, ys, xs], mask=(self.ncfile['depthfC'][self.cbidx, ys, xs] <= fillValue), fill_value=np.nan),
                      'depthfCError': np.ma.array(self.ncfile['depthErrorfC'][self.cbidx, ys, xs], mask=(self.ncfile['depthErrorfC'][self.cbidx, ys, xs] <= fillValue), fill_value=np.nan),
                      'fB': np.ma.array(self.ncfile['fB'][self.cbidx, ys, xs, :],  mask=(self.ncfile['fB'][self.cbidx, ys, xs, :] <= fillValue), fill_value=np.nan),
                      'k': np.ma.array(self.ncfile['k'][self.cbidx, ys, xs, :], mask=(self.ncfile['k'][self.cbidx, ys, xs, :] <= fillValue), fill_value=np.nan),
                      'P': np.ma.array(self.ncfile['PKF'][self.cbidx, ys, xs], mask=(self.ncfile['PKF'][self.cbidx, ys, xs] <= fillValue), fill_value=np.nan)}  # may need to be masked
            assert ~cbdata['depthKF'].mask.all(), 'all Cbathy kalman filtered data retrieved are masked '
            print 'Grabbed cBathy Data, successfully'

        except (IndexError, AssertionError):  # there's no data in the Cbathy
            cbdata = None

        return cbdata

    def getLidarRunup(self, removeMasked=True):
        """This function will get the wave runup measurements from the lidar mounted in the dune

        Args:
          removeMasked: if data come back as masked, remove from the arrays removeMasked will
            toggle the removing of data points from the tsTime series based on the flag
            status (Default value = True)

        Returns:
          dictionary with collected data.  keys listed below (for more info see the netCDF file metadata)
            'name': gauge name

            'lat': latitude for points

            'lon': longitude for points

            'lidarX': the x coordinate of the lidar (making the measurement)

            'lidarY': the y coordinate of the lidar (making the measurement)

            'time': time stamp for data in datetime object

            'totalWaterLevel': total elevation of water dimensioned by time

            'elevation': 1D array of swash elevation at times listed in tsTime.

            'samplingTime': time stamp for time series data

            'xFRF': x location of the data points

            'yFRF': y location of the data points

            'totalWaterLevelQCflag': qc flag following quartod standards for total water level

            'percentMissing': percent of missing data can be used as a confidence factor for measurement

        """
        self.dataloc = 'oceanography/waves/lidarWaveRunup/lidarWaveRunup.ncml'
        self.lidarIndex = self.gettime(dtRound=60*60) # hourly data

        if np.size(self.lidarIndex) > 0 and self.lidarIndex is not None:

            out = {'name': nc.chartostring(self.ncfile[u'station_name'][:]),
                   'lat': self.ncfile[u'lidarLatitude'][:],  # Coordintes
                   'lon': self.ncfile[u'lidarLongitude'][:],
                   'lidarX': self.ncfile[u'lidarX'][:],
                   'lidarY': self.ncfile[u'lidarY'][:],
                   'time': nc.num2date(self.allEpoch[self.lidarIndex], self.ncfile['time'].units, self.ncfile['time'].calendar),
                   'epochtime': self.allEpoch[self.lidarIndex],
                   'totalWaterLevel': self.ncfile['totalWaterLevel'][self.lidarIndex],
                   'elevation': self.ncfile['elevation'][self.lidarIndex, :],
                   'xFRF': self.ncfile[u'xFRF'][self.lidarIndex, :],
                   'yFRF': self.ncfile[u'yFRF'][self.lidarIndex, :],
                   'samplingTime': self.ncfile['tsTime'][:],
                   'totalWaterLevelQCflag': self.ncfile['totalWaterLevelQCFlag'][self.lidarIndex],
                   'percentMissing': self.ncfile['percentTimeSeriesMissing'][self.lidarIndex],
                   }

            if removeMasked:
                if isinstance(out['elevation'], np.ma.MaskedArray):
                    out['elevation'] = np.array(out['elevation'][~out['elevation'].mask])
                else:
                    pass
                if isinstance(out['totalWaterLevel'], np.ma.MaskedArray):
                    out['totalWaterLevel'] = np.array(out['totalWaterLevel'][~out['totalWaterLevel'].mask])
                else:
                    pass
                if isinstance(out['xFRF'], np.ma.MaskedArray):
                    out['xFRF'] = np.array(out['xFRF'][~out['xFRF'].mask])
                else:
                    pass
                if isinstance(out['yFRF'], np.ma.MaskedArray):
                    out['yFRF'] = np.array(out['yFRF'][~out['yFRF'].mask])
                else:
                    pass
                if isinstance(out['runupDownLine'], np.ma.MaskedArray):
                    out['runupDownLine'] = np.array(out['runupDownLine'][~out['runupDownLine'].mask])
                else:
                    pass
                if isinstance(out['samplingTime'], np.ma.MaskedArray):
                    out['samplingTime'] = np.array(out['samplingTime'][~out['samplingTime'].mask])
                else:
                    pass
            else:
                pass

        else:
            print 'There is no LIDAR data during this time period'
            out = None
        return out

    def getCTD(self):
        """THIS FUNCTION IS CURRENTLY BROKEN - THE PROBLEM IS THAT self.cshore_ncfile does not have any keys?
        TODO fix this function
        This function gets the CTD data from the thredds server
        
        Args:  None

        Returns:
            dict: output dictionary with keys listed below, will return None if error happens
                'depth': depth of sample

                'temp': water temperature

                'time' (obj): datetime object time stamp

                'lat': latitude

                'lon': longitude

                'salin': salinity

                'soundSpeed': speed of sound

                'sigmaT':

        """
        # do check here on profile numbers
        # acceptableProfileNumbers = [None, ]
        self.dataloc = u'oceanography/ctd/eop-ctd/eop-ctd.ncml'  # location of the gridded surveys

        try:
            self.ncfile = self.FRFdataloc + self.dataloc
            val = (max([n for n in (self.ncfile['time'][:] - self.epochd1) if n < 0]))
            idx = np.where((self.ncfile['time'][:] - self.epochd1) == val)[0][0]
            print 'CTD data is closest in HISTORY - operational'

        except (RuntimeError, NameError, AssertionError, TypeError):  # if theres any error try to get good data from next location
            try:
                self.ncfile = self.chlDataLoc + self.dataloc
                val = (max([n for n in (self.ncfile['time'][:] - self.epochd1) if n < 0]))
                idx = np.where((self.ncfile['time'][:] - self.epochd1) == val)[0][0]
                print 'CTD data closest in HISTORY - operational'
            except (RuntimeError, NameError, AssertionError, TypeError): # if there are still errors, give up
                idx = []

        if np.size(idx) > 0:
            # now retrieve data with idx
            depth = self.ncfile['depth'][idx]
            lat = self.ncfile['lat'][idx]
            lon = self.ncfile['lon'][idx]
            time = nc.num2date(self.ncfile['time'][idx], self.ncfile['time'].units)
            temp = self.ncfile['waterTemperature'][idx]
            salin = self.ncfile['salinity'][idx]
            soundSpeed = self.ncfile['soundSpeed'][idx]
            sigmaT = self.ncfile['sigmaT'][idx]

            ctd_Dict = {'depth': depth,
                        'temp': temp,
                        'time': time,
                        'lat': lat,
                        'lon': lon,
                        'salin': salin,
                        'soundSpeed': soundSpeed,
                        'sigmaT': sigmaT}
        else:
            ctd_Dict = None

        return ctd_Dict

    def getALT(self, gaugeName=None, removeMasked=True):
        """This function gets the Altimeter data from the thredds server

        Args:
          gaugeName (str):  This is just the name of the altimeter we want to use
             available gauge names listed below (Default value = None)
             'Alt03', 'Alt04', 'Alt05', 'Alt769-150', 'Alt769-200', 'Alt769-250','Alt769-300',
             'Alt769-350', 'Alt861-150', 'Alt861-200', 'Alt861-250', 'Alt861-300', 'Alt861-350'

          removeMasked (bool): remove the data that are masked (Default value = True)

        Returns:
          a dictionary with below keys with selected data, for more info see netCDF files on server
            'name': file title

            'time': date time objects

            'epochtime': time in epoch, seconds since 1970

            'lat': latitude of location of data

            'PKF': Kalman Filtered Error covariance estimate

            'lon': longitude location of data

            'xFRF': x location of data

            'yFRF': y location of data

            'stationName: station name variable

            'timeStart': start time of the sample

            'timeEnd': end time of the sample

            'bottomElev': Kalman filtered elevation

        """
        # location of the data
        gauge_list = ['Alt03', 'Alt04', 'Alt05',
                      'Alt769-150', 'Alt769-200', 'Alt769-250', 'Alt769-300','Alt769-350',
                      'Alt861-150', 'Alt861-200', 'Alt861-250', 'Alt861-300', 'Alt861-350']
        if gaugeName not in gauge_list:
            raise NotImplementedError('Input string is not a valid gage name, please check')
        if gaugeName in ['Alt05']:
            self.dataloc = u'geomorphology/altimeter/Alt05-altimeter/Alt05-altimeter.ncml'
        elif gaugeName in ['Alt04']:
            self.dataloc = u'geomorphology/altimeter/Alt04-altimeter/Alt04-altimeter.ncml'
        elif gaugeName in ['Alt03']:
            self.dataloc = u'geomorphology/altimeter/Alt03-altimeter/Alt03-altimeter.ncml'
        elif gaugeName in ['Alt769-150']:
            self.dataloc = u'geomorphology/altimeter/Alt769-150-altimeter/Alt769-150-altimeter.ncml'
        elif gaugeName in ['Alt769-200']:
            self.dataloc = u'geomorphology/altimeter/Alt769-200-altimeter/Alt769-200-altimeter.ncml'
        elif gaugeName in ['Alt769-250']:
            self.dataloc = u'geomorphology/altimeter/Alt769-250-altimeter/Alt769-250-altimeter.ncml'
        elif gaugeName in ['Alt769-300']:
            self.dataloc = u'geomorphology/altimeter/Alt769-300-altimeter/Alt769-300-altimeter.ncml'
        elif gaugeName in ['Alt769-350']:
            self.dataloc = u'geomorphology/altimeter/Alt769-350-altimeter/Alt769-350-altimeter.ncml'
        elif gaugeName in ['Alt861-150']:
            self.dataloc = u'geomorphology/altimeter/Alt861-150-altimeter/Alt861-150-altimeter.ncml'
        elif gaugeName in ['Alt861-200']:
            self.dataloc = u'geomorphology/altimeter/Alt861-200-altimeter/Alt861-200-altimeter.ncml'
        elif gaugeName in ['Alt861-250']:
            self.dataloc = u'geomorphology/altimeter/Alt769-250-altimeter/Alt769-250-altimeter.ncml'
        elif gaugeName in ['Alt861-300']:
            self.dataloc = u'geomorphology/altimeter/Alt769-300-altimeter/Alt769-300-altimeter.ncml'
        elif gaugeName in ['Alt861-350']:
            self.dataloc = u'geomorphology/altimeter/Alt769-350-altimeter/Alt769-350-altimeter.ncml'
        else:
            raise NotImplementedError('Please use one of the following keys\n'.format(gauge_list))
        altdataindex = self.gettime(dtRound=1 * 60)

        # get the actual current data
        if np.size(altdataindex) > 1:

            alt_lat = self.ncfile['Latitude'][0]  # pulling latitude
            alt_lon = self.ncfile['Longitude'][0]  # pulling longitude
            alt_be = self.ncfile['bottomElevation'][altdataindex]  # pulling bottom elevation
            alt_pkf = self.ncfile['PKF'][altdataindex]  # ...
            alt_stationname = nc.chartostring(self.ncfile['station_name'][:])  # name of the station
            self.alt_timestart = nc.num2date(self.ncfile['timestart'][altdataindex], self.ncfile['timestart'].units, self.ncfile['time'].calendar)
            self.alt_timeend = nc.num2date(self.ncfile['timeend'][altdataindex], self.ncfile['timeend'].units, self.ncfile['time'].calendar)
            self.alt_time = nc.num2date(self.ncfile['time'][altdataindex], self.ncfile['time'].units, self.ncfile['time'].calendar)
            for num in range(0, len(self.alt_time)):
                self.alt_time[num] = self.roundtime(self.alt_time[num], roundto=1 * 60)
                self.alt_timestart[num] = self.roundtime(self.alt_timestart[num], roundto=1 * 60)
                self.alt_timeend[num] = self.roundtime(self.alt_timeend[num], roundto=1 * 60)

            alt_coords = gp.FRFcoord(alt_lon, alt_lat)

            if removeMasked:
                altpacket = {'name': str(self.ncfile.title),
                             'time': np.array(self.alt_time[~alt_be.mask]),
                             'epochtime': np.array(self.allEpoch[altdataindex][~alt_be.mask]),
                             'lat': alt_lat,
                             'PKF': np.array(alt_pkf[~alt_be.mask]),
                             'lon': alt_lon,
                             'xFRF': alt_coords['xFRF'],
                             'yFRF': alt_coords['yFRF'],
                             'stationName': alt_stationname,
                             'timeStart': np.array(self.alt_timestart[~alt_be.mask]),
                             'timeEnd': np.array(self.alt_timeend[~alt_be.mask]),
                             'bottomElev': np.array(alt_be[~alt_be.mask])}
            else:
                altpacket = {'name': str(self.ncfile.title),
                             'time': self.alt_time,
                             'lat': alt_lat,
                             'PKF': alt_pkf,
                             'lon': alt_lon,
                             'xFRF': alt_coords['xFRF'],
                             'yFRF': alt_coords['yFRF'],
                             'stationName': alt_stationname,
                             'timeStart': self.alt_timestart,
                             'timeEnd': self.alt_timeend,
                             'bottomElev': alt_be}

            return altpacket
        else:
            print 'No %s data found for this period' %(gaugeName)
            self.altpacket = None
            return self.altpacket

    def getLidarWaveProf(self, removeMasked=True):
        """Grabs wave profile data from Lidar gauge

        Args:
          removeMasked: Default value = True)

        Returns:
          dictionary with keys below, will None if there's no data or an error
            'name': station name

            'lat': latitude

            'lon': longitude

            'lidarX': station frf X coordinate

            'lidarY': station frf y coordinate

            'xFRF' (array): cross shore coordinate

            'yFRF' (array): along-shore coordinate

            'runupDownLine':  wave runDown (need more details here)

            'waveFrequency' (array): wave frequencies for specturm

            'time' (obj): date time object time stamp

            'hydroQCflag': QC flag for hydro

            'waterLevel': water level [time, xFRF]

            'waveHs': wave height in the incident (gravity) frequency band

            'waveHsIG': wave height inf the infragravity band

            'waveHsTotal': total frequency band wave height

            'waveSkewness':  need more detail here

            'waveAsymmetry':  Need more detail here

            'waveEnergyDensity' (array): frequency spectra [time, wave frequency]

            'percentMissing': quality check - tells user how much of the time series was missing while these stats were calculated

        """
        self.dataloc = 'oceanography/waves/lidarHydrodynamics/lidarHydrodynamics.ncml'
        self.lidarIndex = self.gettime(dtRound=60)
        if np.size(self.lidarIndex) > 0 and self.lidarIndex is not None:

            out = {'name': nc.chartostring(self.ncfile[u'station_name'][:]),
                   'lat': self.ncfile[u'lidarLatitude'][:],  # Coordinates
                   'lon': self.ncfile[u'lidarLongitude'][:],
                   'lidarX': self.ncfile[u'lidarX'][:],
                   'lidarY': self.ncfile[u'lidarY'][:],
                   'xFRF': self.ncfile[u'xFRF'][:],
                   'yFRF': self.ncfile[u'yFRF'][:],
                   'runupDownLine': self.ncfile['downLineDistance'][:],
                   'waveFrequency': self.ncfile['waveFrequency'][:],
                   'time': nc.num2date(self.ncfile['time'][self.lidarIndex], self.ncfile['time'].units, self.ncfile['time'].calendar),
                   'hydroQCflag': self.ncfile['hydrodynamicsFlag'][self.lidarIndex],
                   'waterLevel': self.ncfile['waterLevel'][self.lidarIndex, :],
                   'waveHs': self.ncfile['waveHs'][self.lidarIndex, :],
                   'waveHsIG': self.ncfile['waveHsIG'][self.lidarIndex, :],
                   'waveHsTotal': self.ncfile['waveHsTotal'][self.lidarIndex, :],
                   'waveSkewness': self.ncfile['waveSkewness'][self.lidarIndex, :],
                   'waveAsymmetry': self.ncfile['waveAsymmetry'][self.lidarIndex, :],
                   'waveEnergyDensity': self.ncfile['waveEnergyDensity'][self.lidarIndex, :, :],
                   'percentMissing': self.ncfile['percentTimeSeriesMissing'][self.lidarIndex, :],
                   }

            if removeMasked:

                if isinstance(out['waterLevel'], np.ma.MaskedArray):
                    out['waterLevel'] = np.array(out['waterLevel'][~out['waterLevel'].mask])
                else:
                    pass
                if isinstance(out['waveHs'], np.ma.MaskedArray):
                    out['waveHs'] = np.array(out['waveHs'][~out['waveHs'].mask])
                else:
                    pass
                if isinstance(out['waveHsIG'], np.ma.MaskedArray):
                    out['waveHsIG'] = np.array(out['waveHsIG'][~out['waveHsIG'].mask])
                else:
                    pass
                if isinstance(out['waveHsTotal'], np.ma.MaskedArray):
                    out['waveHsTotal'] = np.array(out['waveHsTotal'][~out['waveHsTotal'].mask])
                else:
                    pass
                if isinstance(out['waveSkewness'], np.ma.MaskedArray):
                    out['waveSkewness'] = np.array(out['waveSkewness'][~out['waveSkewness'].mask])
                else:
                    pass
                if isinstance(out['waveAsymmetry'], np.ma.MaskedArray):
                    out['waveAsymmetry'] = np.array(out['waveAsymmetry'][~out['waveAsymmetry'].mask])
                else:
                    pass
                if isinstance(out['waveEnergyDensity'], np.ma.MaskedArray):
                    out['waveEnergyDensity'] = np.array(out['waveEnergyDensity'][~out['waveEnergyDensity'].mask])
                else:
                    pass

            else:
                pass
        else:
            print 'There is no LIDAR data during this time period'
            out = None
        return out

    def getLidarDEM(self, **kwargs):
        r"""this function will get the lidar DEM data, beach topography data

            This function is not finished being developed

        Args:
          \**kwargs: 'xbounds': frf cross-shore bounds
          \**kwargs: 'ybounds': frf alongshore bounds

        Returns:
          dictionary with lidar beach topography
            keys to be determined

        """

        self.dataloc = u'geomorphology/DEMs/duneLidarDEM/duneLidarDEM.ncml'
        self.idxDEM = self.gettime(dtRound=30*60)
        self.DEMtime = nc.num2date(self.allEpoch[self.idxDEM], 'seconds since 1970-01-01')


        if 'xbounds' in kwargs and np.array(kwargs['xbounds']).size == 2:
            if kwargs['xbounds'][0] > kwargs['xbounds'][1]:
                kwargs['xbounds'] = np.flip(kwargs['xbounds'], axis=0)
            # first min of x
            if (kwargs['xbounds'][0] < self.ncfile['xm'][:]).all():
                # then set xmin to 0
                removeMinX = 0
            else:# <= used here to handle inclusive initial index inherant in python
                removeMinX = np.argwhere(self.ncfile['xFRF'][:] <= kwargs['xbounds'][0]).squeeze().max()
            # now max of x
            if (kwargs['xbounds'][1] > self.ncfile['xFRF'][:]).all():
                removeMaxX = None
            else:
                removeMaxX = np.argwhere(self.ncfile['xFRF'][:] >= kwargs['xbounds'][1]).squeeze().min() + 1 # python indexing
            xs = slice(removeMinX, removeMaxX)
        else:
            xs = slice(None)

        if 'ybounds' in kwargs and np.array(kwargs['ybounds']).size == 2:
            if kwargs['ybounds'][0] > kwargs['ybounds'][1]:
                kwargs['ybounds'] = np.flip(kwargs['ybounds'],axis=0)
            # first min of y
            if (kwargs['ybounds'][0] < self.ncfile['yFRF'][:]).all():
                # then set the ymin to first index [0]
                removeMinY = 0  # ie get all data
            else:
                removeMinY = np.argwhere(self.ncfile['yFRF'][:] <= kwargs['ybounds'][0]).squeeze().max()
            ## now max of y
            if (kwargs['ybounds'][1] > self.ncfile['yFRF'][:]).all():
                removeMaxY = None
            else:
                removeMaxY = np.argwhere(self.ncfile['yFRF'][:] >= kwargs['ybounds'][1]).squeeze().min()+1  # python indexing
            ys = slice(removeMinY, removeMaxY)
        else:
            ys = slice(None)
        DEMdata = {'key': 'Nothin Here Yet'}

        return DEMdata

    def getBathyRegionalDEM(self, utmEmin, utmEmax, utmNmin, utmNmax):
        """grabs bathymery from the regional background grid

        Args:
          utmEmin: left side of DEM bounding box in UTM
          utmEmax: right side of DEM bounding box in UTM
          utmNmin: bottom of DEM bounding box in UTM
          utmNmax: top of DEM bounding box in UTM

        Returns:
          dictionary comprising a smaller rectangular piece of the DEM data, bounded by inputs above
          'utmEasting': UTM Easting [meters]

          'utmNorthing': UTM  Northing [meters]

          'latitude': self explanatory

          'longitude': self explanatory

          'bottomElevation': elevation [m] (NAVD88)

        """

        self.dataloc = u'grids/RegionalBackgroundDEM/backgroundDEM.nc'
        self.ncfile = nc.Dataset(self.crunchDataLoc + self.dataloc)

        # get a 1D ARRAY of the utmE and utmN of the rectangular grid (NOT the full grid!!!)
        utmE_all = self.ncfile['utmEasting'][0, :]
        utmN_all = self.ncfile['utmNorthing'][:, 0]

        # find indices I need to pull...
        ni_min = np.where(utmE_all >= utmEmin)[0][0]
        ni_max = np.where(utmE_all <= utmEmax)[0][-1]
        nj_min = np.where(utmN_all <= utmNmax)[0][0]
        nj_max = np.where(utmN_all >= utmNmin)[0][-1]

        assert (np.size(ni_min) >= 1) & (np.size(ni_max) >= 1) & (np.size(nj_min) >= 1) & (np.size(nj_max) >= 1), 'getBathyDEM Error: bounding box is too close to edge of DEM domain'

        out = {}
        out['utmEasting'] = self.ncfile['utmEasting'][nj_min:nj_max + 1, ni_min:ni_max+1]
        out['utmNorthing'] = self.ncfile['utmNorthing'][nj_min:nj_max + 1, ni_min:ni_max+1]
        out['latitude'] = self.ncfile['latitude'][nj_min:nj_max + 1, ni_min:ni_max + 1]
        out['longitude'] = self.ncfile['longitude'][nj_min:nj_max + 1, ni_min:ni_max + 1]
        out['bottomElevation'] = self.ncfile['bottomElevation'][nj_min:nj_max + 1, ni_min:ni_max + 1]

        return out

class getDataTestBed:
    def __init__(self, start, end):
<<<<<<< HEAD
        """Initialization description here
                Data are returned in self.datainex are inclusive at start,end
=======
        """Data are returned in self.datainex are inclusive, exclusive at start, end, respectively

        Args:
          start: datetime instance for start of

        Returns:
            instance of getDataTestBed

>>>>>>> f88c05f3
        """

        self.rawdataloc_wave = []
        self.outputdir = []  # location for outputfiles
        self.start = start  # start date for data grab
        self.end = end  # end data for data grab
        self.timeunits = 'seconds since 1970-01-01 00:00:00'
        self.epochd1 = nc.date2num(self.start, self.timeunits)
        self.epochd2 = nc.date2num(self.end, self.timeunits)
        self.comp_time()
        self.FRFdataloc = u'http://134.164.129.55/thredds/dodsC/FRF/'
        self.crunchDataLoc = u'http://134.164.129.55/thredds/dodsC/cmtb/'
        self.chlDataLoc = u'https://chlthredds.erdc.dren.mil/thredds/dodsC/cmtb/' #'http://10.200.23.50/thredds/dodsC/frf/'
        assert type(self.end) == DT.datetime, 'start need to be in python "Datetime" data types'
        assert type(self.start) == DT.datetime, 'end need to be in python "Datetime" data types'

    def comp_time(self):
        """Test if times are backwards"""
        assert self.end >= self.start, 'finish time: end needs to be after start time: start'

    def gettime(self, dtRound=60):
        """this function opens the netcdf file, pulls down all of the time, then pulls the dates of interest
        from the THREDDS (data loc) server based on start,end, and data location
        it returns the indicies in the NCML file of the dates start>=time>end

        Args:
            dtRound: the time delta of the data out of interest, default minute (60 second)

        Returns:
            index (bytearray): indicies for time of interest

        """
        # TODO find a way to pull only hourly data or regular interval of desired time
        # todo this use date2index and create a list of dates see help(nc.date2index)
        try:

            self.ncfile = nc.Dataset(self.crunchDataLoc + self.dataloc) #loads all of the netCDF file
            #            try:
            self.allEpoch = sb.baseRound(self.ncfile['time'][:], base=dtRound) # round to nearest minute

            # now find the boolean!
            mask = (self.allEpoch >= self.epochd1) & (self.allEpoch < self.epochd2)
            idx = np.argwhere(mask).squeeze()
            # old slow way of doing time!
            # self.alltime = nc.num2date(self.cshore_ncfile['time'][:], self.cshore_ncfile['time'].units,
            #                            self.cshore_ncfile['time'].calendar) # converts all epoch time to datetime objects
            # for bb, date in enumerate(self.alltime):  # rounds time to nearest
            #     self.alltime[bb] = self.roundtime(dt=date, roundto=dtRound)
            #
            # mask = (self.alltime >= self.start) & (self.alltime < self.end)  # boolean true/false of time
            # if (np.argwhere(mask).squeeze() == idx).all():
            #     print '.... old Times match New Times' % np.argwhere(mask).squeeze()
            assert np.size(idx) > 0, 'no data locally, check CHLthredds'
            print "Data Gathered From Local Thredds Server"

        except (IOError, RuntimeError, NameError, AssertionError):  # if theres any error try to get good data from next location
            try:
                # MPG: Use self.chlDataLoc with 'frf/' removed from string for correct url.
                self.ncfile = nc.Dataset(self.chlDataLoc.replace('frf/', 'cmtb/') + self.dataloc)
                self.allEpoch = sb.baseRound(self.ncfile['time'][:], base=dtRound) # round to nearest minute
                # now find the boolean !
                emask = (self.allEpoch >= self.epochd1) & (self.allEpoch < self.epochd2)
                idx = np.argwhere(emask).squeeze()

                # self.alltime = nc.num2date(self.cshore_ncfile['time'][:], self.cshore_ncfile['time'].units,
                #                            self.cshore_ncfile['time'].calendar)
                # for bb, date in enumerate(self.alltime):
                #     self.alltime[bb] = self.roundtime(dt=date, roundto=dtRound)
                # # mask = (sb.roundtime(self.cshore_ncfile['time'][:]) >= self.epochd1) & (sb.roundtime(self.cshore_ncfile['time'][:]) < self.epochd2)\
                #
                # mask = (self.alltime >= self.start) & (self.alltime < self.end)  # boolean true/false of time
                #
                # idx = np.argwhere(mask).squeeze()


                try:
                    assert np.size(idx) > 0, ' There are no data within the search parameters for this gauge'
                    print "Data Gathered from CHL thredds Server"
                except AssertionError:
                    idx = None
            except IOError:  # this occors when thredds is down
                print ' Trouble Connecteing to data on CHL Thredds'
                idx = None

        self.ncfile = nc.Dataset(self.crunchDataLoc + self.dataloc)
        # switch us back to the local THREDDS if it moved us to CHL

        return idx

    def getGridCMS(self, method):
        """This function will grab data from the CMS grid folder on the server
        
        This Function is depricated

        Args:
          method: can be [1, historical, history]  for historical
        can be [0, 'time'] for non oporational consideration

        Returns:
          key 'xCoord': x in FRF
          :key 'yCoord': y in FRF
          :key 'elevation': elevation NAVD 88
          :key 'time': time in date time object
          :key 'lat': latitude
          :key 'lon': longitude
          :key 'northing': NC stateplane Northing
          :key 'easting': NC stateplane Easting
          :key 'x0': origin in x (stateplane easting)
          :key 'azimuth': grid orientation
          :key 'y0': origin in y (stateplane northing)

        """
        self.dataloc = 'grids/CMSwave_v1/CMSwave_v1.ncml'
        try:
            self.bathydataindex = self.gettime()  # getting the index of the grid
        except IOError:
            self.bathydataindex = None
        if self.bathydataindex != None and np.size(self.bathydataindex) == 1:
            idx = self.bathydataindex.squeeze()
        elif (self.bathydataindex == None or len(self.bathydataindex) < 1) and method in [1, 'historical', 'history']:
            # there's no exact bathy match so find the max negative number where the negitive
            # numbers are historical and the max would be the closest historical
            val = (max([n for n in (self.ncfile['time'][:] - self.epochd1) if n < 0]))
            idx = np.where((self.ncfile['time'][:] - self.epochd1) == val)[0][0]
            print 'Bathymetry is taken as closest in HISTORY - operational'
        elif (self.bathydataindex == None or np.size(self.bathydataindex) < 1) and method == 0:
            idx = np.argmin(np.abs(self.ncfile['time'][:] - self.start))  # closest in time
            print 'Bathymetry is taken as closest in TIME - NON-operational'
        elif self.bathydataindex != None and len(self.bathydataindex) > 1:
            val = (max([n for n in (self.ncfile['time'][:] - self.start) if n < 0]))
            idx = np.where((self.ncfile['time'] - self.start) == val)[0][0]

        #
        # if self.bathydataindex is not None and  len(self.bathydataindex) == 1:
        #     idx = self.bathydataindex
        # elif self.bathydataindex is not None and len(self.bathydataindex) < 1 and method in [1, 'historical', 'history']:
        #     # there's no exact bathy match so find the max negative number where the negitive
        #     # numbers are historical and the max would be the closest historical
        #     val = (max([nHs for nHs in (self.cshore_ncfile['time'][:] - self.epochd1) if nHs < 0]))
        #     idx = np.where((self.cshore_ncfile['time'][:] - self.epochd1) == val)[0][0]
        #     print 'Bathymetry is taken as closest in HISTORY - operational'
        # elif self.bathydataindex is not None and len(self.bathydataindex) < 1 and method == 0:
        #     idx = np.argmin(np.abs(self.cshore_ncfile['time'][:] - self.start))  # closest in time
        #     print 'Bathymetry is taken as closest in TIME - NON-operational'
        # elif self.bathydataindex is not None and len(self.bathydataindex) > 1:
        #     val = (max([nHs for nHs in (self.cshore_ncfile['time'][:] - self.start) if nHs < 0]))
        #     idx = np.where((self.cshore_ncfile['time'] - self.start) == val)[0][0]


            print 'The closest in history to your start date is %s\n' % nc.num2date(self.gridTime[idx], self.ncfile['time'].units)
            print 'Please End new simulation with the date above'

            raise Exception
        if np.size(idx) > 0 and idx is not None:
            # now retrieve data with idx
            elevation_points = self.ncfile['elevation'][idx]
            xCoord = self.ncfile['xFRF'][:]
            yCoord = self.ncfile['yFRF'][:]
            lat = self.ncfile['latitude'][:]
            lon = self.ncfile['longitude'][:]
            northing = self.ncfile['northing'][:]
            easting = self.ncfile['easting'][:]

            time = nc.num2date(self.ncfile['time'][idx], self.ncfile['time'].units)

            gridDict = {'xCoord': xCoord,
                        'yCoord': yCoord,
                        'elevation': elevation_points,
                        'time': time,
                        'lat': lat,
                        'lon': lon,
                        'northing': northing,
                        'easting': easting,
                        'x0': self.ncfile['x0'][:],
                        'azimuth': self.ncfile['azimuth'][:],
                        'y0': self.ncfile['y0'][:],
                        }
            return gridDict

    def getBathyIntegratedTransect(self, method=1, ForcedSurveyDate=None, **kwargs):
        r"""This function gets the integraated bathy, using the plant (2009) method.

        Args:
            method (int): a key which determines which method to find bathymetry with (Default value = 1)
                method == 1  - > 'Bathymetry is taken as closest in HISTORY - operational'

                method == 0  - > 'Bathymetry is taken as closest in TIME - NON-operational'

            ForcedSurveyDate (str): This is to force a date of survey gathering (Default value = None)

        Keyword Args:
           'cBKF': if true will get cBathy original Kalman Filter

           'cBKF_T: if true will get wave height thresholded Kalman filter

        Returns:
          dictionary with keys
            'xFRF': x coordinate in FRF

            'yFRF': y coorindate in FRF

            'elevation': bathymetry

            'time': time in Datetime objects

            'lat': latitude

            'lon': longitude

            'northing': NC stateplane northing

            'easting': NC stateplane Easting

            'surveyNumber': FRF survey number (metadata)

        """
        if ForcedSurveyDate != None:
            # start is used in the gettime function,
            # to force a selection of survey date self.start/end is changed to the forced
            # survey date and then changed back using logged start/stop
            # a check is in place to ensure that the retieved time is == to the forced time
            oldD1 = self.start
            oldD2 = self.end
            oldD1epoch = self.epochd1
            oldD2epoch = self.epochd2
            self.start = ForcedSurveyDate  # change time one
            self.end = ForcedSurveyDate + DT.timedelta(0, 1)  # and time 2
            self.epochd1 = nc.date2num(self.start, 'seconds since 1970-01-01')
            self.epochd2 = nc.date2num(self.end, 'seconds since 1970-01-01')
            print '!!!Forced bathy date %s' % ForcedSurveyDate
        ####################################################################
        #  Set URL based on Keyword, Default to surveyed bathymetry        #
        ####################################################################
        if 'cBKF_T' in kwargs and kwargs['cBKF_T'] == True:
            self.dataloc = u'integratedBathyProduct/cBKF-T/cBKF-T.ncml'
        elif 'cBKF' in kwargs and kwargs['cBKF'] == True:
            self.dataloc = u'integratedBathyProduct/cBKF/cBKF.ncml'
        else:
            self.dataloc = u'integratedBathyProduct/survey/survey.ncml'
        ####################################################################
        #   go get the index and return based on method chosen             #
        ####################################################################
        try:
            self.bathydataindex = self.gettime()  # getting the index of the grid
        except IOError:
            self.bathydataindex = []  # when a server is not available
        if np.size(self.bathydataindex) == 1 and self.bathydataindex != None:
            idx = self.bathydataindex.squeeze()
        elif np.size(self.bathydataindex) > 1:
            val = (max([n for n in (self.ncfile['time'][:] - self.epochd1) if n < 0]))
            # idx = np.where((self.ncfile['time'][:] - self.epochd1) == val)[0][0]
            idx = np.argmin(np.abs(self.ncfile['time'][:] - self.epochd1))  # closest in time
            warnings.warn('Pulled multiple bathymetries')
            print '   The nearest bathy to your simulation start date is %s' % nc.num2date(self.allEpoch[idx],
                                                                                   self.ncfile['time'].units)
            print '   Please End new simulation with the date above, so it does not pull multiple bathymetries'
            raise NotImplementedError
        elif (self.bathydataindex == None or len(self.bathydataindex) < 1) & method == 1:
            # there's no exact bathy match so find the max negative number where the negitive
            # numbers are historical and the max would be the closest historical
            val = (max([n for n in (self.ncfile['time'][:] - self.epochd1) if n < 0]))
            idx = np.where((self.ncfile['time'][:] - self.epochd1) == val)[0][0]
            print 'Bathymetry is taken as closest in HISTORY - operational'
        elif (self.bathydataindex == None or np.size(self.bathydataindex) < 1) and method == 0:
            idx = np.argmin(np.abs(self.ncfile['time'][:] - self.epochd1))  # closest in time
            print 'Bathymetry is taken as closest in TIME - NON-operational'
        elif self.bathydataindex != None and len(self.bathydataindex) > 1:
            val = (max([n for n in (self.ncfile['time'][:] - self.epochd1) if n < 0]))
            idx = np.where((self.ncfile['time'][:] - self.epochd1) == val)[0][0]

            print 'The closest in history to your start date is %s\n' % nc.num2date(self.ncfile['time'][idx],
                                                                                    self.ncfile['time'].units)
            print 'Please End new simulation with the date above'
            raise Exception

        # the below line was in place, it should be masking nan's but there is not supposed to be nan's
        # in the data, should only be fill values (-999)
        # elevation_points = np.ma.array(cshore_ncfile['elevation'][idx,:,:], mask=np.isnan(cshore_ncfile['elevation'][idx,:,:]))
        # remove -999's
        elevation_points = self.ncfile['elevation'][idx, :, :]
        xCoord = self.ncfile['xFRF'][:]
        yCoord = self.ncfile['yFRF'][:]
        lat = self.ncfile['latitude'][:]
        lon = self.ncfile['longitude'][:]
        try:
            northing = self.ncfile['northing'][:]
            easting = self.ncfile['easting'][:]
        except IndexError:
            northing = None
            easting = None

        # putting dates and times back for all the other instances that use get time
        if ForcedSurveyDate != None:
            self.start = oldD1
            self.end = oldD2
            self.epochd2 = oldD2epoch
            self.epochd1 = oldD1epoch

        # this commented out section will work once the times on the CHL THREDDS are fixed.
        # Until then, it will error because self.allEpoch was obtained
        # from the CHL THREDDS times, and they are screwed all up!
        # bathyT = nc.num2date(self.allEpoch[idx], 'seconds since 1970-01-01')
        bathyT = nc.num2date(self.ncfile['time'][idx], 'seconds since 1970-01-01')

        print '  Measured Bathy is %s old' % (self.end - bathyT)

        gridDict = {'xFRF': xCoord,
                    'yFRF': yCoord,
                    'elevation': elevation_points,
                    'time': bathyT,
                    'lat': lat,
                    'lon': lon,
                    'northing': northing,
                    'easting': easting,
                    }
        if ('cBKF_T' not in kwargs) and ('cBKF' not in kwargs): # then its a survey, get the survey number
            gridDict['surveyNumber'] = self.ncfile['surveyNumber'][idx]

        return gridDict

    def getStwaveField(self, var, prefix, local=True, ijLoc=None):
        """retrives data from spatial data STWAVE model

        Args:
            local (bool): defines whether the data is from the nested simulation or the regional simulation (Default value = True)

            ijLoc (tuple, int): x or y or (x,y) tuple of location of interest in FRF Coordinates
                if None, will grab everything (expensive) (Default value = None)

            var (str): which variable to get from the spatial data ncml file

            prefix (str): this dictates which model run data are retrieved from

            local (bool): pull from the nested grid or the regional grid (Default value = True)

        Returns:
            a dictionary with keys below, see netCDF file for more metadata

            'time' (obj):  date time object

            'epochtime' (float): epoch time

            'var' (str): variable of interest as put in to the function

            'xFRF' (int): x location of data

            'yFRF' (int): y location of data

        """
        if local == True:
            grid = 'Local'
        elif local == False:
            grid = 'Regional'
        ############## setting up the ncfile ############################
        if prefix == 'CBHPStatic' and local == True:  # this is needed because projects are stored in weird place
            ncfile = nc.Dataset('http://bones/thredds/dodsC/CMTB/projects/bathyDuck_SingleBathy_CBHP/Local_Field/Local_Field.ncml')
        elif prefix =='CBHPStatic' and local == False:
            ncfile = nc.Dataset('http://bones/thredds/dodsC/CMTB/projects/bathyDuck_SingleBathy_CBHP/Regional_Field/Regional_Field.ncml')
        else:  # this is standard operational model url Structure
            ncfile = nc.Dataset(self.crunchDataLoc + u'waveModels/STWAVE/%s/%s-Field/%s-Field.ncml' % (prefix, grid, grid))
        assert var in ncfile.variables.keys(), 'variable called is not in file please use\n%s' % ncfile.variables.keys()
        mask = (ncfile['time'][:] >= nc.date2num(self.start, ncfile['time'].units)) & (
            ncfile['time'][:] <= nc.date2num(self.end, ncfile['time'].units))
        idx = np.where(mask)[0]
        assert np.size(idx > 0), " there's no data"
        print 'getting %s STWAVE  %s %s Data' % (prefix, grid, var)
        # now creating tool to remove single data point
        if ijLoc != None:
            assert len(ijLoc) == 2, 'if giving a postion, must be a tuple of i, j location (of length 2)'
            if type(ijLoc[0]) == int:
                x = ncfile[var].shape[1] - ijLoc[0]  # the data are stored with inverse indicies to grid node locations
                y = ijLoc[1]  # use location given by function call
            else: # ijLoc[0] == slice:
                x = ijLoc[0]
                y = np.argmin(np.abs(ncfile['yFRF'][:] - ijLoc[1]))

        else:
            x = slice(None)  # take entire data
            y = slice(None)  # take entire data

        if ncfile[var][idx].ndim > 2 and ncfile[var][idx].shape[0] > 100: # looping through ... if necessicary
            list = np.round(np.linspace(idx.min(), idx.max(), idx.max()-idx.min(), endpoint=True, dtype=int))
            # if idx.max() not in list:
            #     list = np.append(list, idx.max())
            xFRF = ncfile['xFRF'][x]
            yFRF = ncfile['yFRF'][y]
            if len(list) < 100:
                    bathy = np.array(ncfile[var][np.squeeze(list)])
                    time = nc.num2date(ncfile['time'][np.squeeze(list)], ncfile['time'].units)
            else:
                for num, minidx in enumerate(list):
                    if len(list) < 100:
                        bathy = np.array(ncfile[var][np.squeeze(list)])
                        time = nc.num2date(ncfile['time'][np.squeeze(list)], ncfile['time'].units)
                    elif num == 0:
                        bathy = np.array(ncfile[var][range(minidx, list[num + 1]), y, x])
                        time = nc.num2date(np.array(ncfile['time'][range(minidx, list[num + 1])]), ncfile['time'].units)
                    elif minidx == list[-1]:
                        lastIdx = (idx - minidx)[(idx - minidx) >= 0] + minidx
                        bathy = np.append(bathy, ncfile[var][lastIdx, y, x], axis=0)
                        time = np.append(time, nc.num2date(ncfile['time'][lastIdx], ncfile['time'].units), axis=0)
                    else:
                        bathy = np.append(bathy, ncfile[var][range(minidx, list[num + 1]), y, x], axis=0)
                        time = np.append(time,
                                         nc.num2date(ncfile['time'][range(minidx, list[num + 1])], ncfile['time'].units),
                                         axis=0)
        else:
            bathy = ncfile[var][idx, y, x]
            xFRF = ncfile['xFRF'][x]
            yFRF = ncfile['yFRF'][y]
            time = nc.num2date(ncfile['time'][np.squeeze(idx)], ncfile['time'].units)
        # package for output
        field = {'time': time,
                 'epochtime': ncfile['time'][idx], # pulling down epoch time of interest
                  var: bathy,
                 'xFRF': xFRF,
                 'yFRF': yFRF,
                 }
        try:
            field['bathymetryDate'] = ncfile['bathymetryDate'][idx]
        except IndexError:
            field['bathymetryDate'] = np.ones_like(field['time'])

        assert field[var].shape[0] == len(field['time']), " the indexing is wrong for pulling down bathy"
        return field

    def getWaveSpecSTWAVE(self, prefix, gaugenumber, local=True):
        """This function pulls down the data from the thredds server and puts the data into proper places
        to be read for STwave Scripts
        this will return the wavespec with dir/freq bin and directional wave energy

        Args:
            prefix (str): a 'key' to select which version of the simulations to pull data from
                available values are listed in the table below
                ['CB', 'HP', 'CBHP', 'FP', 'S' %any date string, 'CBThresh_0']

            local (bool): this denotes whether the waves are pulled from the nested domian or (Default value = True)

            gaugenumber (int, str): keys associated with data
                26m waverider can be [0, 'waverider-26m', 'Waverider-26m', '26m']
                17m waverider can be [1, 'Waverider-17m', 'waverider-17m']
                11m AWAC      can be [2, 'AWAC-11m', 'awac-11m', 'Awac-11m']
                8m array      can be [3, '8m-Array', '8m Array', '8m array', '8m-array']
                6m AWAC       can be [4, 'awac-6m', 'AWAC-6m']
                4.5m AWAC     can be [5, 'awac-4.5m', 'Awac-4.5m']
                3.5m aquadopp can be [6, 'adop-3.5m', 'aquadopp 3.5m']
                200m pressure can be [8, 'xp200m', 'xp200']
                150m pressure can be [9, 'xp150m', 'xp150']
                125m pressure can be [10, 'xp125m', 'xp125']

        Returns: return dictionary with packaged data following keys

            'epochtime': time in epoch ('second since 1970-01-01

            'time': time in date time object

            'name': name

            'wavefreqbin': wave frequency bins

            'Hs': wave Height

            'peakf': peak frequencies or 1/waveTp

            'wavedirbin': wave direction bins for dwed

            'dWED': directional wave energy density - 2d spectra [t, freq, dir]

            'waveDm': wave mean direction

            'waveTm': wave mean period

            'waveTp': wave peak period

            'WL': water level (NAVD 88)

            'Umag': wind speed [m/s]

            'Udir': wind direction (True north)

            'fspec': frequency spectra [t, nfreq]

            'qcFlag': qc flags

        """
        # Making gauges flexible
        if prefix in ['CB', 'HP', 'CBHP', 'FP']:
            model = 'STWAVE'
            urlFront = 'waveModels/%s/%s' %(model, prefix)
        elif prefix.startswith('S') and prefix[1].isdigit():  # this is static bathy
            model = 'STWAVE'
            urlFront = 'projects/%s/CBHP/SingleBathy_%s' %(model, prefix[1:])
        elif prefix in ['CBThresh_0']:
            model = 'STWAVE'
            urlFront = 'projects/STWAVE/CBThresh_0'
        ############### now identify file name #################
        if gaugenumber in [0, 'waverider-26m', 'Waverider-26m', '26m']:
            # 26 m wave rider
            fname = 'waverider-26m/waverider-26m.ncml'
            gname = '26m Waverider Buoy'
        elif gaugenumber in [1, 'Waverider-17m', 'waverider-17m']:
            # 2D 17m waverider
            fname = 'waverider-17/waverider-17m.ncml'
            gname = '17m Waverider Buoy'
        elif gaugenumber in [2, 'AWAC-11m', 'awac-11m', 'Awac-11m']:
            gname = 'AWAC04 - 11m'
            fname = 'awac11m/awac11m.ncml'
        elif gaugenumber in [3, '8m-Array', '8m Array', '8m array', '8m-array']:
            gname = 'AWAC 8m'
            fname = '8m-array/8m-array.ncml'
        elif gaugenumber in [4, 'awac-6m', 'AWAC-6m']:
            gname = 'AWAC 6m'
            fname = 'awac-6m/awac-6m.ncml'
        elif gaugenumber in [5, 'awac-4.5m', 'Awac-4.5m']:
            gname = 'AWAC 4.5m'
            fname = 'awac-4.5m/awac-4.5m.ncml'
        elif gaugenumber in [6, 'adop-3.5m', 'aquadopp 3.5m']:
            gname = 'Aquadopp 3.5m'
            fname = 'adop-3.5m/adop-3.5m.ncml'
        elif gaugenumber in [8, 'xp200m', 'xp200']:
            gname = 'Paros xp200m'
            fname = 'xp200m/xp200m.ncml'
        elif gaugenumber in [9, 'xp150m', 'xp150']:
            gname = 'Paros xp150m'
            fname = 'xp150m/xp150m.ncml'
        elif gaugenumber in [10, 'xp125m', 'xp125']:
            gname = 'Paros xp125m'
            fname = 'xp125m/xp125m.ncml'
        else:
            raise NameError('Bad Gauge name, specify proper gauge name/number')
        # parsing out data of interest in time
        self.dataloc = urlFront +'/'+ fname
        try:
            self.wavedataindex = self.gettime()
            assert np.array(self.wavedataindex).all() != None, 'there''s no data in your time period'

            if np.size(self.wavedataindex) >= 1:
                wavespec = {'epochtime': self.ncfile['time'][self.wavedataindex],
                            'time': nc.num2date(self.ncfile['time'][self.wavedataindex], self.ncfile['time'].units),
                            'name': nc.chartostring(self.ncfile['station_name'][:]),
                            'wavefreqbin': self.ncfile['waveFrequency'][:],
                            # 'xFRF': self.ncfile['xFRF'][:],
                            # 'yFRF': self.ncfile['yFRF'][:],
                            'Hs': self.ncfile['waveHs'][self.wavedataindex],
                            'peakf': self.ncfile['waveTp'][self.wavedataindex],
                            'wavedirbin': self.ncfile['waveDirectionBins'][:],
                            'dWED': self.ncfile['directionalWaveEnergyDensity'][self.wavedataindex, :, :],
                            'waveDm': self.ncfile['waveDm'][self.wavedataindex],
                            'waveTm': self.ncfile['waveTm'][self.wavedataindex],
                            'waveTp': self.ncfile['waveTp'][self.wavedataindex],
                            'WL': self.ncfile['waterLevel'][self.wavedataindex],
                            'Umag': self.ncfile['Umag'][self.wavedataindex],
                            'Udir': self.ncfile['Udir'][self.wavedataindex],
                            'fspec': self.ncfile['directionalWaveEnergyDensity'][self.wavedataindex, :,:].sum(axis=2) * np.median(np.diff(self.ncfile['waveDirectionBins'][:])),
                            'qcFlag': self.ncfile['qcFlag'][self.wavedataindex]}

        except (RuntimeError, AssertionError):
            print '<<ERROR>> Retrieving data from %s\n in this time period start: %s  End: %s' % (
                gname, self.start, self.end)
            wavespec = None
        return wavespec

<|MERGE_RESOLUTION|>--- conflicted
+++ resolved
@@ -588,31 +588,7 @@
         DGD.download_survey(gridID, grid_fname, output_location)  # , grid_data)
         return grid_fname  # file name returned w/o prefix simply the name
 
-<<<<<<< HEAD
-    def getBathyTransectFromNC(self, profilenumbers=None, method=1, forceReturnAll=False):
-        """This function gets the bathymetric data from the thredds server, will by default return only one survey
-            unless
-
-        :param profilenumbers: Default value = None)
-        :param method: Default value = 1)
-                method == 1  - > 'Bathymetry is taken as closest in HISTORY - operational'
-                method == 0  - > 'Bathymetry is taken as closest in TIME - NON-operational'
-        :param forceReturnAll: Default Value = False)
-                This will force the survey to take and return all indices between start and end, not the single
-        :returns: dictionary with keys
-            :key 'xFRF': x coordinate in frf
-            :key 'yFRF': y coordiante in Frf
-            :key 'elevation': bathy elevation
-            :key 'time': time in date time object
-            :key 'lat': lat,
-            :key 'lon': lon,
-            :key 'northing': NC northing
-            :key 'easting': NC easting
-            :key 'profileNumber': FRF profile number
-            :key 'surveyNumber': FRF survey Number
-            :key 'Ellipsoid': which ellipsoid is used
-=======
-    def getBathyTransectFromNC(self, profilenumbers=None, method=1):
+    def getBathyTransectFromNC(self, profilenumbers=None, method=1, forceReturnAll):
         """This function gets the bathymetric data from the thredds server,
 
         Args:
@@ -621,21 +597,31 @@
                method == 1  - > 'Bathymetry is taken as closest in HISTORY - operational'
 
                method == 0  - > 'Bathymetry is taken as closest in TIME - NON-operational'
-
+          forceReturnAll (bool): (Default Value = False)
+                This will force the survey to take and return all indices between start and end, not the single
         Returns:
           dictionary with keys, will return None if call fails
             'xFRF': x coordinate in frf
+
             'yFRF': y coordiante in Frf
+
             'elevation': bathy elevation
+
             'time': time in date time object
+
             'lat': lat,
+
             'lon': lon,
+
             'northing': NC northing
+
             'easting': NC easting
+
             'profileNumber': FRF profile number
+
             'surveyNumber': FRF survey Number
+
             'Ellipsoid': which ellipsoid is used
->>>>>>> f88c05f3
 
         """
         # do check here on profile numbers
@@ -1774,10 +1760,6 @@
 
 class getDataTestBed:
     def __init__(self, start, end):
-<<<<<<< HEAD
-        """Initialization description here
-                Data are returned in self.datainex are inclusive at start,end
-=======
         """Data are returned in self.datainex are inclusive, exclusive at start, end, respectively
 
         Args:
@@ -1786,7 +1768,6 @@
         Returns:
             instance of getDataTestBed
 
->>>>>>> f88c05f3
         """
 
         self.rawdataloc_wave = []
