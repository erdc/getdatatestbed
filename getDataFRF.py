--- conflicted
+++ resolved
@@ -569,7 +569,6 @@
             # print 'Bathymetry is taken as closest in HISTORY - operational'
 
         elif len(self.bathydataindex) < 1 and method == 0:
-
             try:
                 # switch back to the FRF cshore_ncfile?
                 self.ncfile = nc.Dataset(self.FRFdataloc + self.dataloc)
@@ -600,7 +599,6 @@
             idx = self.bathydataindex
 
         if len(idx) > 0 and idx is not None:
-
             # now retrieve data with idx
             elevation_points = self.ncfile['elevation'][idx]
             xCoord = self.ncfile['xFRF'][idx]
@@ -688,7 +686,7 @@
                 self.ncfile = nc.Dataset(self.FRFdataloc + self.dataloc)
             except:
                 pass
-
+            raise NotImplementedError('DLY NOTE')
             # DLY Note - this section of the script does NOT work
             # (bb.e., if you DO have a survey during your date range!!!)
             timeunits = 'seconds since 1970-01-01 00:00:00'
@@ -892,7 +890,6 @@
             :key lat: latitude
             :key lon: longitude
 
-
         """
         self.dataloc = self.waveGaugeURLlookup(gaugenumber)
         try:
@@ -917,9 +914,7 @@
           :key 'xFRF': FRF local coordinate system - cross-shore
           :key 'yFRF': FRF local coordinate system - alongshore
 
-
-        """
-
+        """
         loc_dict = {}
 
         for g in self.gaugelist:
@@ -1013,14 +1008,12 @@
         return sensor_locations
 
     def getBathyGridcBathy(self, **kwargs):
-<<<<<<< HEAD
         """
         this function gets the cbathy data from the below address, assumes fill value of -999
 
         This function accepts kwargs
-            xbound = [xmin, xmax]  which will truncate the cbathy domain to xmin, xmax (frf coord)
-            ybound = [ymin, ymax]  which will truncate the cbathy domain to ymin, ymax (frf coord)
-            cBKF-T=True will turn on thresholded kalman filter retrieval
+        :keyword xbound: = [xmin, xmax]  which will truncate the cbathy domain to xmin, xmax (frf coord)
+        :keyword ybound: = [ymin, ymax]  which will truncate the cbathy domain to ymin, ymax (frf coord)
 
         :return:  dictionary with keys:
             :key 'time': time
@@ -1032,22 +1025,7 @@
             :key 'depthKFError': errors associated with the kalman filter
             :key 'fB':  ?
             :key 'k':  ??
-=======
-        """this functin gets the cbathy data from the below address, assumes fill value of -999
-
-        :param **kwargs:
-            'xbounds' will truncate bounds with
-        :returns: dictionary with keys:
-                    'time': time
-                    'xm':  frf xoordinate x's
-                    'ym': frf ycoordinates
-                    'depth': raw cbathy depths
-                    'depthKF':  kalman filtered hourly depth
-                    'depthKFError': errors associated with the kalman filter
-                    'fB':  ?
-                    'k':  ??
-
->>>>>>> 7be31a06
+
         """
         fillValue = -999  # assumed fill value from the rest of the files taken as less than or equal to
         self.dataloc = u'projects/bathyduck/data/cbathy_old/cbathy.ncml'
@@ -1218,7 +1196,6 @@
         This function gets the CTD data from the thredds server
         
         :return: ctd datta
-
 
         """
         # do check here on profile numbers
@@ -1717,24 +1694,16 @@
                         }
             return gridDict
 
-<<<<<<< HEAD
     def getBathyIntegratedTransect(self, method=1, ForcedSurveyDate=None, **kwargs):
-        """
-        This function gets the integraated bathy, useing the plant (2009) method.
-        :param method: method == 1  - > 'Bathymetry is taken as closest in HISTORY - operational'
-                       method == 0  -  > 'Bathymetry is taken as closest in TIME - NON-operational'
-        :param ForcedSurveyDate:  This is to force a date of survey gathering
-
-        :keyword 'cBKF': if true will get cBathy original Kalman Filter
-        :keyword 'cBKF_T: if true will get wave height thresholded Kalman filter
-        :return:
-=======
-    def getBathyIntegratedTransect(self, method=1, ForcedSurveyDate=None):
         """This function gets the integraated bathy, using the plant (2009) method.
 
         :param method: method == 1  - > 'Bathymetry is taken as closest in HISTORY - operational'
                        method == 0  - > 'Bathymetry is taken as closest in TIME - NON-operational' (Default value = 1)
         :param ForcedSurveyDate: This is to force a date of survey gathering (Default value = None)
+
+        :keyword 'cBKF': if true will get cBathy original Kalman Filter
+        :keyword 'cBKF_T: if true will get wave height thresholded Kalman filter
+
         :returns: dictionary
             :key 'xFRF': x coordinate in FRF
             :key 'yFRF': y coorindate in FRF
@@ -1745,8 +1714,6 @@
             :key 'northing': NC stateplane northing
             :key 'easting': NC stateplane Easting
             :key 'surveyNumber': FRF survey number (metadata)
->>>>>>> 7be31a06
-
         """
         if ForcedSurveyDate != None:
             # start is used in the gettime function,
@@ -1770,7 +1737,7 @@
         elif 'cBKF' in kwargs and kwargs['cBKF'] == True:
             self.dataloc = u'integratedBathyProduct/cBKF/cBKF.ncml'
         else:
-            self.dataloc = 'integratedBathyProduct/survey/survey.ncml'
+            self.dataloc = u'integratedBathyProduct/survey/survey.ncml'
         ####################################################################
         #   go get the index and return based on method chosen             #
         ####################################################################
@@ -1873,7 +1840,7 @@
             grid = 'Local'
         elif local == False:
             grid = 'Regional'
-        ############## setting up the cshore_ncfile ############################
+        ############## setting up the ncfile ############################
         if prefix == 'CBHPStatic' and local == True:  # this is needed because projects are stored in weird place
             ncfile = nc.Dataset('http://bones/thredds/dodsC/CMTB/projects/bathyDuck_SingleBathy_CBHP/Local_Field/Local_Field.ncml')
         elif prefix =='CBHPStatic' and local == False:
