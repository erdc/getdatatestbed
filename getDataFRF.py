--- conflicted
+++ resolved
@@ -2003,23 +2003,14 @@
             ys = slice(removeMinY, removeMaxY)
         else:
             ys = slice(None)
-<<<<<<< HEAD
-=======
-        
-        DEMdata = {
-            'time': self.DEMtime,
-            'epochtime': self.allEpoch[self.idxDEM],
-            'xFRF': self.ncfile['xFRF'][xs],
-            'yFRF': self.ncfile['yFRF'][ys],
-            'elevation': self.ncfile['elevation'][self.idxDEM, ys, xs]
-        }
->>>>>>> aa897bfa
         
         DEMdata = {
                 'xFRF':      self.ncfile['xFRF'][self.idxDEM, xs],
                 'yFRF':      self.ncfile['yFRF'][self.idxDEM, ys],
                 'elevation': self.ncfile['elevation'][self.idxDEM, ys, xs],
                 'time':      self.DEMtime,
+                'epochtime': self.allEpoch[self.idxDEM],
+        
                 'lat':       self.ncfile['yFRF'][self.idxDEM, ys],
                 'lon':       lon
                 }
