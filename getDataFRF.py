# -*- coding: utf-8 -*-
"""This is a class definition designed to get data from the FRF thredds server.

@author: Spicer Bak, PhD
@contact: spicer.bak@usace.army.mil
@organization: USACE CHL FRF
"""
import collections
import datetime as DT
import os
import pickle as pickle
import time
import warnings
from posixpath import join as urljoin
import socket
import netCDF4 as nc
import numpy as np
import pandas as pd

from testbedutils import geoprocess as gp, sblib as sb

def gettime(allEpoch, epochStart, epochEnd):
    """This function opens the netcdf file, and retrieves time.
    
    It pulls the dates of interest from the THREDDS (data loc) server based on d1,d2, and data location it returns
     the indices in the NCML file of the dates d1>=time>d2

    It was modified to check if there are duplicate times, and only produces indices with unique
    times


    Args:
        allEpoch (list, float): a list of floats that has epoch times in it
        epochStart (float): start time in epoch
        epochEnd (float): end time in epoch

    Returns:
        index  of dates between

    """
    try:
        mask = (allEpoch >= epochStart) & (allEpoch < epochEnd)
        idx = np.argwhere(mask).squeeze()
        if np.size(idx) == 0:
            idx = None
    except TypeError:  # when None's are handed for allEpoch
        idx = None
    finally:
        return idx

def getnc(dataLoc, callingClass, dtRound=60, **kwargs):
    """Function grabs the netCDF file interested.
    
    Responsible for drilling down to specific monthly file if applicable to speed things up.

    Args:
        dataLoc (str):
        THREDDS (str): a key associated with the server location
        callingClass (str): which class calls this
        dtRound(int): rounding the times returned from the server (Default=60 (s))

    Keyword Args:
        start: if given, will parse out to monthly netCDF file (if query is in same month)
        end: if given, will parse out to monthly netCDF file (if query is in same month)

    Returns:
        object:

    TODO: could use thredds crawler to more efficiently pick files to pull from.  This would save query time
    """
    # toggle my data location
    start = kwargs.get('start', None)
    end = kwargs.get('end', None)
    server = kwargs.get('server', None)
    FRFdataloc = u'http://134.164.129.55:8080/thredds/dodsC/'
    chlDataLoc = u'https://chldata.erdc.dren.mil/thredds/dodsC/'
    # a list of data sets (just the ncml) that shouldn't drill down to monthly file
    doNotDrillList = ['survey']

    # chose which server to select based on IP
    ipAddress = socket.gethostbyname(socket.gethostname())

    if server in ['CHL', 'chl']:
        THREDDSloc = chlDataLoc
        pName = u'frf'
    elif server == 'FRF' and ipAddress.startswith('134.164') or ipAddress.startswith('10.0.0'):  # FRF subdomain
        THREDDSloc = FRFdataloc
        pName = u'FRF'
    else:
        THREDDSloc = chlDataLoc
        pName = u'frf'
        
    if callingClass == 'getDataTestBed':  # overwrite pName if calling for model data
        pName = u'cmtb'

    
    # now set URL for netCDF file call,
    if start is None and end is None:
        ncfileURL = urljoin('[FillMismatch]'+THREDDSloc, pName, dataLoc)
    elif isinstance(start, float) and isinstance(end, float):  # then we assume epoch
        raise NotImplementedError(
            'check conversion for floats (epoch time), currently needs to be datetime object')
        # ncfileURL = urljoin(THREDDSloc, pName, monthlyPath)

    elif isinstance(start, DT.datetime) and isinstance(end, DT.datetime) \
        and (start.year == end.year and start.month == end.month) \
        and ~np.in1d(doNotDrillList, dataLoc.split('/')).any():
        # this section dives to the specific month's datafile if it's within the same month
        dataLocSplit = os.path.split(dataLoc)
        fileparts = dataLocSplit[0].split('/')
        if fileparts[0] == 'oceanography':
            field = 'ocean'
        elif fileparts[0] == 'meteorology':
            field = 'met'
        else:
            field = fileparts[0]
        try:  # this will work for get Obs
            fname = "{}-{}_{}_{}_{}{:02d}.nc".format(pName.upper(), field, fileparts[1],
                                                     fileparts[2], start.year,
                                                     start.month)
        except IndexError:  # works for getDataTestBed class
            fname = u"{}-{}_{}_{}{:02d}.nc".format(pName.upper(), field, fileparts[1], start.year,
                                                   start.month)
        
        ncfileURL = urljoin(THREDDSloc, pName, dataLocSplit[0], str(start.year), fname)
    else:  # function couldn't be more efficient, default to old way
        ncfileURL = urljoin(THREDDSloc, pName, dataLoc)
    
    # ___________________ go now to open file   ___________________________________________
    finished, n, maxTries = False, 0, 3  # initializing variables to iterate over
    ncFile, allEpoch = None, None  # will return None's when URL doesn't exist
    print(ncfileURL)
    while not finished and n < maxTries:
        try:
            ncFile = nc.Dataset(ncfileURL)  # get the netCDF file
            allEpoch = ncFile['time'][:]
            finished = True
        except IOError:
            print('Error reading {}, trying again {}/{}'.format(ncfileURL, n + 1, maxTries))
            time.sleep(5)  # time in seconds to wait
            n += 1  # iteration number
    
    return ncFile, sb.baseRound(allEpoch, base=dtRound) # round to nearest minute

def removeDuplicatesFromDictionary(inputDict):
    """This function checks through the data and will remove duplicates from key 'epochtime's.
    
    A place holder to check, and remove duplicate times from this whole class. It needs to be though through still,
    but the code below is used to do it from an exterior script and would be a good place to start.

    Args:
        inputDict (dict): to check this if its duplicate

    Returns:
        inputdict (dict): same dictionary with-out duplicates in time

    References:
        https://www.peterbe.com/plog/fastest-way-to-uniquify-a-list-in-python-3.6
        https://stackoverflow.com/questions/480214/how-do-you-remove-duplicates-from-a-list
        -whilst-preserving-order

    """
    from collections.abc import Iterable  # this is not available in Python 2.7?
    if inputDict is not None:
        if 'epochtime' in inputDict:
            key = 'epochtime'
        elif 'time' in inputDict:
            key = 'time'
            warnings.warn(
                'Removing duplicates is faster using numeric time, failed looking for "epochtime" '
                'key')
        else:
            raise NotImplementedError('Requires keys "time" or "epochtime"')
        
        if isinstance(inputDict[key], Iterable) and np.size(set(np.array(inputDict[key]))) != np.size(inputDict[key]):
            # we have duplicate times in dictionary
            print(' Removing Duplicates from {}'.format(inputDict['name']))  # find the duplicates
            _, idxUnique = np.unique(inputDict[key], return_index=True)
            inputDict = sb.reduceDict(inputDict, idxUnique)
            # try:  # python 3.6 + only
            #    ans2 = list(dict.fromkeys(inputDict[key]))
            #    # nonzero(np.in1d(inputDict[key], ans2)) #<===================================
            #    this leaves duplicates
            # except: # a slower way
            #    seen = set()
            #    ans3b = [x for x in inputDict[key] if x not in seen and not seen.add(x)]
            #    idxObs = np.nonzero(np.in1d(inputDict[key], ans3b))
            # original Way  --- super slow
            # dupes = np.array([x for n, x in enumerate(inputDict[key]) if x in inputDict[key][
            # :n]]).squeeze()
            # idxObs = np.delete(np.arange(len(inputDict[key])),
            #                    np.argwhere(np.in1d(inputDict[key], dupes).squeeze())[
            #                    ::2].squeeze())  # delete
            #                    every other duplicate record
            # inputDict = sb.reduceDict(inputDict, idxObs)
    return inputDict


class getObs:
    """Class focused on retrieving observational data."""
    def __init__(self, d1, d2, **kwargs):
        """Data are returned in self.dataindex are inclusive at start, exclusive at end."""
        # this is active wave gauge list for looping through as needed
        self.waveGaugeList = ['waverider-26m', 'waverider-17m', 'awac-11m', '8m-array',
                              'awac-6m', 'awac-4.5m', 'adop-3.5m', 'xp200m', 'xp150m', 'xp125m']
        
        self.directionalWaveGaugeList = ['waverider-26m', 'waverider-17m', 'awac-11m', '8m-array',
                                         'awac-6m', 'awac-4.5m', 'adop-3.5m']
        
        self.currentsGaugeList = ['awac-11m', 'awac-6m', 'awac-4.5m', 'adop-3.5m']
        #self.rawdataloc_wave = []
        #self.outputdir = []  # location for outputfiles
        self.d1 = d1  # start date for data grab
        self.d2 = d2  # end data for data grab
        self.timeunits = 'seconds since 1970-01-01 00:00:00'
        self.epochd1 = nc.date2num(self.d1, self.timeunits)
        self.epochd2 = nc.date2num(self.d2, self.timeunits)
        self.callingClass = 'getObs'
        self.FRFdataloc = 'http://134.164.129.55/thredds/dodsC/FRF/'
        self.crunchDataLoc = 'http://134.164.129.55/thredds/dodsC/cmtb/'
        self.chlDataLoc = 'https://chlthredds.erdc.dren.mil/thredds/dodsC/frf/'  #
        self.server = kwargs.get('server', None)
        self._comp_time()
        assert type(self.d2) == DT.datetime, 'd1 need to be in python "Datetime" data types'
        assert type(self.d1) == DT.datetime, 'd2 need to be in python "Datetime" data types'
    
    def _comp_time(self):
        """Test if times are backwards."""
        assert self.d2 >= self.d1, 'finish time: end needs to be after start time: start'
    
    def _roundtime(self, dt=None, roundto=60):
        """Round a datetime object to any time laps in seconds.
        
        Author: Thierry Husson 2012 - Use it as you want but don't blame me.

        Args:
          dt: datetime.datetime object, default now.
          roundto: Closest number of SECONDS to round to, default 1 minute

        Returns:
            datetime object that is rounded
            
        """
        if dt is None:
            dt = DT.datetime.now()
        seconds = (dt - dt.min).seconds
        # // is a floor division, not a comment on following line:
        rounding = (seconds + roundto / 2) // roundto * roundto
        return dt + DT.timedelta(0, rounding - seconds, -dt.microsecond)

    def getWaveData(self, gaugenumber=0, roundto=30, removeBadDataFlag=4, **kwargs):
        """This function pulls down the data from the thredds server and puts the data into a dictionary.
        
        TODO: Set optional date input from function arguments to change self.start self.end

        Args:
          gaugenumber: wave gauge numbers pulled from self.waveGaugeURLlookup
               see help on self.waveGaugeURLlookup for possible gauge names (Default value = 0)
          roundto: this is duration in minutes which data are expected.  times are rounded to nearest
             30 minute increment (data on server are not even times) (Default value = 30)
          removeBadDataFlag (int): this will remove data with a directional flag of 3/4 signaling questionable or
             failed directional spectra (default = 4, remove failed (directional) spectral data time periods)
             valid values: [3, 4, False]  False will not remove any data

        Keyword Args:
            "returnAB" (bool): if this is True function will return a's and b's for time period (default=False)
            "spec" (bool); if this is True function will not return bulk statistics (default=False)

        Returns:
          dictionary with following keys for all gauges
            'time' (array): time in datetime objects

            'epochtime' (array): time in epoch time

            'name' (str): gauge name

            'wavefreqbin' (array): wave frequencys associated with 2D spectra

            'wavedirbin' (array): wave direction bin associated with 2D spectra

            'xFRF' (float): x location in FRF coordinates

            'yFRF' (float): y location in FRF coordinates

            'lat' (float): latitude

            'lon' (float): longitude

            'depth' (float): nominal water dept

            'Hs' (array): wave height

            'peakf' (array): wave peak frequency

        """
        returnAB = kwargs.get('returnAB', False)
        spec = kwargs.get('spec', False)
        # Making gauges flexible
        self._waveGaugeURLlookup(gaugenumber)
        # parsing out data of interest in time
        self.ncfile, self.allEpoch = getnc(dataLoc=self.dataloc, callingClass=self.callingClass,
                                           dtRound=roundto * 60, start=self.d1, end=self.d2, server=self.server)
        try:
            self.wavedataindex = gettime(allEpoch=self.allEpoch, epochStart=self.epochd1,
                                         epochEnd=self.epochd2)
            assert np.array(self.wavedataindex).all() is not None, 'there''s no data in your time period'

            if np.size(self.wavedataindex) >= 1:
                # consistant for all wave gauges
                if np.size(self.wavedataindex) == 1:
                    self.wavedataindex = np.expand_dims(self.wavedataindex, axis=0)
                self.snaptime = nc.num2date(self.allEpoch[self.wavedataindex],
                                            self.ncfile['time'].units,
                                            only_use_cftime_datetimes=False)
                try:
                    depth = self.ncfile['nominalDepth'][:]  # this should always go
                except IndexError:
                    try:
                        depth = self.ncfile['gaugeDepth'][:]  # non directionalWaveGaugeList gauges
                    except IndexError:
                        depth = -999  # fill value
                try:
                    wave_coords = gp.FRFcoord(self.ncfile['longitude'][:],
                                              self.ncfile['latitude'][:])
                except IndexError:
                    wave_coords = gp.FRFcoord(self.ncfile['lon'][:], self.ncfile['lat'][:])
                #######################################################################################################
                # now that wave data index is resolved, go get data
                self.snaptime = nc.num2date(self.allEpoch[self.wavedataindex],
                                            self.ncfile['time'].units,
                                            only_use_cftime_datetimes=False)
                wavespec = {'time':        self.snaptime,  # note this is new variable names??
                            'epochtime':   self.allEpoch[self.wavedataindex],
                            'name':        str(self.ncfile.title),
                            'wavefreqbin': self.ncfile['waveFrequency'][:],
                            'xFRF':        wave_coords['xFRF'],
                            'yFRF':        wave_coords['yFRF'],
                            'lat':         self.ncfile['latitude'][:],
                            'lon':         self.ncfile['longitude'][:],
                            'depth':       depth,
                            'Hs':          self.ncfile['waveHs'][self.wavedataindex],
                            'peakf':       1 / self.ncfile['waveTp'][self.wavedataindex],
                }
                wavespec['units'] = {'Hs':self.ncfile['waveHs'].units,'peakf':'Hz','wavefreqbin':'Hz'}

                # now do directionalWaveGaugeList gauge try
                try:  # pull time specific data based on self.wavedataindex
                    wavespec['depth'] = self.ncfile['nominalDepth'][:]  # this should always go with directional gauges
                    wavespec['wavedirbin'] = self.ncfile['waveDirectionBins'][:]
                    wavespec['qcFlagE'] = self.ncfile['qcFlagE'][self.wavedataindex]
                    wavespec['qcFlagD'] = self.ncfile['qcFlagD'][self.wavedataindex]
                    if spec is True:
                        wavespec['dWED'] = self.ncfile['directionalWaveEnergyDensity'][self.wavedataindex, :, :]
                        wavespec['fspec'] = self.ncfile['waveEnergyDensity'][self.wavedataindex, :]
                        wavespec['units']['dWED'] = self.ncfile['directionalWaveEnergyDensity'].units
                        wavespec['units']['fspec'] = self.ncfile['waveEnergyDensity'].units

                        if wavespec['dWED'].ndim < 3:
                            wavespec['dWED'] = np.expand_dims(wavespec['dWED'], axis=0)
                            wavespec['fspec'] = np.expand_dims(wavespec['fspec'], axis=0)
                            wavespec['units']['dWED'] = self.ncfile['directionalWaveEnergyDensity'].units
                            wavespec['units']['fspec'] = self.ncfile['waveEnergyDensity'].units

                    wavespec['waveDp'] = self.ncfile['wavePeakDirectionPeakFrequency'][self.wavedataindex]
                    wavespec['waveDm'] = self.ncfile['waveMeanDirection'][self.wavedataindex]
                    wavespec['Tm'] = self.ncfile['waveTm'][self.wavedataindex]
                    wavespec['units']['waveDp'] = self.ncfile['wavePeakDirectionPeakFrequency'].units
                    wavespec['units']['waveDm'] = self.ncfile['waveMeanDirection'].units
                    wavespec['units']['Tm'] = self.ncfile['waveTm'].units

                    if returnAB is True:
                        wavespec['a1'] = self.ncfile['waveA1Value'][self.wavedataindex, :]
                        wavespec['a2'] = self.ncfile['waveA2Value'][self.wavedataindex, :]
                        wavespec['b1'] = self.ncfile['waveB1Value'][self.wavedataindex, :]
                        wavespec['b2'] = self.ncfile['waveB2Value'][self.wavedataindex, :]
                # this should throw when gauge is non directionalWaveGaugeList
                except IndexError:  # if error its non-directional gauge
                    # lidar guages don't have this variable.
                    if 'nominalDepth' in self.ncfile.variables.keys():
                        wavespec['depth'] = self.ncfile['nominalDepth'][:]  # non directional gauges
                    else:
                        # leave it blank if lidar wave gauge.
                        wavespec['depth'] = np.nan

                    wavespec['wavedirbin'] = np.arange(0, 360, 90)  # 90 degree bins
                    wavespec['waveDp'] = np.ones_like(self.wavedataindex) * -999
                    try:
                        wavespec['fspec'] = self.ncfile['waveEnergyDensity'][self.wavedataindex, :]
                    except(RuntimeError):  # handle n-1 index error with Thredds
                        wavespec['fspec'] = self.ncfile['waveEnergyDensity'][self.wavedataindex[:-1], :]
                        wavespec['fspec'] = np.append(wavespec['fspec'],
                                                      self.ncfile['waveEnergyDensity'][
                                                      self.wavedataindex[-1], :][
                                                      np.newaxis, :], axis=0)
                    if wavespec['fspec'].ndim < 2:
                        wavespec['fspec'] = np.expand_dims(wavespec['fspec'], axis=0)

                    # multiply the freq spectra for all directions
                    wavespec['dWED'] = np.ones([np.size(self.wavedataindex), np.size(wavespec['wavefreqbin']),
                                                np.size(wavespec['wavedirbin'])])
                    wavespec['dWED'] = wavespec['dWED']*wavespec['fspec'][:, :, np.newaxis]/len(wavespec['wavedirbin'])
                    if 'qcFlagE' in self.ncfile.variables.keys():
                        # lidar wave gauges don't have this variable.
                        wavespec['qcFlagE'] = self.ncfile['qcFlagE'][self.wavedataindex]
                    else:
                        # lidar wave gauges have waterLevelQCFlag and spectralQCFlag
                        wavespec['qcFlagE'] = self.ncfile['waterLevelQCFlag'][self.wavedataindex]
                if removeBadDataFlag is not False:
                    # Energy should not be needed
                    try:
                        # find data that are below bad data threshold
                        idx = np.argwhere(wavespec['qcFlagD'] < removeBadDataFlag).squeeze()
                        if np.size(idx) > 0:
                            wavespec = sb.reduceDict(wavespec,
                                                     idx)  # if there are values, keep good ones
                        idx = np.argwhere(wavespec['qcFlagE'] < removeBadDataFlag).squeeze()
                        if np.size(idx) > 0:
                            wavespec = sb.reduceDict(wavespec, idx)
                    except(KeyError):
                        pass  # non -directional gauge
                wavespec = removeDuplicatesFromDictionary(wavespec)

                return wavespec

        except (RuntimeError, AssertionError):
            print('     ---- Problem Retrieving wave data from %s\n    - in this time period start: %s  End: %s' % (
                    gaugenumber, self.d1, self.d2))

            """try:
                wavespec = {'lat':  self.ncfile['latitude'][:],
                            'lon':  self.ncfile['longitude'][:],
                            'name': str(self.ncfile.title), }
            except TypeError:  # when self.ncfile is None
                wavespec = None
            except KeyError:
                wavespec = {'lat':  self.ncfile['lat'][:],
                            'lon':  self.ncfile['lon'][:],
                            'name': str(self.ncfile.title), }"""

    def getWaveSpec(self, gaugenumber=0, roundto=30, removeBadDataFlag=4, **kwargs):
        print("WARNING: getWaveSpec is depreciated, update to use getWaveData.")
        returnAB = kwargs.get('returnAB', False)
        specOnly = kwargs.get('specOnly', False)
        if specOnly:
            wavedata = self.getWaveData(gaugenumber, roundto, removeBadDataFlag, returnAB=returnAB, spec=True)
            wavedict['dWED'] = wavedata['dWED']
            wavedict['fspec'] = wavedata['fspec']
            return wavedict
        else:
            return self.getWaveData(gaugenumber, roundto, removeBadDataFlag, returnAB=returnAB, spec=True)

    def getCurrents(self, gaugenumber=5, roundto=1):
        """This function pulls down the currents data from the Thredds Server.

        Args:
          gaugenumber: a string or number to get ocean currents from look up table

            gaugenumber = [2, 'awac-11m']

            gaugenumber = [3, 'awac-8m']

            gaugenumber = [4, 'awac-6m']

            gaugenumber = [5, 'awac-4.5m']

            gaugenumber = [6, 'adop-3.5m'] (Default value = 5)

          roundto: the time over which the wind record exists, ie data is collected in 10 minute
          increments
            data is rounded to the nearst [roundto] (default 1 min)

        Returns:
            dict, None if error is encoutered
                'name' (str): gauge name

                'time' (obj): date time objects time stamp

                'epochtime' (float): unix epoch time

                'aveU' (array): average cross-shore current from collection

                'aveV' (array): average along-shore current from collection

                'speed' (array): average speed  [m/s]

                'dir' (array):  current direction (TN)

                'lat' (float): latitude of gauge

                'lon' (float): longitude of gauge

                'xFRF' (float): cross-shore coordinate of gauge

                'yFRF' (float): along-shore coordinate of gauge

                'depth' (float): gauge nominal depth Depth is calculated by:
                            depth = -xducerD + blank + (binSize/2) + (numBins * binSize)

                'meanP' (array): mean pressure

        """
        assert gaugenumber.lower() in [2, 3, 4, 5, 6, 'awac-11m', 'awac-8m', 'awac-6m', 'awac-4.5m',
                                       'adop-3.5m'], 'Input string/number is not a valid gage ' \
                                                     'name/number'
        
        if gaugenumber in [2, 'awac-11m']:
            # gname = 'AWAC04 - 11m'
            self.dataloc = 'oceanography/currents/awac-11m/awac-11m.ncml'
        elif gaugenumber in [3, 'awac-8m']:
            # gname = 'AWAC 8m'
            self.dataloc = 'oceanography/currents/awac-8m/awac-8m.ncml'
        elif gaugenumber in [4, 'awac-6m']:
            # gname = 'AWAC 6m'
            self.dataloc = 'oceanography/currents/awac-6m/awac-6m.ncml'
        elif gaugenumber in [5, 'awac-4.5m']:
            # gname = 'AWAC 4.5m'
            self.dataloc = 'oceanography/currents/awac-4.5m/awac-4.5m.ncml'
        elif gaugenumber in [6, 'adop-3.5m']:
            # gname = 'Aquadopp 3.5m'
            self.dataloc = 'oceanography/currents/adop-3.5m/adop-3.5m.ncml'
        else:
            raise NameError('Check gauge name')
        
        self.ncfile, self.allEpoch = getnc(dataLoc=self.dataloc, callingClass=self.callingClass,
                                           dtRound=roundto * 60)  # start=self.d1, end=self.d2) <
        # -- needs to be tested
        currdataindex = gettime(allEpoch=self.allEpoch, epochStart=self.epochd1,
                                epochEnd=self.epochd2)
        
        # _______________________________________
        # get the actual current data
        if np.size(currdataindex) > 1:
            curr_aveU = self.ncfile['aveE'][
                currdataindex]  # pulling depth averaged Eastward current
            curr_aveV = self.ncfile['aveN'][
                currdataindex]  # pulling depth averaged Northward current
            curr_spd = self.ncfile['currentSpeed'][currdataindex]  # currents speed [m/s]
            curr_dir = self.ncfile['currentDirection'][
                currdataindex]  # current from direction [deg]
            self.curr_time = nc.num2date(self.allEpoch[currdataindex], self.ncfile['time'].units,
                                         self.ncfile['time'].calendar,
                                         only_use_cftime_datetimes=False)
            # for num in range(0, len(self.curr_time)):
            #     self.curr_time[num] = self.roundtime(self.curr_time[num], roundto=roundto * 60)
            
            curr_coords = gp.FRFcoord(self.ncfile['longitude'][0], self.ncfile['latitude'][0])
            
            self.curpacket = {
                'name':      str(self.ncfile.title),
                'time':      self.curr_time,
                'epochtime': self.allEpoch[currdataindex],
                'aveU':      curr_aveU,
                'aveV':      curr_aveV,
                'speed':     curr_spd,
                'dir':       curr_dir,
                'lat':       self.ncfile['latitude'][0],
                'lon':       self.ncfile['longitude'][0],
                'xFRF':      curr_coords['xFRF'],
                'yFRF':      curr_coords['yFRF'],
                'depth':     self.ncfile['depth'][:],
                # Depth is calculated by: depth = -xducerD + blank + (binSize/2) + (numBins *
                # binSize)
                'meanP':     self.ncfile['meanPressure'][currdataindex]}
            
            return self.curpacket
        
        else:
            print('ERROR: There is no current data for this time period at gauge: ', gaugenumber)
            self.curpacket = None
            return self.curpacket
    
    def getWind(self, gaugenumber=0, collectionlength=10):
        """This function retrieves the wind data.
        
        Collection length is the time over which the wind record exists ie data is collected in 10 minute increments
        data is rounded to the nearst [collectionlength] (default 10 min).

        Args:
          collectionlength: Default value = 10)
          gaugenumber: (Default value = 0)

            gauge number in ['derived', 'Derived', 0]

            '932 wind gauge' in [1]

            '832 wind gauge' in [2]

            '732 wind gauge' in [3]

        Returns:
            dict, will return None if an error is encountered
                'name' (str):  station name

                'time' (obj): datetime object time stamp

                'vecspeed' (array):  Vector Averaged Wind Speed

                'windspeed' (array): Mean Wind Speed

                'windspeed_corrected' (array): corrected 10m windspeed

                'winddir' (array):  Wind direction from true north

                'windgust' (array):  5 second largest mean wind speed

                'qcflagS' (array): QC flag for speed

                'qcflagD' (array): qcflag for directions

                'stdspeed' (array): std dev of 10 min wind record

                'minspeed' (array):  min speed in 10 min avg

                'maxspeed' (array):  max speed in 10 min avg

                'sustspeed' (array): 1 min largest mean wind speed

                'lat' (float):  latitude

                'lon' (float):  longitde

                'gaugeht' (float): gauge height for uncorrected wind measurements

        """
        # Making gauges flexible
        # different Gauges
        if gaugenumber in ['derived', 'Derived', 0]:
            self.dataloc = 'meteorology/wind/derived/derived.ncml'  # 932 wind gauge
            gname = 'Derived wind gauge '
        elif gaugenumber == 1:
            self.dataloc = 'meteorology/wind/D932/D932.ncml'  # 932 wind gauge
            gname = '932 wind gauge'
        elif gaugenumber == 2:
            gname = '832 wind gauge'
            self.dataloc = 'meteorology/wind/D832/D832.ncml'
        elif gaugenumber == 3:
            gname = '732 wind gauge'
            self.dataloc = 'meteorology/wind/D732/D732.ncml'
        else:
            raise NameError('Specifiy proper Gauge number')
        
        self.ncfile, self.allEpoch = getnc(dataLoc=self.dataloc, callingClass=self.callingClass,
                                           dtRound=collectionlength * 60, start=self.d1, end=self.d2,
                                           server=self.server)
        
        self.winddataindex = gettime(allEpoch=self.allEpoch, epochStart=self.epochd1,
                                     epochEnd=self.epochd2)
        # remove nan's that shouldn't be there
        # ______________________________________
        if np.size(self.winddataindex) > 0 and self.winddataindex is not None:
            # TODO: why are we removing nan's here. this should be resolved down stream if they're causing problems
            # do they even come up as nans? i thought they returned as masked arrays
            self.winddataindex = self.winddataindex[~np.isnan(self.ncfile['windDirection'][self.winddataindex])]
            if np.size(self.winddataindex) == 0:
                # return None is he wind direction is associated with the wind is no good!
                return None
            # MPG: moved inside if statement b/c call to gettime possibly returns None.
            self.winddataindex = self.winddataindex[~np.isnan(self.ncfile['windDirection'][self.winddataindex])]
            
            windvecspd = self.ncfile['vectorSpeed'][self.winddataindex]
            windspeed = self.ncfile['windSpeed'][self.winddataindex]  # wind speed
            winddir = self.ncfile['windDirection'][self.winddataindex]  # wind direction
            windgust = self.ncfile['windGust'][self.winddataindex]  # 5 sec largest mean speed
            stdspeed = self.ncfile['stdWindSpeed'][self.winddataindex]  # std dev of 10 min avg
            qcflagS = self.ncfile['qcFlagS'][self.winddataindex]  # qc flag
            qcflagD = self.ncfile['qcFlagD'][self.winddataindex]
            minspeed = self.ncfile['minWindSpeed'][self.winddataindex]  # min wind speed in 10 min avg
            maxspeed = self.ncfile['maxWindSpeed'][self.winddataindex]  # max wind speed in 10 min avg
            sustspeed = self.ncfile['sustWindSpeed'][self.winddataindex]  # 1 minute largest mean wind speed
            gaugeht = self.ncfile.geospatial_vertical_max
            
            self.windtime = nc.num2date(self.allEpoch[self.winddataindex],
                                        self.ncfile['time'].units,
                                        only_use_cftime_datetimes=False)
            
            # correcting for wind elevations from Johnson (1999) - Simple Expressions for
            # correcting wind speed data
            # for elevation
            if gaugeht <= 20:
                windspeed_corrected = windspeed * (10 / gaugeht) ** (1 / 7)
            else:
                windspeed_corrected = 'No Corrections done for gauges over 20m, please read: ' \
                                      '\nJohnson (1999) - ' \
                                      'Simple Expressions for correcting wind speed data for ' \
                                      'elevation'
            windpacket = {
                'name':                str(self.ncfile.title),  # station name
                'time':                self.windtime,  # time
                'epochtime':           self.allEpoch[self.winddataindex],
                'vecspeed':            windvecspd,  # Vector Averaged Wind Speed
                'windspeed':           windspeed,  # Mean Wind Speed
                'windspeed_corrected': windspeed_corrected,  # corrected windspeed
                'winddir':             winddir,  # Wind direction from true nort
                'windgust':            windgust,  # 5 second largest mean wind speed
                'qcflagS':             qcflagS,  # QC flag
                'qcflagD':             qcflagD,
                'stdspeed':            stdspeed,  # std dev of 10 min wind record
                'minspeed':            minspeed,  # min speed in 10 min avg
                'maxspeed':            maxspeed,  # max speed in 10 min avg
                'sustspeed':           sustspeed,  # 1 min largest mean wind speed
                'lat':                 self.ncfile['latitude'][:],  # latitude
                'lon':                 self.ncfile['longitude'][:],  # longitde
                'gaugeht':             gaugeht,
                }
            if (windpacket['qcflagD'] == 3).all() or (windpacket['qcflagS'] == 3).all():
                print("Wind querey returned all bad data for speed or direction")
                windpacket = None
            return windpacket
        else:
            print('     ---- ERROR: Problem finding wind !!!')
            return None
    
    def getWL(self, collectionlength=6):
        """This function retrieves the water level data from the server.
        
        WL data on server is NAVD88
        
        collection length is the time over which the wind record exists
            ie data is collected in 10 minute increments
            data is rounded to the nearst [collectionlength] (default 6 min)

        Args:
          collectionlength (int): dictates what value to round time to (Default value = 6)

        Returns:
          dictionary with keys
            'name': gauge name - taken from title

            'WL': measured water level (NAVD88) [m]

            'time': datetime object

            'epochtime': time in seconds since 1970-01-01 (float)

            'lat': latitude

            'lon':  longitude

            'residual': water level residual

            'predictedWL': predicted tide

        """
        # this is the back end of the url for waterlevel
        self.dataloc = 'oceanography/waterlevel/eopNoaaTide/eopNoaaTide.ncml'

        self.ncfile, self.allEpoch = getnc(dataLoc=self.dataloc, callingClass=self.callingClass,
                                           dtRound=collectionlength * 60, start=self.d1,
                                           end=self.d2)
        self.WLdataindex = gettime(allEpoch=self.allEpoch, epochStart=self.epochd1,
                                   epochEnd=self.epochd2)
        
        if np.size(self.WLdataindex) > 1:
            self.WLtime = nc.num2date(self.allEpoch[self.WLdataindex], self.ncfile['time'].units,
                                      only_use_cftime_datetimes=False)
            self.WLpacket = {
                'name':        str(self.ncfile.title),
                'WL':          self.ncfile['waterLevel'][self.WLdataindex],
                # why does this call take so long for even 10 data points?
                'time':        self.WLtime,
                'epochtime':   self.allEpoch[self.WLdataindex],
                'lat':         self.ncfile['latitude'][:],
                'lon':         self.ncfile['longitude'][:],
                'predictedWL': self.ncfile['predictedWaterLevel'][self.WLdataindex],
                    }
            # this is faster to calculate myself, than pull from server
            self.WLpacket['residual'] = self.WLpacket['WL'] - self.WLpacket['predictedWL']
        elif self.WLdataindex is not None and np.size(self.WLdataindex) == 1:
            raise BaseException('you have 1 WL point, can the above be a >= logic or does 1 cause problems')
        else:
            print('ERROR: there is no WATER level Data for this time period!!!')
            self.WLpacket = None
        return self.WLpacket
    
    def getGaugeWL(self, gaugenumber=5, roundto=1):
        """This function pulls down the water level data at a particular gauge from the Server.
        
        Args:
            gaugenumber (int/str) describing the location (default=5 End of pier)
            roundto: the time over which the wind record exists ie data is collected in 10 minute
            increments
                        data is rounded to the nearst [roundto] (default 1 min)

        Returns
            wlpacket (dict) with keys below
                'name': gagename

                'time': datetime of the measurements

                'epochtime': epochtime of the measurements

                'wl': water level at the gage (NAVD88?)

                'lat': latitude of the gage

                'lon': longitude of the gage

                'xFRF': xFRF position of the gage

                'yFRF': yFRF position of the gage

        """
        # Making gauges flexible
        self._wlGageURLlookup(gaugenumber)
        # parsing out data of interest in time
        
        self.ncfile, self.allEpoch = getnc(dataLoc=self.dataloc, callingClass=self.callingClass,
                                           dtRound=roundto * 60)
        
        try:
            self.wldataindex = gettime(allEpoch=self.allEpoch, epochStart=self.epochd1,
                                       epochEnd=self.epochd2)
            assert np.array(self.wldataindex).all() != None, 'there''s no data in your time period'
            if np.size(self.wldataindex) >= 1:
                # consistant for all wl gauges
                
                # do we need this?
                # it is causing some of the stuff further down to crash
                # if you have only one data point in the date range?
                # if np.size(self.wldataindex) == 1:
                # self.wldataindex = np.expand_dims(self.wldataindex, axis=0)
                
                self.snaptime = nc.num2date(self.allEpoch[self.wldataindex],
                                            self.ncfile['time'].units,
                                            only_use_cftime_datetimes=False)
                try:
                    wl_coords = gp.FRFcoord(self.ncfile['longitude'][:], self.ncfile['latitude'][:])
                except IndexError:
                    wl_coords = gp.FRFcoord(self.ncfile['lon'][:], self.ncfile['lat'][:])
                
                wlpacket = {'time':      self.snaptime,  # note this is new variable names??
                            'epochtime': self.allEpoch[self.wldataindex],
                            'name':      str(self.ncfile.title),
                            'xFRF':      wl_coords['xFRF'],
                            'yFRF':      wl_coords['yFRF'],
                            'lat':       self.ncfile['latitude'][:],
                            'lon':       self.ncfile['longitude'][:],
                            'wl':        self.ncfile['waterLevel'][self.wldataindex]}
                return wlpacket
        
        except (RuntimeError, AssertionError):
            print(
                '     ---- Problem Retrieving water level data from %s\n    - in this time period '
                'start: %s  End: %s'
                % (gaugenumber, self.d1, self.d2))
            try:
                wlpacket = {'lat':  self.ncfile['latitude'][:],
                            'lon':  self.ncfile['longitude'][:],
                            'name': str(self.ncfile.title), }
            except:
                wlpacket = {'lat':  self.ncfile['lat'][:],
                            'lon':  self.ncfile['lon'][:],
                            'name': str(self.ncfile.title), }
            return wlpacket
    
    def getBathyTransectFromNC(self, profilenumbers=None, method=1, forceReturnAll=False):
        """This function gets the bathymetric data from the server.

        Args:
          profilenumbers: Default value = None)
          method: bathymetry selection method (Default value = 1)
               method == 1  - > 'Bathymetry is taken as closest in HISTORY - operational'

               method == 0  - > 'Bathymetry is taken as closest in TIME - NON-operational'
          forceReturnAll (bool): (Default Value = False)
                This will force the survey to take and return all indices between start and end,
                not the single
        Returns:
          dictionary with keys, will return None if call fails
            'xFRF': x coordinate in frf

            'yFRF': y coordiante in Frf

            'elevation': bathy elevation

            'time': time in date time object

            'lat': lat,

            'lon': lon,

            'northing': NC northing

            'easting': NC easting

            'profileNumber': FRF profile number

            'surveyNumber': FRF survey Number

            'Ellipsoid': which ellipsoid is used

        """
        # do check here on profile numbers
        # acceptableProfileNumbers = [None, ]
        self.dataloc = 'geomorphology/elevationTransects/survey/surveyTransects.ncml'  # location
        # of the gridded surveys
        self.ncfile, self.allEpoch = getnc(dataLoc=self.dataloc, callingClass=self.callingClass,
                                           dtRound=1 * 60)
        try:
            self.bathydataindex = gettime(allEpoch=self.allEpoch, epochStart=self.epochd1,
                                          epochEnd=self.epochd2)
        except IOError:  # when data are not on CHL thredds
            self.bathydataindex = None
        # returning None object is convention and must be followed/handled down the line
        # if self.bathydataindex is None:
        #     self.bathydataindex = []
        
        # logic to handle no transects in date range
        if forceReturnAll == True:
            idx = self.bathydataindex
        elif np.size(self.bathydataindex) == 1 and self.bathydataindex is not None:
            idx = self.bathydataindex
        elif (np.size(self.bathydataindex) < 1 & method == 1) or (
            self.bathydataindex is None and method == 1):
            # there's no exact bathy match so find the max negative number where the negative
            # numbers are historical and the max would be the closest historical
            val = (max([n for n in (self.ncfile['time'][:] - self.epochd1) if n < 0]))
            idx = np.where((self.ncfile['time'][:] - self.epochd1) == val)[0][0]
            # print 'Bathymetry is taken as closest in HISTORY - operational'
        elif (np.size(self.bathydataindex) < 1 and method == 0) or (
            self.bathydataindex is None and method == 1):
            idx = np.argmin(np.abs(self.ncfile['time'][:] - self.d1))  # closest in time
            # print 'Bathymetry is taken as closest in TIME - NON-operational'
        elif np.size(self.bathydataindex) > 1:  # if dates fall into d1,d2 bounds,
            idx = self.bathydataindex[
                0]  # return a single index. this means there was a survey between d1,d2
        
        if forceReturnAll is not True:
            # find the whole survey (via surveyNumber) and assign idx to return the whole survey
            idxSingle = idx
            idx = np.argwhere(
                self.ncfile['surveyNumber'][:] == self.ncfile['surveyNumber'][idxSingle]).squeeze()
            if np.size(idx) == 0:
                print('The closest in history to your start date is %s\n' % nc.num2date(
                    self.gridTime[idx],
                    self.ncfile['time'].units))
                raise NotImplementedError('Please End new simulation with the date above')
                idx = self.bathydataindex
        
        # else:
        #     # Now that indices of interest are sectioned off, find the survey number that
        #     matches them and return
        #     whole survey
        #     idxSingle = idx
        #     # idx = np.argwhere(self.ncfile['surveyNumber'][:] == self.ncfile['surveyNumber'][
        #     idxSingle]).squeeze()
        # isolate specific profile numbers if necessicary
        if profilenumbers != None:
            assert pd.Series(profilenumbers).isin(np.unique(self.ncfile['profileNumber'][
                                                                idx])).all(), 'given profiles ' \
                                                                              'don''t Match ' \
                                                                              'profiles ' \
                                                                              'in database'  # if
            # all of the profile
            # numbers match
            idx2mask = np.in1d(self.ncfile['profileNumber'][idx],
                               profilenumbers)  # boolean true/false of time and profile number
            idx = idx[idx2mask]
        # elif pd.Series(profileNumbers).isin(np.unique(self.cshore_ncfile['profileNumber'][
        # :])).any(): #if only some
        # of the profile numbers match
        #     print 'One or more input profile numbers do not match those in the FRF transects!
        #     Fetching data for
        #     those that do.'
        #     mask = (self.alltime >= self.start) & (self.alltime < self.end) & np.in1d(
        #     self.cshore_ncfile[
        #     'profileNumber'][:],profileNumbers)  # boolean true/false of time and profile number
        
        # now retrieve data with idx
        if np.size(idx) > 0 and idx is not None:
            elevation_points = self.ncfile['elevation'][idx]
            xCoord = self.ncfile['xFRF'][idx]
            yCoord = self.ncfile['yFRF'][idx]
            lat = self.ncfile['lat'][idx]
            lon = self.ncfile['lon'][idx]
            northing = self.ncfile['northing'][idx]
            easting = self.ncfile['easting'][idx]
            profileNum = self.ncfile['profileNumber'][idx]
            surveyNum = self.ncfile['surveyNumber'][idx]
            Ellipsoid = self.ncfile['Ellipsoid'][idx]
<<<<<<< HEAD
            time = nc.num2date(self.ncfile['time'][idx], self.ncfile['time'].units, only_use_cftime_datetimes=False)
=======
            time = nc.num2date(self.ncfile['time'][idx], self.ncfile['time'].units,
                               only_use_cftime_datetimes=False)
>>>>>>> 5a450413
            
            profileDict = {'xFRF':          xCoord,
                           'yFRF':          yCoord,
                           'elevation':     elevation_points,
                           'epochtime':     self.allEpoch[idx],
                           'time':          time,
                           'lat':           lat,
                           'lon':           lon,
                           'northing':      northing,
                           'easting':       easting,
                           'profileNumber': profileNum,
                           'surveyNumber':  surveyNum,
                           'Ellipsoid':     Ellipsoid, }
        
        else:
            profileDict = None
        
        return profileDict
    
    def getBathyTransectProfNum(self, method=1):
        """This function gets the bathymetric data from the server, currently designed for the bathy duck experiment.
        
        Just gets profile numbers only.

        Args:
            method (int): approach to select which method of how to select bathymetry
                method == 1  - > 'Bathymetry is taken as closest in HISTORY - operational'

                method == 0  - > 'Bathymetry is taken as closest in TIME - NON-operational' (
                Default value = 1)

        Returns:
            prof_nums (array): an array of profile numbers over which a single survey was taken

        """
        # do check here on profile numbers
        # acceptableProfileNumbers = [None, ]
        self.dataloc = 'geomorphology/elevationTransects/survey/surveyTransects.ncml'  # location
        # of the gridded surveys
        self.ncfile, self.allEpoch = getnc(dataLoc=self.dataloc, callingClass=self.callingClass,
                                           dtRound=1 * 60)
        
        try:
            self.bathydataindex = gettime(allEpoch=self.allEpoch, epochStart=self.epochd1,
                                          epochEnd=self.epochd2)
        except IOError:  # when data are not on CHL thredds
            self.bathydataindex = []
        
        if self.bathydataindex is None:
            self.bathydataindex = []
        else:
            pass
        
        # logic to handle no transects in date range
        if len(self.bathydataindex) == 1:
            idx = self.bathydataindex
        elif len(self.bathydataindex) < 1 & method == 1:
            # there's no exact bathy match so find the max negative number where the negative
            # numbers are historical and the max would be the closest historical
            val = (max([n for n in (self.ncfile['time'][:] - self.epochd1) if n < 0]))
            idx = np.where((self.ncfile['time'][:] - self.epochd1) == val)[0][0]
            print('Bathymetry is taken as closest in HISTORY - operational')
        
        elif len(self.bathydataindex) < 1 and method == 0:
            idx = np.argmin(np.abs(self.ncfile['time'][:] - self.d1))  # closest in time
            print('Bathymetry is taken as closest in TIME - NON-operational')
        
        elif len(self.bathydataindex) > 1:
            try:
                # switch back to the FRF cshore_ncfile?
                self.ncfile = nc.Dataset(self.FRFdataloc + self.dataloc)
            except:
                pass
            raise NotImplementedError('DLY NOTE')
            
            # DLY Note - this section of the script does NOT work
            # (bb.e., if you DO have a survey during your date range!!!)
            timeunits = 'seconds since 1970-01-01 00:00:00'
            d1Epoch = nc.date2num(self.d1, timeunits)
            val = (max([n for n in (self.ncfile['time'][:] - d1Epoch) if n < 0]))
            idx = np.where((self.ncfile['time'][:] - d1Epoch) == val)[0][0]
        
        # returning whole survey
        idxSingle = idx
        idx = np.argwhere(
            self.ncfile['surveyNumber'][:] == self.ncfile['surveyNumber'][idxSingle]).squeeze()
        
        # what profile numbers are in this survey?
        prof_nums = np.unique(self.ncfile['profileNumber'][idx])
        
        return prof_nums
    
    def getBathyGridFromNC(self, method, removeMask=True):
        """This function gets the frf krigged grid product, it will currently break with the present link.
        
        Bathymetric data from the server.

        Args:
          method: defines which choice method to use
             method == 1  - > 'Bathymetry is taken as closest in HISTORY - operational'

             method == 0  - > 'Bathymetry is taken as closest in TIME - NON-operational'

          removeMask (bool): remove data that are masked (Default value = True)

        Returns:
            gridDict (dict): colleciton of variables with keys below, will return None if an
            error occurs
               'xFRF': xCoord,

               'yFRF': yCoord,

               'elevation': elevation_points,

               'time': time,

               'lat': lat,

               'lon': lon,

               'northing': northing,

               'easting': easting
               
        """
        self.dataloc = 'survey/gridded/gridded.ncml'  # location of the gridded surveys
        self.ncfile, self.allEpoch = getnc(dataLoc=self.dataloc, callingClass=self.callingClass,
                                           dtRound=1 * 60)
        try:
            self.bathydataindex = gettime(allEpoch=self.allEpoch, epochStart=self.epochd1,
                                          epochEnd=self.epochd2)  # getting the index of the grid
        except IOError:
            self.bathydataindex = []
        if self.bathydataindex != None and len(self.bathydataindex) == 1:
            idx = self.bathydataindex
        elif (self.bathydataindex == None or len(self.bathydataindex) < 1) & method == 1:
            # there's no exact bathy match so find the max negative number where the negitive
            # numbers are historical and the max would be the closest historical
            val = (max([n for n in (self.ncfile['time'][:] - self.epochd1) if n < 0]))
            idx = np.where((self.ncfile['time'][:] - self.epochd1) == val)[0][0]
            print('Bathymetry is taken as closest in HISTORY - operational')
        elif (self.bathydataindex == None or len(self.bathydataindex) < 1) and method == 0:
            idx = np.argmin(np.abs(self.ncfile['time'][:] - self.d1))  # closest in time
            print('Bathymetry is taken as closest in TIME - NON-operational')
        elif self.bathydataindex != None and len(self.bathydataindex) > 1:
            val = (max([n for n in (self.ncfile['time'][:] - self.d1) if n < 0]))
            idx = np.where((self.ncfile['time'] - self.d1) == val)[0][0]
            
            print('The closest in history to your start date is %s\n' % nc.num2date(
                self.gridTime[idx],
                self.ncfile['time'].units))
            print('Please End new simulation with the date above')
            raise Exception
        # the below line was in place, it should be masking nan's but there is not supposed to be
        # nan's
        # in the data, should only be fill values (-999)
        # elevation_points = np.ma.array(cshore_ncfile['elevation'][idx,:,:], mask=np.isnan(
        # cshore_ncfile[
        # 'elevation'][idx,:,:]))
        # remove -999's
        elevation_points = self.ncfile['elevation'][idx, :, :]
        if type(elevation_points) != np.ma.core.MaskedArray:
            maskedElev = (elevation_points == self.ncfile['elevation']._FillValue)
            elevation_points = np.ma.array(elevation_points, mask=maskedElev)
        if elevation_points.ndim == 3:
            elevation_points = elevation_points[0]
        xCoord = self.ncfile['xFRF'][:]
        yCoord = self.ncfile['yFRF'][:]
        lat = self.ncfile['latitude'][:]
        lon = self.ncfile['longitude'][:]
        northing = self.ncfile['northing'][:]
        easting = self.ncfile['easting'][:]
        if removeMask == True:
            xCoord = xCoord[~np.all(elevation_points.mask, axis=0)]
            yCoord = yCoord[~np.all(elevation_points.mask, axis=1)]
            lon = lon[~np.all(elevation_points.mask, axis=0), :]
            lat = lat[:, ~np.all(elevation_points.mask, axis=1)]
            northing = northing[~np.all(elevation_points.mask, axis=0), :]
            easting = easting[:, ~np.all(elevation_points.mask, axis=1)]
            elevation_points = elevation_points[~np.all(elevation_points.mask, axis=1), :]  #
            elevation_points = elevation_points[:, ~np.all(elevation_points.mask, axis=0)]
        if elevation_points.ndim == 2:
            elevation_points = np.ma.expand_dims(elevation_points, axis=0)
        
        time = (self.ncfile['time'][idx], self.ncfile['time'].units)
        print('Sim start: %s\nSim End: %s\nSim bathy chosen: %s' % (self.d1, self.d2,
                                                                    nc.num2date(
                                                                        self.ncfile['time'][idx],
                                                                        self.ncfile['time'].units)))
        print('Bathy is %s old' % (
            self.d2 - nc.num2date(self.ncfile['time'][idx], self.ncfile['time'].units,
                                  only_use_cftime_datetimes=False)))
        
        gridDict = {'xFRF':      xCoord,
                    'yFRF':      yCoord,
                    'elevation': elevation_points,
                    'time':      time,
                    'lat':       lat,
                    'lon':       lon,
                    'northing':  northing,
                    'easting':   easting
                    }
        return gridDict
    
    def _waveGaugeURLlookup(self, gaugenumber):
        """A lookup table function that sets the URL backend for get wave spec and get wave gauge locations.

        Args:
          gaugenumber: a string or number that refers to a specific gauge and will set a url
                Available values inclue:

                26m waverider    can be [0, 'waverider-26m', 'Waverider-26m', '26m']

                17m waverider    can be [1, 'Waverider-17m', 'waverider-17m']

                11m AWAC         can be [2, 'AWAC-11m', 'awac-11m', 'Awac-11m']

                8m AWAC          can be [3, 'awac-8m', 'AWAC-8m']

                6m AWAC          can be [4, 'awac-6m', 'AWAC-6m']

                4.5m AWAC        can be [5, 'awac-4.5m', 'Awac-4.5m']

                3.5m aquadopp    can be [6, 'adop-3.5m', 'aquadopp 3.5m']

                200m pressure    can be [8, 'xp200m', 'xp200']

                150m pressure    can be [9, 'xp150m', 'xp150']

                125m pressure    can be [10, 'xp125m', 'xp125']

                100m pressure    can be [11, 'xp100m']

                8m array         can be [8, '8m-Array', '8m Array', '8m array', '8m-array']

                oregon inlet WR  can be ['oregonInlet', 'OI', 'oi']

        Returns:
          Nothing, this just sets the self.dataloc data member

        """
        if str(gaugenumber).lower() in ['0', 'waverider-26m', '26m']:
            # 26 m wave rider
            self.dataloc = 'oceanography/waves/waverider-26m/waverider-26m.ncml'  #
            # 'oceanography/waves/waverider430/waverider430.ncml'  # 26m buoy
        elif str(gaugenumber).lower() in ['1', 'waverider-17m', '17m']:
            # 2D 17m waverider
            self.dataloc = 'oceanography/waves/waverider-17m/waverider-17m.ncml'  # 17 m buoy
        elif str(gaugenumber).lower() in ['2', 'awac-11m', '11m']:
            self.dataloc = 'oceanography/waves/awac-11m/awac-11m.ncml'
        elif str(gaugenumber).lower() in ['3', 'awac-8m']:
            self.dataloc = 'oceanography/waves/awac-8m/awac-8m.ncml'
        elif str(gaugenumber).lower() in ['4', 'awac-6m', 'awac 6m']:
            self.dataloc = 'oceanography/waves/awac-6m/awac-6m.ncml'
        elif str(gaugenumber).lower() in ['5', 'awac-4.5m', 'awac_4.5m']:
            self.dataloc = 'oceanography/waves/awac-4.5m/awac-4.5m.ncml'
        elif str(gaugenumber).lower() in ['6', 'adop-3.5m', 'aquadopp 3.5m']:
            self.dataloc = 'oceanography/waves/adop-3.5m/adop-3.5m.ncml'
        elif str(gaugenumber).lower() in ['7', 'adop-2m']:
            self.dataloc = 'oceanography/waves/adop01/adop01.ncml'
        elif str(gaugenumber).lower() in ['8', 'xp200m', 'xp200']:
            self.dataloc = 'oceanography/waves/xp200m/xp200m.ncml'
        elif str(gaugenumber).lower() in ['9', 'xp150m', 'xp150']:
            self.dataloc = 'oceanography/waves/xp150m/xp150m.ncml'
        elif str(gaugenumber).lower() in ['10', 'xp125m', 'xp125']:
            self.dataloc = 'oceanography/waves/xp125m/xp125m.ncml'
        elif str(gaugenumber).lower() in ['11', 'xp100m']:
            self.dataloc = 'oceanography/waves/xp100m/xp100m.ncml'
        elif str(gaugenumber).lower() in ['12', '8m array', '8m-array']:
            self.dataloc = 'oceanography/waves/8m-array/8m-array.ncml'
        # lidar wave gauges - 140 m
        elif str(gaugenumber).lower() in ['lidarwavegauge140', 'lidargauge140',
                                          'lidarwavegauge140m', 'lidargauge140m']:
            self.dataloc = 'oceanography/waves/lidarWaveGauge140/lidarWaveGauge140.ncml'
        # lidar wave gauges - 110 m
        elif str(gaugenumber).lower() in ['lidarwavegauge110', 'lidargauge110',
                                          'lidarwavegauge110m', 'lidargauge110m']:
            self.dataloc = 'oceanography/waves/lidarWaveGauge110/lidarWaveGauge110.ncml'
        # lidar wave gauges - 100 m
        elif str(gaugenumber).lower() in ['lidarwavegauge100', 'lidargauge100',
                                          'lidarwavegauge100m', 'lidargauge100m']:
            self.dataloc = 'oceanography/waves/lidarWaveGauge100/lidarWaveGauge100.ncml'
        # lidar wave gauges - 90 m
        elif str(gaugenumber).lower() in ['lidarwavegauge90', 'lidargauge90', 'lidarwavegauge90m',
                                          'lidargauge90m']:
            self.dataloc = 'oceanography/waves/lidarWaveGauge90/lidarWaveGauge90.ncml'
        # lidar wave gauges - 80 m
        elif str(gaugenumber).lower() in ['lidarwavegauge80', 'lidargauge80', 'lidarwavegauge80m',
                                          'lidargauge80m']:
            self.dataloc = 'oceanography/waves/lidarWaveGauge80/lidarWaveGauge80.ncml'
        elif str(gaugenumber).lower() in ['oregoninlet', 'oi']:
            self.dataloc = 'oceanography/waves/waverider-oregon-inlet-nc/waverider-oregon-inlet' \
                           '-nc.ncml'
        elif str(gaugenumber).lower() in ['lidarwavegauge080', 'lidarwavegauge80']:
            self.dataloc = "oceanography/waves/lidarWaveGauge080/lidarWaveGauge080.ncml"
        elif str(gaugenumber).lower() in ['lidarwavegauge090', 'lidarwavegauge90']:
            self.dataloc = "oceanography/waves/lidarWaveGauge090/lidarWaveGauge090.ncml"
        elif str(gaugenumber).lower() in ['lidarwavegauge100']:
            self.dataloc = "oceanography/waves/lidarWaveGauge100/lidarWaveGauge100.ncml"
        elif str(gaugenumber).lower() in ['lidarwavegauge110']:
            self.dataloc = "oceanography/waves/lidarWaveGauge110/lidarWaveGauge110.ncml"
        elif str(gaugenumber).lower() in ['lidarwavegauge140']:
            self.dataloc = "oceanography/waves/lidarWaveGauge140/lidarWaveGauge140.ncml"
        else:
            self.gname = 'There Are no Gauge numbers here'
            raise NameError('Bad Gauge name, specify proper gauge name/number, or add capability')
    
    def _wlGageURLlookup(self, gaugenumber):
        """A lookup table function that sets the URL backend for getGageWL.
        
        Args:
            gaugenumber: a string or number that refers to a specific gauge and will set a url
               Available values include:
                   11m AWAC         can be [2, 'AWAC-11m', 'awac-11m', 'Awac-11m']
                   8m AWAC          can be [3, 'awac-8m', 'AWAC-8m']
                   6m AWAC          can be [4, 'awac-6m', 'AWAC-6m']
                   4.5m AWAC        can be [5, 'awac-4.5m', 'Awac-4.5m']
                   3.5m aquadopp    can be [6, 'adop-3.5m', 'aquadopp 3.5m']
                   200m pressure    can be [8, 'xp200m', 'xp200']
                   150m pressure    can be [9, 'xp150m', 'xp150']
                   125m pressure    can be [10, 'xp125m', 'xp125']
                   100m pressure    can be [11, 'xp100m']
                   8m array         can be [8, '8m-Array', '8m Array', '8m array', '8m-array']
        
        Returns:
             Nothing, this just sets the self.dataloc data member

        """
        if gaugenumber in [2, 'AWAC-11m', 'awac-11m', 'Awac-11m']:
            gname = 'AWAC 11m'
            self.dataloc = 'oceanography/waves/awac-11m/awac-11m.ncml'
        elif gaugenumber in [3, 'awac-8m', 'AWAC-8m']:
            self.gname = 'AWAC 8m'
            self.dataloc = 'oceanography/waves/awac-8m/awac-8m.ncml'
        elif gaugenumber in [4, 'awac-6m', 'AWAC-6m']:
            self.gname = 'AWAC 6m'
            self.dataloc = 'oceanography/waves/awac-6m/awac-6m.ncml'
        elif gaugenumber in [5, 'awac-4.5m', 'Awac-4.5m', 'awac_4.5m']:
            self.gname = 'AWAC 4.5m'
            self.dataloc = 'oceanography/waves/awac-4.5m/awac-4.5m.ncml'
        elif gaugenumber in [6, 'adop-3.5m', 'aquadopp 3.5m']:
            self.gname = 'Aquadopp 3.5m'
            self.dataloc = 'oceanography/waves/adop-3.5m/adop-3.5m.ncml'
        elif gaugenumber in [7, 'adop-2m']:
            self.gname = 'Aquadopp01 - 2m'
            self.dataloc = 'oceanography/waves/adop01/adop01.ncml'
        elif gaugenumber in [8, 'xp200m', 'xp200']:
            self.gname = 'Paros xp200m'
            self.dataloc = 'oceanography/waves/xp200m/xp200m.ncml'
        elif gaugenumber in [9, 'xp150m', 'xp150']:
            self.gname = 'Paros xp150m'
            self.dataloc = 'oceanography/waves/xp150m/xp150m.ncml'
        elif gaugenumber in [10, 'xp125m', 'xp125']:
            self.gname = 'Paros xp125m'
            self.dataloc = 'oceanography/waves/xp125m/xp125m.ncml'
        elif gaugenumber in [11, 'xp100m']:
            self.gname = 'Paros xp100m'
            self.dataloc = 'oceanography/waves/xp100m/xp100m.ncml'
        elif gaugenumber in [12, '8m-Array', '8m Array', '8m array', '8m-array']:
            self.gname = "8m array"
            self.dataloc = 'oceanography/waves/8m-array/8m-array.ncml'
        else:
            self.gname = 'There Are no Gauge numbers here'
            raise NameError('Bad Gauge name, specify proper gauge name/number')
    
    def getBathyDuckLoc(self, gaugenumber):
        """This function pulls the stateplane location (if desired) from the survey.
        
        FRF coords from deployed ADV's, These are data owned by WHOI and kept on private local server

        Args:
          gaugenumber: a gauge number with associated data from bathyduck experiment

        Returns:
          location dictionary with keys
            'xFRF' (int): cross-shore coordinate of gauge

            'yFRF' (int): alongshore coordinate of gauge

        Notes:
            these data are only available by request

        """
        if type(gaugenumber) != str:
            gaugenumber = str(gaugenumber)
        assert gaugenumber in ['11', '12', '13', '14',  # middle transect
                               '21', '22', '23', '24',  # south transect
                               '83', '84'], 'gauge number not recognized'  # near pier
        try:
            loc = str(
                self.FRFdataloc + "projects/bathyduck/data/BathyDuck-ocean_waves_p%s_201510.nc" %
                gaugenumber)
            ncfile = nc.Dataset(loc)
            xloc = ncfile['xFRF'][:]
            yloc = ncfile['yFRF'][:]
        except:
            loc = str(
                self.chlDataLoc + 'projects/bathyduck/data/BathyDuck-ocean_waves_p%s_201510.nc' %
                gaugenumber)
            ncfile = nc.Dataset(loc)
            xloc = ncfile['xloc'][
                   :]  # these are hard coded in these files [do not change w/o recreating the file]
            yloc = ncfile['yloc'][:]
        assert len(np.unique(xloc)) == 1, "there are different locations in the netCDFfile"
        assert len(np.unique(yloc)) == 1, "There are different Y locations in the NetCDF file"
        locDict = gp.FRFcoord(xloc[0], yloc[0])
        
        return locDict
    
    def getWaveGaugeLoc(self, gaugenumber):
        """This function gets gauge location data quickly, faster than getwavespec.

        Args:
          gaugenumber (str, int): wave gauge numbers
                pulled from self.waveGaugeURLlookup
        
        Returns:
          dictionary with keys
            lat: latitude
            lon: longitude

        Notes:
            see help on self.waveGaugeURLlookup for gauge keys
        """
        self._waveGaugeURLlookup(gaugenumber)
        try:
            ncfile = nc.Dataset(self.FRFdataloc + self.dataloc)
        except IOError:
            ncfile = nc.Dataset(self.chlDataLoc + self.dataloc)
        out = {'Lat': ncfile['latitude'][:],
               'Lon': ncfile['longitude'][:]}
        return out
    
    def get_sensor_locations_from_thredds(self):
        """Retrieves lat/lon coordinates for each gauge in gauge_list.
        
        Function converts to state plane and frf coordinates and creates a dictionary containing
        all three coordinates types with gaugenumbers as keys.

        Args:
            None

        Returns:
            loc_dict (dict): Dictionary containing lat/lon, state plane, and frf coordinates
                for each available gaugenumber with gaugenumbers as keys.

              'lat': latitude

              'lon': longitude

              'spE': North Carolina StatePlane easting

              'spN': North Carolina StatePlane Northing

              'xFRF': FRF local coordinate system - cross-shore

              'yFRF': FRF local coordinate system - alongshore

        """
        loc_dict = {}
        for g in self.waveGaugeList:
            loc_dict[g] = {}
            data = loc_dict[g]
            
            # Get latlon from Thredds server.
            try:
                if g in ['11', '12', '13', '14', '21', '22', '23', '24']:
                    latlon = self.getBathyDuckLoc(gaugenumber=g)
                else:
                    latlon = self.getWaveGaugeLoc(g)
            except IOError:
                continue
            # lat and lon values currently stored as 1 element arrays.
            # Cast to float for consistency.
            lat = float(latlon['Lat'])
            lon = float(latlon['Lon'])
            
            # Covert latlon to stateplane.
            coords = gp.LatLon2ncsp(lon, lat)
            spE = coords['StateplaneE']
            spN = coords['StateplaneN']
            
            # Convert stateplane to frf coords.
            frfcoords = gp.ncsp2FRF(spE, spN)
            xfrf = frfcoords['xFRF']
            yfrf = frfcoords['yFRF']
            
            data['lat'] = lat
            data['lon'] = lon
            data['spE'] = spE
            data['spN'] = spN
            data['xFRF'] = xfrf
            data['yFRF'] = yfrf
        
        return loc_dict
    
    def get_sensor_locations(self, datafile='frf_sensor_locations.pkl', window_days=14):
        """Retrieve sensor coordinate dictionary from file if there is an entry.
        
        Look within window_days of the specified timestampstr. Otherwise query the
        Thredds server for location information and update archived data
        accordingly.

        Args:
          datafile (str): Name of file containing archived sensor location data.
               Updates datafile when new information is retrieved.
               (Default value = 'frf_sensor_locations.pkl')
          window_days (int): Maximum interval between desired timestamp and closest timestamp
               in datafile to use archived data. If this interval is larger than
               window_days days, query the Thredds server. (Default value = 14)

        Returns:
          sensor_locations (dict):  Coordinates in lat/lon, stateplane, and frf for each available
               gaugenumber (gauges 0 to 12).
          
        Notes:
            Updates datafile when new information is retrieved.

        """
        try:
            with open(datafile, 'rb') as fid:  # this will close a file when done loading it
                loc_dict = pickle.load(fid)
        except (IOError, UnicodeDecodeError):
            # now create pickle if one's not around
            loc_dict = {}
            # this should be date of searching( or date of gauge placement more accurately)
            timestamp = self.d1  # DT.strptime(timestampstr, '%Y%m%d_%H%M')
            loc_dict[timestamp] = self.get_sensor_locations_from_thredds()  # timestamp)
            with open(datafile, 'wb') as fid:
                pickle.dump(loc_dict, fid)
        
        available_timestamps = np.array(list(loc_dict.keys()))
        idx = np.abs(self.d1 - available_timestamps).argmin()
        nearest_timestamp = available_timestamps[idx]
        if abs(self.d1 - nearest_timestamp).days < window_days:
            # if there is data, and its within the window
            archived_sensor_locations = loc_dict[nearest_timestamp]
            # MPG: only use locations specified in self.waveGaugeList (for the case
            # that there are archived locations that should not be used).
            sensor_locations = collections.OrderedDict()
            
            for g in self.waveGaugeList:
                if g in archived_sensor_locations:
                    sensor_locations[g] = archived_sensor_locations[g]
                elif g not in archived_sensor_locations:
                    sensor_locations = collections.OrderedDict()
                    sensor_locations = self.get_sensor_locations_from_thredds()
                    return sensor_locations
                else:
                    # MPG: use empty dict as a placeholder to indicate that no
                    # data is available.
                    sensor_locations[g] = {}
        else:
            sensor_locations = self.get_sensor_locations_from_thredds()
            loc_dict[self.d1] = sensor_locations
            with open(datafile, 'wb') as fid:
                pickle.dump(loc_dict, fid)
        
        return sensor_locations
    
    def getLidarRunup(self, removeMasked=True):
        """This function will get the wave runup measurements from the lidar mounted in the dune.

        Args:
          removeMasked: if data come back as masked, remove from the arrays removeMasked will
            toggle the removing of data points from the tsTime series based on the flag
            status (Default value = True)

        Returns:
          dictionary with collected data.  keys listed below (for more info see the netCDF file
          metadata)
            'name': gauge name

            'lat': latitude for points

            'lon': longitude for points

            'lidarX': the x coordinate of the lidar (making the measurement)

            'lidarY': the y coordinate of the lidar (making the measurement)

            'time': time stamp for data in datetime object

            'totalWaterLevel': total elevation of water dimensioned by time

            'elevation': 1D array of swash elevation at times listed in tsTime.

            'samplingTime': time stamp for time series data

            'xFRF': x location of the data points

            'yFRF': y location of the data points

            'totalWaterLevelQCflag': qc flag following quartod standards for total water level

            'percentMissing': percent of missing data can be used as a confidence factor for
            measurement

        """
        self.dataloc = 'oceanography/waves/lidarWaveRunup/lidarWaveRunup.ncml'
        self.ncfile, self.allEpoch = getnc(dataLoc=self.dataloc, callingClass=self.callingClass,
                                           dtRound=1 * 60)
        self.lidarIndex = gettime(allEpoch=self.allEpoch, epochStart=self.epochd1,
                                  epochEnd=self.epochd2)
        
        if np.size(self.lidarIndex) > 0 and self.lidarIndex is not None:
            out = {'name':                  nc.chartostring(self.ncfile['station_name'][:]),
                   'lat':                   self.ncfile['lidarLatitude'][:],  # Coordintes
                   'lon':                   self.ncfile['lidarLongitude'][:],
                   'lidarX':                self.ncfile['lidarX'][:],
                   'lidarY':                self.ncfile['lidarY'][:],
                   'time':                  nc.num2date(self.allEpoch[self.lidarIndex], self.ncfile['time'].units,
                                                        self.ncfile['time'].calendar, only_use_cftime_datetimes=False),
                   'epochtime':             self.allEpoch[self.lidarIndex],
                   'totalWaterLevel':       self.ncfile['totalWaterLevel'][self.lidarIndex],
                   'elevation':             self.ncfile['elevation'][self.lidarIndex, :],
                   'xFRF':                  self.ncfile['xFRF'][self.lidarIndex, :],
                   'yFRF':                  self.ncfile['yFRF'][self.lidarIndex, :],
                   'samplingTime':          self.ncfile['tsTime'][:],
                   'totalWaterLevelQCflag': self.ncfile['totalWaterLevelQCFlag'][self.lidarIndex],
                   'percentMissing':        self.ncfile['percentTimeSeriesMissing'][self.lidarIndex],
                   }
            
            if removeMasked:
                if isinstance(out['elevation'], np.ma.MaskedArray):
                    # out['elevation'] = np.array(out['elevation'][~out['elevation'].mask])
                    out['elevation'] = out['elevation'].filled(np.nan)
                else:
                    pass
                if isinstance(out['totalWaterLevel'], np.ma.MaskedArray):
                    out['totalWaterLevel'] = np.array(
                        out['totalWaterLevel'][~out['totalWaterLevel'].mask])
                else:
                    pass
                if isinstance(out['xFRF'], np.ma.MaskedArray):
                    out['xFRF'] = np.array(out['xFRF'][~out['xFRF'].mask])
                else:
                    pass
                if isinstance(out['yFRF'], np.ma.MaskedArray):
                    out['yFRF'] = np.array(out['yFRF'][~out['yFRF'].mask])
                else:
                    pass
                # if isinstance(out['runupDownLine'], np.ma.MaskedArray):
                #     out['runupDownLine'] = np.array(out['runupDownLine'][~out[
                #     'runupDownLine'].mask])
                # else:
                #     pass
                if isinstance(out['samplingTime'], np.ma.MaskedArray):
                    out['samplingTime'] = np.array(out['samplingTime'][~out['samplingTime'].mask])
                else:
                    pass
            else:
                pass
        
        else:
            print('There is no LIDAR data during this time period')
            out = None
        return out
    
    def getCTD(self):
        """THIS FUNCTION IS CURRENTLY BROKEN.
        
        THE PROBLEM IS THAT self.cshore_ncfile does not have any keys?
        TODO fix this function
        This function gets the CTD data from the thredds server
        
        Args:  None

        Returns:
            dict: output dictionary with keys listed below, will return None if error happens
                'depth': depth of sample

                'temp': water temperature

                'time' (obj): datetime object time stamp

                'lat': latitude

                'lon': longitude

                'salin': salinity

                'soundSpeed': speed of sound

                'sigmaT':

        """
        # do check here on profile numbers
        # acceptableProfileNumbers = [None, ]
        self.dataloc = 'oceanography/ctd/eop-ctd/eop-ctd.ncml'  # location of the gridded surveys
        
        try:
            self.ncfile = self.FRFdataloc + self.dataloc
            val = (max([n for n in (self.ncfile['time'][:] - self.epochd1) if n < 0]))
            idx = np.where((self.ncfile['time'][:] - self.epochd1) == val)[0][0]
            print('CTD data is closest in HISTORY - operational')
        
        except (RuntimeError, NameError, AssertionError,
                TypeError):  # if theres any error try to get good data from next location
            try:
                self.ncfile = self.chlDataLoc + self.dataloc
                val = (max([n for n in (self.ncfile['time'][:] - self.epochd1) if n < 0]))
                idx = np.where((self.ncfile['time'][:] - self.epochd1) == val)[0][0]
                print('CTD data closest in HISTORY - operational')
            except (RuntimeError, NameError, AssertionError,
                    TypeError):  # if there are still errors, give up
                idx = []
        
        if np.size(idx) > 0:
            # now retrieve data with idx
            depth = self.ncfile['depth'][idx]
            lat = self.ncfile['lat'][idx]
            lon = self.ncfile['lon'][idx]
            time = nc.num2date(self.ncfile['time'][idx], self.ncfile['time'].units, only_use_cftime_datetimes=False)
            temp = self.ncfile['waterTemperature'][idx]
            salin = self.ncfile['salinity'][idx]
            soundSpeed = self.ncfile['soundSpeed'][idx]
            sigmaT = self.ncfile['sigmaT'][idx]
            
            ctd_Dict = {'depth':      depth,
                        'temp':       temp,
                        'time':       time,
                        'lat':        lat,
                        'lon':        lon,
                        'salin':      salin,
                        'soundSpeed': soundSpeed,
                        'sigmaT':     sigmaT}
        else:
            ctd_Dict = None
        
        return ctd_Dict
    
    def getALT(self, gaugeName=None, removeMasked=True):
        """This function gets the Altimeter data from the thredds server.

        Args:
          gaugeName (str):  This is just the name of the altimeter we want to use
             available gauge names listed below (Default value = None)
             'Alt03', 'Alt04', 'Alt05', 'Alt769-150', 'Alt769-200', 'Alt769-250','Alt769-300',
             'Alt769-350', 'Alt861-150', 'Alt861-200', 'Alt861-250', 'Alt861-300', 'Alt861-350'

          removeMasked (bool): remove the data that are masked (Default value = True)

        Returns:
          a dictionary with below keys with selected data, for more info see netCDF files on server
            'name': file title

            'time': date time objects

            'epochtime': time in epoch, seconds since 1970

            'lat': latitude of location of data

            'PKF': Kalman Filtered Error covariance estimate

            'lon': longitude location of data

            'xFRF': x location of data

            'yFRF': y location of data

            'stationName: station name variable

            'timeStart': start time of the sample

            'timeEnd': end time of the sample

            'bottomElev': Kalman filtered elevation

        """
        # location of the data
        gauge_list = ['Alt03', 'Alt04', 'Alt05',
                      'Alt769-150', 'Alt769-200', 'Alt769-250', 'Alt769-300', 'Alt769-350',
                      'Alt861-150', 'Alt861-200', 'Alt861-250', 'Alt861-300', 'Alt861-350']
        if gaugeName not in gauge_list:
            raise NotImplementedError('Input string is not a valid gage name, please check')
        if gaugeName in ['Alt05']:
            self.dataloc = 'geomorphology/altimeter/Alt05-altimeter/Alt05-altimeter.ncml'
        elif gaugeName in ['Alt04']:
            self.dataloc = 'geomorphology/altimeter/Alt04-altimeter/Alt04-altimeter.ncml'
        elif gaugeName in ['Alt03']:
            self.dataloc = 'geomorphology/altimeter/Alt03-altimeter/Alt03-altimeter.ncml'
        elif gaugeName in ['Alt769-150']:
            self.dataloc = 'geomorphology/altimeter/Alt769-150-altimeter/Alt769-150-altimeter.ncml'
        elif gaugeName in ['Alt769-200']:
            self.dataloc = 'geomorphology/altimeter/Alt769-200-altimeter/Alt769-200-altimeter.ncml'
        elif gaugeName in ['Alt769-250']:
            self.dataloc = 'geomorphology/altimeter/Alt769-250-altimeter/Alt769-250-altimeter.ncml'
        elif gaugeName in ['Alt769-300']:
            self.dataloc = 'geomorphology/altimeter/Alt769-300-altimeter/Alt769-300-altimeter.ncml'
        elif gaugeName in ['Alt769-350']:
            self.dataloc = 'geomorphology/altimeter/Alt769-350-altimeter/Alt769-350-altimeter.ncml'
        elif gaugeName in ['Alt861-150']:
            self.dataloc = 'geomorphology/altimeter/Alt861-150-altimeter/Alt861-150-altimeter.ncml'
        elif gaugeName in ['Alt861-200']:
            self.dataloc = 'geomorphology/altimeter/Alt861-200-altimeter/Alt861-200-altimeter.ncml'
        elif gaugeName in ['Alt861-250']:
            self.dataloc = 'geomorphology/altimeter/Alt769-250-altimeter/Alt769-250-altimeter.ncml'
        elif gaugeName in ['Alt861-300']:
            self.dataloc = 'geomorphology/altimeter/Alt769-300-altimeter/Alt769-300-altimeter.ncml'
        elif gaugeName in ['Alt861-350']:
            self.dataloc = 'geomorphology/altimeter/Alt769-350-altimeter/Alt769-350-altimeter.ncml'
        else:
            raise NotImplementedError('Please use one of the following keys\n'.format(gauge_list))
        
        self.ncfile, self.allEpoch = getnc(dataLoc=self.dataloc, callingClass=self.callingClass,
                                           dtRound=1 * 60)
        altdataindex = gettime(allEpoch=self.allEpoch, epochStart=self.epochd1,
                               epochEnd=self.epochd2)
        
        # get the actual current data
        if np.size(altdataindex) > 1:
            alt_lat = self.ncfile['Latitude'][0]  # pulling latitude
            alt_lon = self.ncfile['Longitude'][0]  # pulling longitude
            alt_be = self.ncfile['bottomElevation'][altdataindex]  # pulling bottom elevation
            alt_pkf = self.ncfile['PKF'][altdataindex]  # ...
            alt_stationname = nc.chartostring(self.ncfile['station_name'][:])  # name of the station
            self.alt_timestart = nc.num2date(self.ncfile['timestart'][altdataindex],
                                             self.ncfile['timestart'].units,
                                             self.ncfile['time'].calendar, only_use_cftime_datetimes=False)
            self.alt_timeend = nc.num2date(self.ncfile['timeend'][altdataindex],
                                           self.ncfile['timeend'].units,
                                           self.ncfile['time'].calendar, only_use_cftime_datetimes=False)
            self.alt_time = nc.num2date(self.ncfile['time'][altdataindex],
                                        self.ncfile['time'].units,
                                        self.ncfile['time'].calendar, only_use_cftime_datetimes=False)
            for num in range(0, len(self.alt_time)):
                self.alt_time[num] = self._roundtime(self.alt_time[num], roundto=1 * 60)
                self.alt_timestart[num] = self._roundtime(self.alt_timestart[num], roundto=1 * 60)
                self.alt_timeend[num] = self._roundtime(self.alt_timeend[num], roundto=1 * 60)
            
            alt_coords = gp.FRFcoord(alt_lon, alt_lat)
            
            if removeMasked:
                altpacket = {'name':        str(self.ncfile.title),
                             'time':        np.array(self.alt_time[~alt_be.mask]),
                             'epochtime':   np.array(self.allEpoch[altdataindex][~alt_be.mask]),
                             'lat':         alt_lat,
                             'PKF':         np.array(alt_pkf[~alt_be.mask]),
                             'lon':         alt_lon,
                             'xFRF':        alt_coords['xFRF'],
                             'yFRF':        alt_coords['yFRF'],
                             'stationName': alt_stationname,
                             'timeStart':   np.array(self.alt_timestart[~alt_be.mask]),
                             'timeEnd':     np.array(self.alt_timeend[~alt_be.mask]),
                             'bottomElev':  np.array(alt_be[~alt_be.mask])}
            else:
                altpacket = {'name':        str(self.ncfile.title),
                             'time':        self.alt_time,
                             'lat':         alt_lat,
                             'PKF':         alt_pkf,
                             'lon':         alt_lon,
                             'xFRF':        alt_coords['xFRF'],
                             'yFRF':        alt_coords['yFRF'],
                             'stationName': alt_stationname,
                             'timeStart':   self.alt_timestart,
                             'timeEnd':     self.alt_timeend,
                             'bottomElev':  alt_be}
            
            return altpacket
        else:
            print('No %s data found for this period' % (gaugeName))
            self.altpacket = None
            return self.altpacket
    
    def getLidarWaveProf(self, removeMasked=True):
        """Grabs wave profile data from Lidar gauge.

        Args:
          removeMasked: Removes masked values from data. Default value = (True)

        Returns:
          dictionary with keys below, will None if there's no data or an error
            'name': station name

            'lat': latitude

            'lon': longitude

            'lidarX': station frf X coordinate

            'lidarY': station frf y coordinate

            'xFRF' (array): cross shore coordinate

            'yFRF' (array): along-shore coordinate

            'runupDownLine':  wave runDown (need more details here)

            'waveFrequency' (array): wave frequencies for specturm

            'time' (obj): date time object time stamp

            'hydroQCflag': QC flag for hydro

            'waterLevel': water level [time, xFRF]

            'waveHs': wave height in the incident (gravity) frequency band

            'waveHsIG': wave height inf the infragravity band

            'waveHsTotal': total frequency band wave height

            'waveSkewness':  need more detail here

            'waveAsymmetry':  Need more detail here

            'waveEnergyDensity' (array): frequency spectra [time, wave frequency]

            'percentMissing': quality check - tells user how much of the time series was missing
            while these stats
            were calculated

        """
        self.dataloc = 'oceanography/waves/lidarHydrodynamics/lidarHydrodynamics.ncml'
        self.ncfile, self.allEpoch = getnc(dataLoc=self.dataloc, callingClass=self.callingClass,
                                           dtRound=1 * 60)
        self.lidarIndex = gettime(allEpoch=self.allEpoch, epochStart=self.epochd1,
                                  epochEnd=self.epochd2)
        if np.size(self.lidarIndex) > 0 and self.lidarIndex is not None:
            out = {'name':              nc.chartostring(self.ncfile['station_name'][:]),
                   'time':              nc.num2date(self.ncfile['time'][self.lidarIndex],
                                                    self.ncfile['time'].units,
                                                    self.ncfile['time'].calendar, only_use_cftime_datetimes=False),
                   'lat':               self.ncfile['lidarLatitude'][:],  # Coordinates
                   'lon':               self.ncfile['lidarLongitude'][:],
                   'lidarX':            self.ncfile['lidarX'][:],
                   'lidarY':            self.ncfile['lidarY'][:],
                   'xFRF':              self.ncfile['xFRF'][:],
                   'yFRF':              self.ncfile['yFRF'][:],
                   'waveFrequency':     self.ncfile['waveFrequency'][:],
                   'hydroQCflag':       self.ncfile['hydrodynamicsFlag'][self.lidarIndex],
                   'waterLevel':        self.ncfile['waterLevel'][self.lidarIndex, :],
                   'waveHs':            self.ncfile['waveHs'][self.lidarIndex, :],
                   'waveHsIG':          self.ncfile['waveHsIG'][self.lidarIndex, :],
                   'waveHsTotal':       self.ncfile['waveHsTotal'][self.lidarIndex, :],
                   'waveSkewness':      self.ncfile['waveSkewness'][self.lidarIndex, :],
                   'waveAsymmetry':     self.ncfile['waveAsymmetry'][self.lidarIndex, :],
                   'waveEnergyDensity': self.ncfile['waveEnergyDensity'][self.lidarIndex, :, :],
                   'percentMissing':    self.ncfile['percentTimeSeriesMissing'][self.lidarIndex, :],
                   }
            
            if removeMasked:
                # TODO lets put this into a loop
                if isinstance(out['waterLevel'], np.ma.MaskedArray):
                    out['waterLevel'] = np.array(out['waterLevel'][~out['waterLevel'].mask])
                
                if isinstance(out['waveHs'], np.ma.MaskedArray):
                    out['waveHs'] = np.array(out['waveHs'][~out['waveHs'].mask])
                
                if isinstance(out['waveHsIG'], np.ma.MaskedArray):
                    out['waveHsIG'] = np.array(out['waveHsIG'][~out['waveHsIG'].mask])
                
                if isinstance(out['waveHsTotal'], np.ma.MaskedArray):
                    # DLY note 01092019 - this bit of codes turns the 2d array out['waveHsTotal']
                    # of time by distance
                    # into a 1-d array?
                    # i dont think we can have this be an option for 2d data?
                    out['waveHsTotal'] = np.array(out['waveHsTotal'][~out['waveHsTotal'].mask])
                
                if isinstance(out['waveSkewness'], np.ma.MaskedArray):
                    out['waveSkewness'] = np.array(out['waveSkewness'][~out['waveSkewness'].mask])
                
                if isinstance(out['waveAsymmetry'], np.ma.MaskedArray):
                    out['waveAsymmetry'] = np.array(
                        out['waveAsymmetry'][~out['waveAsymmetry'].mask])
                
                if isinstance(out['waveEnergyDensity'], np.ma.MaskedArray):
                    out['waveEnergyDensity'] = np.array(
                        out['waveEnergyDensity'][~out['waveEnergyDensity'].mask])
        
        else:
            print('There is no LIDAR data during this time period')
            out = None
        return out
<<<<<<< HEAD

    def getLidarDEM(self, **kwargs):
=======
    
    def getLidarTopo(self, **kwargs):
>>>>>>> 5a450413
        """This function will get the lidar DEM data, beach topography data.

        Args: None

        Keyword Args:
           'xbounds': frf cross-shore bounds
           'ybounds': frf alongshore bounds
<<<<<<< HEAD
            lidarLoc': what lidar DEM should i pull (valid: dune, claris, pier)
=======
            lidarLoc':
>>>>>>> 5a450413
        Returns:
          dictionary with lidar beach topography
            keys to be determined

        """
        lidarLoc = kwargs.get('lidarLoc', 'dune')
<<<<<<< HEAD
        if lidarLoc.lower() in ['pier']:
            self.dataloc = 'geomorphology/DEMs/pierLidarDEM/pierLidarDEM.ncml'
        elif lidarLoc.lower() in ['dune']:
            self.dataloc = 'geomorphology/DEMs/duneLidarDEM/duneLidarDEM.ncml'
        elif lidarLoc.lower() in ['claris']:
            self.dataloc = '/remote_sensing_temp/clarisDEMs.ncml'
            print('  Warning: claris data are coming from Temp Directory' )
        else:
            raise NotImplementedError('valid lidar locs are "dune" and "pier" and "claris"')
    
        self.ncfile, self.allEpoch = getnc(dataLoc=self.dataloc, callingClass=self.callingClass,
                                           dtRound=1 * 60)
        self.idxDEM = gettime(allEpoch=self.allEpoch, epochStart=self.epochd1, epochEnd=self.epochd2)
=======
        if lidarLoc == 'pier':
            self.dataloc = 'geomorphology/DEMs/pierLidarDEM/pierLidarDEM.ncml'
        elif lidarLoc == 'dune':
            self.dataloc = 'geomorphology/DEMs/duneLidarDEM/duneLidarDEM.ncml'
        elif lidarLoc == 'claris':
            self.dataloc = 'geomorphology/DEMs/clarisDEM/clarisDEM.ncml'
        else:
            raise NotImplementedError('valid lidar locs are "dune" and "pier"')
        
        self.ncfile, self.allEpoch = getnc(dataLoc=self.dataloc, callingClass=self.callingClass,
                                           dtRound=1 * 60)
        self.idxDEM = gettime(allEpoch=self.allEpoch, epochStart=self.epochd1,
                              epochEnd=self.epochd2)
        self.DEMtime = nc.num2date(self.allEpoch[self.idxDEM], 'seconds since 1970-01-01',
                                   only_use_cftime_datetimes=False)
>>>>>>> 5a450413
        
        if self.idxDEM is None:
            try:
                print(" last data point before your time {} DEM is {}".format(lidarLoc, nc.num2date(self.allEpoch[
                      np.argwhere(self.allEpoch <self.epochd2).max().squeeze()], 'seconds since 1970-01-01',
                                                 only_use_cftime_datetimes=False).strftime('%Y-%m-%dT%H%M%SZ')))
            except (IndexError, ValueError):
                print("   data didn't load")
            return None
        self.DEMtime = nc.num2date(self.allEpoch[self.idxDEM], 'seconds since 1970-01-01',
                                    only_use_cftime_datetimes=False)
    
        if 'xbounds' in kwargs and np.array(kwargs['xbounds']).size == 2:
            if kwargs['xbounds'][0] > kwargs['xbounds'][1]:
                kwargs['xbounds'] = np.flip(kwargs['xbounds'], axis=0)
            # first min of x
            if (kwargs['xbounds'][0] < self.ncfile['xm'][:]).all():
                # then set xmin to 0
                removeMinX = 0
            else:  # <= used here to handle inclusive initial index inherant in python
                removeMinX = np.argwhere(
                        self.ncfile['xFRF'][:] <= kwargs['xbounds'][0]).squeeze().max()
            # now max of x
            if (kwargs['xbounds'][1] > self.ncfile['xFRF'][:]).all():
                removeMaxX = None
            else:
                removeMaxX = np.argwhere(
                        self.ncfile['xFRF'][:] >= kwargs['xbounds'][
                            1]).squeeze().min() + 1  # python indexing
            xs = slice(removeMinX, removeMaxX)
        else:
            xs = slice(None)
    
        if 'ybounds' in kwargs and np.array(kwargs['ybounds']).size == 2:
            if kwargs['ybounds'][0] > kwargs['ybounds'][1]:
                kwargs['ybounds'] = np.flip(kwargs['ybounds'], axis=0)
            # first min of y
            if (kwargs['ybounds'][0] < self.ncfile['yFRF'][:]).all():
                # then set the ymin to first index [0]
                removeMinY = 0  # ie get all data
            else:
                removeMinY = np.argwhere(
                        self.ncfile['yFRF'][:] <= kwargs['ybounds'][0]).squeeze().max()
            ## now max of y
            if (kwargs['ybounds'][1] > self.ncfile['yFRF'][:]).all():
                removeMaxY = None
            else:
                removeMaxY = np.argwhere(
                        self.ncfile['yFRF'][:] >= kwargs['ybounds'][
                            1]).squeeze().min() + 1  # python indexing
            ys = slice(removeMinY, removeMaxY)
        else:
            ys = slice(None)
        
        DEMdata = {
<<<<<<< HEAD
                'xFRF':      self.ncfile['xFRF'][xs],
                'yFRF':      self.ncfile['yFRF'][ys],
                'elevation': self.ncfile['elevation'][self.idxDEM, ys, xs],
                'time':      self.DEMtime,
                'epochtime': self.allEpoch[self.idxDEM],
                'lat':       self.ncfile['latitude'][ys, xs],
                'lon':       self.ncfile['longitude'][ys,xs]
=======
                'xFRF':      self.ncfile['xFRF'][self.idxDEM, xs],
                'yFRF':      self.ncfile['yFRF'][self.idxDEM, ys],
                'elevation': self.ncfile['elevation'][self.idxDEM, ys, xs],
                'time':      self.DEMtime,
                'epochtime': self.allEpoch[self.idxDEM],
        
                'lat':       self.ncfile['yFRF'][self.idxDEM, ys],
                'lon':       lon
>>>>>>> 5a450413
                }
        return DEMdata
    
    def getBathyRegionalDEM(self, utmEmin, utmEmax, utmNmin, utmNmax):
        """Grabs bathymery from the regional background grid.

        Args:
          utmEmin: left side of DEM bounding box in UTM
          utmEmax: right side of DEM bounding box in UTM
          utmNmin: bottom of DEM bounding box in UTM
          utmNmax: top of DEM bounding box in UTM

        Returns:
          dictionary comprising a smaller rectangular piece of the DEM data, bounded by inputs above
          'utmEasting': UTM Easting [meters]

          'utmNorthing': UTM  Northing [meters]

          'latitude': self explanatory

          'longitude': self explanatory

          'bottomElevation': elevation [m] (NAVD88)


        """
        self.dataloc = 'integratedBathyProduct/RegionalBackgroundDEM/backgroundDEM.nc'
        self.ncfile = nc.Dataset(self.crunchDataLoc + self.dataloc)
        
        # get a 1D ARRAY of the utmE and utmN of the rectangular grid (NOT the full grid!!!)
        utmE_all = self.ncfile['utmEasting'][0, :]
        utmN_all = self.ncfile['utmNorthing'][:, 0]
        
        # find indices I need to pull...
        ni_min = np.where(utmE_all >= utmEmin)[0][0]
        ni_max = np.where(utmE_all <= utmEmax)[0][-1]
        nj_min = np.where(utmN_all <= utmNmax)[0][0]
        nj_max = np.where(utmN_all >= utmNmin)[0][-1]
        
        assert (np.size(ni_min) >= 1) & (np.size(ni_max) >= 1) & (np.size(nj_min) >= 1) & (
            np.size(
                nj_max) >= 1), 'getBathyDEM Error: bounding box is too close to edge of DEM domain'
        
        out = {}
        out['utmEasting'] = self.ncfile['utmEasting'][nj_min:nj_max + 1, ni_min:ni_max + 1]
        out['utmNorthing'] = self.ncfile['utmNorthing'][nj_min:nj_max + 1, ni_min:ni_max + 1]
        out['latitude'] = self.ncfile['latitude'][nj_min:nj_max + 1, ni_min:ni_max + 1]
        out['longitude'] = self.ncfile['longitude'][nj_min:nj_max + 1, ni_min:ni_max + 1]
        out['bottomElevation'] = self.ncfile['bottomElevation'][nj_min:nj_max + 1,
                                 ni_min:ni_max + 1]
        
        return out
    
    def getBathyGridcBathy(self, **kwargs):
        """This function gets the cbathy data from the below address, assumes fill value of -999.

        Keyword Args:
            xbound: = [xmin, xmax]  which will truncate the cbathy domain to xmin, xmax (frf coord)

            ybound: = [ymin, ymax]  which will truncate the cbathy domain to ymin, ymax (frf coord)

        Returns:
            dictionary with keys below, will return None if error is found
                'time': time

                'xm':  frf xoordinate x's

                'ym': frf ycoordinates

                'depth': raw cbathy depths

                'depthfC: same as depth

                'depthKF':  kalman filtered hourly depth

                'depthKFError': errors associated with the kalman filter

                'fB':  ?

                'k':  ??

        """
        fillValue = -999  # assumed fill value from the rest of the files taken as less than or
        # equal to
        self.dataloc = 'projects/bathyduck/data/cbathy_old/cbathy.ncml'
        self.ncfile, self.allEpoch = getnc(dataLoc=self.dataloc, callingClass=self.callingClass,
                                           dtRound=30 * 60)
        self.cbidx = gettime(allEpoch=self.allEpoch, epochStart=self.epochd1, epochEnd=self.epochd2)
        
        self.cbtime = nc.num2date(self.allEpoch[self.cbidx], 'seconds since 1970-01-01',
                                  only_use_cftime_datetimes=False)
        # mask = (time > start) & (time < end)
        # assert (emask == mask).all(), 'epoch time is not working'
        # idx = np.where(emask)[0] # this leaves a list that keeps the data iteratable with a
        # size 1.... DON'T CHANGE
        if np.size(self.cbidx) == 1 and self.cbidx == None:
            cbdata = None  # throw a kick out if there's no data avaiable
            return cbdata
        # truncating data from experimental parameters to
        if 'xbounds' in kwargs and np.array(kwargs['xbounds']).size == 2:
            if kwargs['xbounds'][0] > kwargs['xbounds'][1]:
                kwargs['xbounds'] = np.flip(kwargs['xbounds'], axis=0)
            # first min of x
            if (kwargs['xbounds'][0] < self.ncfile['xm'][:]).all():
                # then set xmin to 0
                removeMinX = 0
            else:  # <= used here to handle inclusive initial index inherant in python
                removeMinX = np.argwhere(
                    self.ncfile['xm'][:] <= kwargs['xbounds'][0]).squeeze().max()
            # now max of x
            if (kwargs['xbounds'][1] > self.ncfile['xm'][:]).all():
                removeMaxX = None
            else:
                removeMaxX = np.argwhere(
                    self.ncfile['xm'][:] >= kwargs['xbounds'][
                        1]).squeeze().min() + 1  # python indexing
            xs = slice(removeMinX, removeMaxX)
        else:
            xs = slice(None)
        
        if 'ybounds' in kwargs and np.array(kwargs['ybounds']).size == 2:
            if kwargs['ybounds'][0] > kwargs['ybounds'][1]:
                kwargs['ybounds'] = np.flip(kwargs['ybounds'], axis=0)
            # first min of y
            if (kwargs['ybounds'][0] < self.ncfile['ym'][:]).all():
                # then set the ymin to first index [0]
                removeMinY = 0  # ie get all data
            else:
                removeMinY = np.argwhere(
                    self.ncfile['ym'][:] <= kwargs['ybounds'][0]).squeeze().max()
            ## now max of y
            if (kwargs['ybounds'][1] > self.ncfile['ym'][:]).all():
                removeMaxY = None
            else:
                removeMaxY = np.argwhere(
                    self.ncfile['ym'][:] >= kwargs['ybounds'][
                        1]).squeeze().min() + 1  # python indexing
            ys = slice(removeMinY, removeMaxY)
        else:
            ys = slice(None)
        
        try:
            cbdata = {'time':         self.cbtime,  # round the time to the nearest 30 minutes
                      'epochtime':    self.allEpoch[self.cbidx],
                      'xm':           self.ncfile['xm'][xs],
                      'ym':           self.ncfile['ym'][ys],
                      'depthKF':      np.ma.array(self.ncfile['depthKF'][self.cbidx, ys, xs],
                                                  mask=(self.ncfile['depthKF'][
                                                            self.cbidx, ys, xs] <= fillValue),
                                                  fill_value=np.nan),
                      'depthKFError': np.ma.array(self.ncfile['depthKF'][self.cbidx, ys, xs],
                                                  mask=(self.ncfile['depthKF'][
                                                            self.cbidx, ys, xs] <= fillValue),
                                                  fill_value=np.nan),
                      'depthfC':      np.ma.array(self.ncfile['depthfC'][self.cbidx, ys, xs],
                                                  mask=(self.ncfile['depthfC'][
                                                            self.cbidx, ys, xs] <= fillValue),
                                                  fill_value=np.nan),
                      'depthfCError': np.ma.array(self.ncfile['depthErrorfC'][self.cbidx, ys, xs],
                                                  mask=(self.ncfile['depthErrorfC'][
                                                            self.cbidx, ys, xs] <= fillValue),
                                                  fill_value=np.nan),
                      'fB':           np.ma.array(self.ncfile['fB'][self.cbidx, ys, xs, :],
                                                  mask=(self.ncfile['fB'][self.cbidx, ys, xs,
                                                        :] <= fillValue),
                                                  fill_value=np.nan),
                      'k':            np.ma.array(self.ncfile['k'][self.cbidx, ys, xs, :],
                                                  mask=(self.ncfile['k'][self.cbidx, ys, xs, :] <= fillValue),
                                                  fill_value=np.nan),
                      'P':            np.ma.array(self.ncfile['PKF'][self.cbidx, ys, xs],
                                                  mask=(self.ncfile['PKF'][self.cbidx, ys, xs] <= fillValue),
                                                  fill_value=np.nan)}  # may need to be masked
            
            assert ~cbdata[
                'depthKF'].mask.all(), 'all Cbathy kalman filtered data retrieved are masked '
            print('Grabbed cBathy Data, successfully')
        
        except (IndexError, AssertionError):  # there's no data in the Cbathy
            cbdata = None
        
        return cbdata
    
    def getArgus(self, type, **kwargs):
        """Grabs argus data from the bathyDuck time period, particularly staple products.
        
        Currently this is only retrieves variance and timex images.

        Args:
            type (str): this is a string that describes the video product eg var, timex

        Keyword Args:
            xbound: = [xmin, xmax]  which will truncate the cbathy domain to xmin, xmax (frf coord)

            ybound: = [ymin, ymax]  which will truncate the cbathy domain to ymin, ymax (frf coord)

        Returns:
            None

        """
        from skimage import color
        if type.lower() not in ['var', 'timex']:
            raise NotImplementedError(
                "These data are not currently available through this function")
        elif type.lower() in ['var', 'variance']:
            self.dataloc = "projects/bathyduck/data/argus/variance/variance.ncml"
        elif type.lower() in ['timex']:
            self.dataloc = "projects/bathyduck/data/argus/timex/timex.ncml"
        
        ################ go get data index
        self.ncfile, self.allEpoch = getnc(dataLoc=self.dataloc, callingClass=self.callingClass,
                                           dtRound=1 * 60)
        self.idxArgus = gettime(allEpoch=self.allEpoch, epochStart=self.epochd1,
                                epochEnd=self.epochd2)
        
        ###### sub divide bounds in kwargs
        if 'xbounds' in kwargs and np.array(kwargs['xbounds']).size == 2:
            if kwargs['xbounds'][0] > kwargs['xbounds'][1]:
                kwargs['xbounds'] = np.flip(kwargs['xbounds'], axis=0)
            # first min of x
            if (kwargs['xbounds'][0] < self.ncfile['x'][:]).all():
                # then set xmin to 0
                removeMinX = 0
            else:  # <= used here to handle inclusive initial index inherant in python
                removeMinX = np.argwhere(
                    self.ncfile['x'][:] <= kwargs['xbounds'][0]).squeeze().max()
            # now max of x
            if (kwargs['xbounds'][1] > self.ncfile['x'][:]).all():
                removeMaxX = None
            else:
                removeMaxX = np.argwhere(
                    self.ncfile['x'][:] >= kwargs['xbounds'][
                        1]).squeeze().min() + 1  # python indexing
            xs = slice(removeMinX, removeMaxX)
        else:
            xs = slice(None)
        
        if 'ybounds' in kwargs and np.array(kwargs['ybounds']).size == 2:
            if kwargs['ybounds'][0] > kwargs['ybounds'][1]:
                kwargs['ybounds'] = np.flip(kwargs['ybounds'], axis=0)
            # first min of y
            if (kwargs['ybounds'][0] < self.ncfile['y'][:]).all():
                # then set the ymin to first index [0]
                removeMinY = 0  # ie get all data
            else:
                removeMinY = np.argwhere(
                    self.ncfile['y'][:] <= kwargs['ybounds'][0]).squeeze().max()
            ## now max of y
            if (kwargs['ybounds'][1] > self.ncfile['y'][:]).all():
                removeMaxY = None
            else:
                removeMaxY = np.argwhere(
                    self.ncfile['y'][:] >= kwargs['ybounds'][
                        1]).squeeze().min() + 1  # python indexing
            ys = slice(removeMinY, removeMaxY)
        else:
            ys = slice(None)
        try:
            timeArgus = nc.num2date(self.allEpoch[self.idxArgus], 'seconds since 1970-01-01',
                                    only_use_cftime_datetimes=False)
            Ip = self.ncfile['Ip'][self.idxArgus, xs, ys]
            out = {'time':      timeArgus,
                   'epochtime': self.allEpoch[self.idxArgus],
                   'rgb':       Ip,
                   'bw':        color.rgb2gray(Ip),
                   'xFRF':      self.ncfile['x'][xs],
                   'yFRF':      self.ncfile['y'][ys], }
        
        except(IndexError, AssertionError):
            out = None
        return out


class getDataTestBed:
    """Retrieves model data."""
    def __init__(self, d1, d2,**kwargs):
        """Initialization description here.
        
        Data are returned in self.datainex are inclusive at d1,d2
        """
        self.rawdataloc_wave = []
        self.outputdir = []  # location for outputfiles
        self.start = d1  # start date for data grab
        self.end = d2  # end data for data grab
        self.timeunits = 'seconds since 1970-01-01 00:00:00'
        self.epochd1 = nc.date2num(self.start, self.timeunits)
        self.epochd2 = nc.date2num(self.end, self.timeunits)
        self.comp_time()
        # if THREDDS is None:
        #     ipAddress = socket.gethostbyname(socket.gethostname())
        #     if ipAddress.startswith('134.164.129'):  # FRF subdomain
        #         self.THREDDS = 'FRF'
        #     else:
        #         self.THREDDS = 'CHL'
        #
        self.server = kwargs.get('server', None)
        self.callingClass = 'getDataTestBed'
        self.FRFdataloc = u'http://134.164.129.55:8080/thredds/dodsC/FRF/'
        self.crunchDataLoc = u'http://134.164.129.55:8080/thredds/dodsC/cmtb/'
        self.chlDataLoc = u'https://chlthredds.erdc.dren.mil/thredds/dodsC/frf/'
        
        assert type(self.end) == DT.datetime, 'end dates need to be in python "Datetime" data types'
        assert type(
            self.start) == DT.datetime, 'start dates need to be in python "Datetime" data types'
    
    def comp_time(self):
        """Test if times are backwards."""
        assert self.end >= self.start, 'finish time: end needs to be after start time: start'
    
    def gettime(self, dtRound=60):
        """This function opens the netcdf file, pulls down all of the time, then pulls the dates of interest.
        
        from the THREDDS (data loc) server based on start,end, and data location
        it returns the indicies in the NCML file of the dates start>=time>end

        Args:
            dtRound: the time delta of the data out of interest, default minute (60 second)

        Returns:
            index (bytearray): indicies for time of interest

        """
        raise NotImplementedError('please use master get time that is not a member of this class ')
        # TODO find a way to pull only hourly data or regular interval of desired time
        # todo this use date2index and create a list of dates see help(nc.date2index)
        try:
            print(self.crunchDataLoc + self.dataloc)
            self.ncfile = nc.Dataset(
                self.crunchDataLoc + self.dataloc)  # loads all of the netCDF file
            #            try:
            self.allEpoch = sb.baseRound(self.ncfile['time'][:],
                                         base=dtRound)  # round to nearest minute
            
            # now find the boolean!
            mask = (self.allEpoch >= self.epochd1) & (self.allEpoch < self.epochd2)
            idx = np.argwhere(mask).squeeze()
            # old slow way of doing time!
            # self.alltime = nc.num2date(self.cshore_ncfile['time'][:], self.cshore_ncfile[
            # 'time'].units,
            #                            self.cshore_ncfile['time'].calendar) # converts all
            #                            epoch time to datetime
            #                            objects
            # for bb, date in enumerate(self.alltime):  # rounds time to nearest
            #     self.alltime[bb] = self.roundtime(dt=date, roundto=dtRound)
            #
            # mask = (self.alltime >= self.start) & (self.alltime < self.end)  # boolean
            # true/false of time
            # if (np.argwhere(mask).squeeze() == idx).all():
            #     print '.... old Times match New Times' % np.argwhere(mask).squeeze()
            assert np.size(idx) > 0, 'no data locally, check CHLthredds'
            print("Data Gathered From Local Thredds Server")
        
        except (IOError, RuntimeError, NameError,
                AssertionError):  # if theres any error try to get good data from next location
            try:
                # MPG: Use self.chlDataLoc with 'frf/' removed from string for correct url.
                self.ncfile = nc.Dataset(self.chlDataLoc.replace('frf/', 'cmtb/') + self.dataloc)
                self.allEpoch = sb.baseRound(self.ncfile['time'][:], base=dtRound)  # round to nearest minute
                # now find the boolean !
                emask = (self.allEpoch >= self.epochd1) & (self.allEpoch < self.epochd2)
                idx = np.argwhere(emask).squeeze()
                
                # self.alltime = nc.num2date(self.cshore_ncfile['time'][:], self.cshore_ncfile[
                # 'time'].units,
                #                            self.cshore_ncfile['time'].calendar)
                # for bb, date in enumerate(self.alltime):
                #     self.alltime[bb] = self.roundtime(dt=date, roundto=dtRound)
                # # mask = (sb.roundtime(self.cshore_ncfile['time'][:]) >= self.epochd1) & (
                # sb.roundtime(
                # self.cshore_ncfile['time'][:]) < self.epochd2)\
                #
                # mask = (self.alltime >= self.start) & (self.alltime < self.end)  # boolean
                # true/false of time
                #
                # idx = np.argwhere(mask).squeeze()
                
                try:
                    assert np.size(
                        idx) > 0, ' There are no data within the search parameters for this gauge'
                    print("Data Gathered from CHL thredds Server")
                except AssertionError:
                    idx = None
            except IOError:  # this occors when thredds is down
                print(' Trouble Connecteing to data on CHL Thredds')
                idx = None
        
        self.ncfile = nc.Dataset(self.crunchDataLoc + self.dataloc)
        # switch us back to the local THREDDS if it moved us to CHL
        
        return idx
    
    def getGridCMS(self, method):
        """This function will grab data from the CMS grid folder on the server.
        
        This Function is depricated

        Args:
          method: can be [1, historical, history]  for historical
        can be [0, 'time'] for non oporational consideration

        Returns:
          key 'xCoord': x in FRF
          key 'yCoord': y in FRF
          key 'elevation': elevation NAVD 88
          key 'time': time in date time object
          key 'lat': latitude
          key 'lon': longitude
          key 'northing': NC stateplane Northing
          key 'easting': NC stateplane Easting
          key 'x0': origin in x (stateplane easting)
          key 'azimuth': grid orientation
          key 'y0': origin in y (stateplane northing)

        """
        self.dataloc = 'grids/CMSwave_v1/CMSwave_v1.ncml'
        self.ncfile, self.allEpoch = getnc(dataLoc=self.dataloc, callingClass=self.callingClass,
                                           dtRound=1 * 60)
        try:
            self.bathydataindex = gettime(allEpoch=self.allEpoch, epochStart=self.epochd1,
                                          epochEnd=self.epochd2)  # getting the index of the grid
        except IOError:
            self.bathydataindex = None
        if self.bathydataindex != None and np.size(self.bathydataindex) == 1:
            idx = self.bathydataindex.squeeze()
        elif (self.bathydataindex == None or len(self.bathydataindex) < 1) and method in [1,
                                                                                          'historical',
                                                                                          'history']:
            # there's no exact bathy match so find the max negative number where the negitive
            # numbers are historical and the max would be the closest historical
            val = (max([n for n in (self.ncfile['time'][:] - self.epochd1) if n < 0]))
            idx = np.where((self.ncfile['time'][:] - self.epochd1) == val)[0][0]
            print('Bathymetry is taken as closest in HISTORY - operational')
        elif (self.bathydataindex == None or np.size(self.bathydataindex) < 1) and method == 0:
            idx = np.argmin(np.abs(self.ncfile['time'][:] - self.start))  # closest in time
            print('Bathymetry is taken as closest in TIME - NON-operational')
        elif self.bathydataindex != None and len(self.bathydataindex) > 1:
            val = (max([n for n in (self.ncfile['time'][:] - self.start) if n < 0]))
            idx = np.where((self.ncfile['time'] - self.start) == val)[0][0]
            
            #
            # if self.bathydataindex is not None and  len(self.bathydataindex) == 1:
            #     idx = self.bathydataindex
            # elif self.bathydataindex is not None and len(self.bathydataindex) < 1 and method in
            # [1, 'historical',
            # 'history']:
            #     # there's no exact bathy match so find the max negative number where the negitive
            #     # numbers are historical and the max would be the closest historical
            #     val = (max([nHs for nHs in (self.cshore_ncfile['time'][:] - self.epochd1) if
            #     nHs < 0]))
            #     idx = np.where((self.cshore_ncfile['time'][:] - self.epochd1) == val)[0][0]
            #     print 'Bathymetry is taken as closest in HISTORY - operational'
            # elif self.bathydataindex is not None and len(self.bathydataindex) < 1 and method == 0:
            #     idx = np.argmin(np.abs(self.cshore_ncfile['time'][:] - self.start))  # closest
            #     in time
            #     print 'Bathymetry is taken as closest in TIME - NON-operational'
            # elif self.bathydataindex is not None and len(self.bathydataindex) > 1:
            #     val = (max([nHs for nHs in (self.cshore_ncfile['time'][:] - self.start) if nHs
            #     < 0]))
            #     idx = np.where((self.cshore_ncfile['time'] - self.start) == val)[0][0]
            
            print('The closest in history to your start date is %s\n' % nc.num2date(
                self.gridTime[idx],
                self.ncfile['time'].units))
            print('Please End new simulation with the date above')
            
            raise Exception
        if np.size(idx) > 0 and idx is not None:
            # now retrieve data with idx
            elevation_points = self.ncfile['elevation'][idx]
            xCoord = self.ncfile['xFRF'][:]
            yCoord = self.ncfile['yFRF'][:]
            lat = self.ncfile['latitude'][:]
            lon = self.ncfile['longitude'][:]
            northing = self.ncfile['northing'][:]
            easting = self.ncfile['easting'][:]
            
            time = nc.num2date(self.ncfile['time'][idx], self.ncfile['time'].units, only_use_cftime_datetimes=False)
            
            gridDict = {'xCoord':    xCoord,
                        'yCoord':    yCoord,
                        'elevation': elevation_points,
                        'time':      time,
                        'lat':       lat,
                        'lon':       lon,
                        'northing':  northing,
                        'easting':   easting,
                        'x0':        self.ncfile['x0'][:],
                        'azimuth':   self.ncfile['azimuth'][:],
                        'y0':        self.ncfile['y0'][:],
                        }
            return gridDict
    
    def getBathyIntegratedTransect(self, method=1, ForcedSurveyDate=None, **kwargs):
        """This function gets the integraated bathy, using the plant (2009) method.

        Args:
            method (int): a key which determines which method to find bathymetry with (Default
            value = 1)
                method == 1  - > 'Bathymetry is taken as closest in HISTORY - operational'

                method == 0  - > 'Bathymetry is taken as closest in TIME - NON-operational'

            ForcedSurveyDate (str): This is to force a date of survey gathering (Default value =
            None) if set to 'all'
                it will pull multiple bathys, this can choke up the server, and is recommended to
                set xbounds and
                ybounds

        Keyword Args:
           'cBKF': if true will get cBathy original Kalman Filter

           'cBKF_T': if true will get wave height thresholded Kalman filter

            'xbound': = [xmin, xmax]  which will truncate the cbathy domain to xmin, xmax (frf
            coord)

            'ybound': = [ymin, ymax]  which will truncate the cbathy domain to ymin, ymax (frf
            coord)

            'forceReturnAll' (bool): return all survey grids, not just nearest in time by method
            above

            'forceReturnAllPlusOne' (bool): return all survey grids, but also the one just before
            your inital survey
            date

        Returns:
          dictionary with keys
            'xFRF': x coordinate in FRF

            'yFRF': y coorindate in FRF

            'elevation': bathymetry

            'time': time in Datetime objects

            'lat': latitude

            'lon': longitude

            'northing': NC stateplane northing

            'easting': NC stateplane Easting

            'surveyNumber': FRF survey number (metadata)

        """
        forceReturnAll = kwargs.get('forceReturnAll', False)  # returns all survey
        forceReturnAllPlusOne = kwargs.get('forceReturnAllPlusOne', False)  # returns all surveys
        verbose = kwargs.get('verbose', False)
        
        if ForcedSurveyDate != None:
            # start is used in the gettime function,
            # to force a selection of survey date self.start/end is changed to the forced
            # survey date and then changed back using logged start/stop
            # a check is in place to ensure that the retieved time is == to the forced time
            oldD1 = self.start
            oldD2 = self.end
            oldD1epoch = self.epochd1
            oldD2epoch = self.epochd2
            self.start = ForcedSurveyDate  # change time one
            self.end = ForcedSurveyDate + DT.timedelta(0, 1)  # and time 2
            self.epochd1 = nc.date2num(self.start, 'seconds since 1970-01-01')
            self.epochd2 = nc.date2num(self.end, 'seconds since 1970-01-01')
            print('!!!Forced bathy date %s' % ForcedSurveyDate)
        
        ####################################################################
        #  Set URL based on Keyword, Default to surveyed bathymetry        #
        ####################################################################
        if 'cBKF_T' in kwargs and kwargs['cBKF_T'] == True:
            self.dataloc = 'integratedBathyProduct/cBKF-T/cBKF-T.ncml'
        elif 'cBKF' in kwargs and kwargs['cBKF'] == True:
            self.dataloc = 'integratedBathyProduct/cBKF/cBKF.ncml'
        else:
            self.dataloc = 'integratedBathyProduct/survey/survey.ncml'
        ####################################################################
        #   go get the index and return based on method chosen             #
        ####################################################################
        # go ahead and assign the ncfile first....
        self.ncfile, self.allEpoch = getnc(dataLoc=self.dataloc, callingClass=self.callingClass,
                                           dtRound=1 * 60, start=self.start, end=self.end)
        
        try:
            self.bathydataindex = gettime(allEpoch=self.allEpoch, epochStart=self.epochd1,
                                          epochEnd=self.epochd2)  # getting the index of the grid
        except IOError:
            self.bathydataindex = []  # when a server is not available
        
        if (forceReturnAll == True and self.bathydataindex is not None) or (
            np.size(self.bathydataindex) == 1 and self.bathydataindex != None):
            idx = self.bathydataindex.squeeze()

        elif forceReturnAllPlusOne == True and self.bathydataindex is not None:
            idx = np.append(self.bathydataindex.squeeze().min() - 1, self.bathydataindex.squeeze())

        elif np.size(self.bathydataindex) > 1:
            val = (max([n for n in (self.ncfile['time'][:] - self.epochd1) if n < 0]))
            # idx = np.where((self.ncfile['time'][:] - self.epochd1) == val)[0][0]
            idx = np.argmin(np.abs(self.ncfile['time'][:] - self.epochd1))  # closest in time
            warnings.warn('Pulled multiple bathymetries')
            print('   The nearest bathy to your simulation start date is %s' % nc.num2date(
                self.allEpoch[idx],
                self.ncfile['time'].units))
            print(
                '   Please End new simulation with the date above, so it does not pull multiple '
                'bathymetries')
            raise NotImplementedError
        
        elif (self.bathydataindex == None or len(self.bathydataindex) < 1) & method == 1:
            # there's no exact bathy match so find the max negative number where the negitive
            # numbers are historical and the max would be the closest historical
            val = (max([n for n in (self.ncfile['time'][:] - self.epochd1) if n < 0]))
            idx = np.where((self.ncfile['time'][:] - self.epochd1) == val)[0][0]
            print('Bathymetry is taken as closest in HISTORY - operational')
        elif (self.bathydataindex == None or np.size(self.bathydataindex) < 1) and method == 0:
            idx = np.argmin(np.abs(self.ncfile['time'][:] - self.epochd1))  # closest in time
            print('Bathymetry is taken as closest in TIME - NON-operational')
        elif self.bathydataindex != None and len(self.bathydataindex) > 1:
            val = (max([n for n in (self.ncfile['time'][:] - self.epochd1) if n < 0]))
            idx = np.where((self.ncfile['time'][:] - self.epochd1) == val)[0][0]
            
            print('The closest in history to your start date is %s\n' % nc.num2date(
                self.ncfile['time'][idx],
                self.ncfile['time'].units))
            print('Please End new simulation with the date above')
            raise Exception

        # after all that logic, if it's still None, just return it
        if idx is None:
            return None
        ###############################################################################################################
        # bound it if requested
        ###############################################################################################################
        if 'xbounds' in kwargs and np.array(kwargs['xbounds']).size == 2:
            if kwargs['xbounds'][0] > kwargs['xbounds'][1]:
                kwargs['xbounds'] = np.flip(kwargs['xbounds'], axis=0)
            # first min of x
            if (kwargs['xbounds'][0] < self.ncfile['xFRF'][:]).all():
                # then set xmin to 0
                removeMinX = 0
            else:  # <= used here to handle inclusive initial index inherant in python
                removeMinX = np.argwhere(
                    self.ncfile['xFRF'][:] <= kwargs['xbounds'][0]).squeeze().max()
            # now max of x
            if (kwargs['xbounds'][1] > self.ncfile['xFRF'][:]).all():
                removeMaxX = None
            else:
                removeMaxX = np.argwhere(
                    self.ncfile['xFRF'][:] >= kwargs['xbounds'][
                        1]).squeeze().min() + 1  # python indexing
            xs = slice(removeMinX, removeMaxX)
        else:
            xs = slice(None)
        
        if 'ybounds' in kwargs and np.array(kwargs['ybounds']).size == 2:
            if kwargs['ybounds'][0] > kwargs['ybounds'][1]:
                kwargs['ybounds'] = np.flip(kwargs['ybounds'], axis=0)
            # first min of y
            if (kwargs['ybounds'][0] < self.ncfile['yFRF'][:]).all():
                # then set the ymin to first index [0]
                removeMinY = 0  # ie get all data
            else:
                removeMinY = np.argwhere(
                    self.ncfile['yFRF'][:] <= kwargs['ybounds'][0]).squeeze().max()
            ## now max of y
            if (kwargs['ybounds'][1] > self.ncfile['yFRF'][:]).all():
                removeMaxY = None
            else:
                removeMaxY = np.argwhere(
                    self.ncfile['yFRF'][:] >= kwargs['ybounds'][
                        1]).squeeze().min() + 1  # python indexing
            ys = slice(removeMinY, removeMaxY)
        else:
            ys = slice(None)
        ###############################################################################################################
        ###############################################################################################################
        # the below line was in place, it should be masking nan's but there is not supposed to be
        # nan's
        # in the data, should only be fill values (-999)
        # elevation_points = np.ma.array(cshore_ncfile['elevation'][idx,:,:], mask=np.isnan(
        # cshore_ncfile[
        # 'elevation'][idx,:,:]))
        # remove -999's

        elevation_points = self.ncfile['elevation'][idx, ys, xs]
        updateTime = self.ncfile['updateTime'][idx, ys, xs]
        xCoord = self.ncfile['xFRF'][xs]
        yCoord = self.ncfile['yFRF'][ys]
        lat = self.ncfile['latitude'][ys, xs]
        lon = self.ncfile['longitude'][ys, xs]
        
        # putting dates and times back for all the other instances that use get time
        if ForcedSurveyDate != None:
            self.start = oldD1
            self.end = oldD2
            self.epochd2 = oldD2epoch
            self.epochd1 = oldD1epoch
        
        bathyT = nc.num2date(self.allEpoch[idx],
                             'seconds since 1970-01-01', only_use_cftime_datetimes=False)  # This one is rounded
        # appropraitely
        # this comes directly from file (useful if server is acting funny)
        # bathyT = nc.num2date(self.ncfile['time'][idx], 'seconds since 1970-01-01')
        
        if verbose: print('  Measured Bathy is %s old' % (self.end - bathyT))
        
        gridDict = {'xFRF':      xCoord,
                    'yFRF':      yCoord,
                    'elevation': elevation_points,
                    'time':      bathyT,
                    'lat':       lat,
                    'lon':       lon, }
        if ('cBKF_T' not in kwargs) and (f'cBKF' not in kwargs):  # then its a survey, get the survey number
            gridDict['surveyNumber'] = self.ncfile['surveyNumber'][idx]
        
        return gridDict
    
    def getStwaveField(self, var, prefix, local=True, ijLoc=None, model='STWAVE'):
        """Depricated."""
        warnings.warn('Using depricated function name: getStwaveField')
        return self.getModelField(var, prefix, local, ijLoc, model)
    
    def getModelField(self, var, prefix, local=True, ijLoc=None, model='STWAVE', **kwargs):
        """Retrives data from spatial data CMSWave and STWAVE model.

        Args:
            local (bool): defines whether the data is from the nested simulation or the regional
            simulation (Default
            value = True)

            ijLoc (tuple, int): x or y or (x,y) tuple of location of interest in FRF Coordinates
                if None, will grab everything (expensive) (Default value = None)

            var (str): which variable to get from the spatial data ncml file

            prefix (str): this dictates which model run data are retrieved from

            local (bool): pull from the nested grid or the regional grid (Default value = True)

            model (str): one of: STWAVE, CMS (other models can be added)
        Keyword Args:
            xbound: = [xmin, xmax]  which will truncate the cbathy domain to xmin, xmax (frf coord)

            ybound: = [ymin, ymax]  which will truncate the cbathy domain to ymin, ymax (frf coord)

        Returns:
            a dictionary with keys below, see netCDF file for more metadata

            'time' (obj):  date time object

            'epochtime' (float): epoch time

            'var' (str): variable of interest as put in to the function

            'xFRF' (int): x location of data

            'yFRF' (int): y location of data

        """
        if local == True:
            grid = 'Local'
        elif local == False:
            grid = 'Regional'
        ############## setting up the ncfile ############################
        if prefix == 'CBHPStatic' and local == True:  # this is needed because projects are
            # stored in weird place
            fname = 'http://bones/thredds/dodsC/CMTB/projects/bathyDuck_SingleBathy_CBHP' \
                    '/Local_Field/Local_Field.ncml'
        elif prefix == 'CBHPStatic' and local == False:
            fname = 'http://bones/thredds/dodsC/CMTB/projects/bathyDuck_SingleBathy_CBHP' \
                    '/Regional_Field' \
                    '/Regional_Field.ncml'
        elif model == 'STWAVE':  # this is standard operational model url Structure
            fname = self.crunchDataLoc + u'waveModels/%s/%s/%s-Field/%s-Field.ncml' % (
                model, prefix, grid, grid)
        elif model == 'CMS':  # this is standard operational model url Structure
            fname = self.crunchDataLoc + u'waveModels/%s/%s/Field/Field.ncml' % (model, prefix)
        finished = False
        n = 0
        while not finished and n < 15:
            try:
                ncfile = nc.Dataset(fname)
                finished = True
            except IOError:
                print('Error reading {}, trying again'.format(fname))
                time.sleep(10)
                n += 1
        if not finished:
            raise (RuntimeError, 'Data not accessible right now')
        
        assert var in ncfile.variables.keys(), 'variable called is not in file please use\n%s' % \
                                               ncfile.variables.keys()
        
        mask = (ncfile['time'][:] >= nc.date2num(self.start, ncfile['time'].units)) & (
            ncfile['time'][:] <= nc.date2num(self.end, ncfile['time'].units))
        idx = np.where(mask)[0]
        assert np.size(idx > 0), " there's no data"
        if model == 'STWAVE':
            print('getting %s %s  %s %s Data' % (prefix, model, grid, var))
        elif model == 'CMS':
            print('getting %s %s  %s Data' % (prefix, model, var))
        ##############################################################################################################
        # now creating tool to remove single data point
        if ijLoc != None:
            assert len(
                ijLoc) == 2, 'if giving a postion, must be a tuple of i, j location (of length 2)'
            if type(ijLoc[0]) == int:
                x = ncfile[var].shape[1] - ijLoc[
                    0]  # the data are stored with inverse indicies to grid node locations
                y = ijLoc[1]  # use location given by function call
            else:  # ijLoc[0] == slice:
                x = ijLoc[0]
                y = np.argmin(np.abs(ncfile['yFRF'][:] - ijLoc[1]))
        
        else:
            x = slice(None)  # take entire data
            y = slice(None)  # take entire data
        ############################################ xbounds/ybounds
        # #################################################
        ###### sub divide bounds by x and y to get subdomain
        if 'xbounds' in kwargs and np.array(kwargs['xbounds']).size == 2:
            if kwargs['xbounds'][0] > kwargs['xbounds'][1]:
                kwargs['xbounds'] = np.flip(kwargs['xbounds'], axis=0)
            # first min of x
            if (kwargs['xbounds'][0] < ncfile['xFRF'][:]).all():
                # then set xmin to 0
                removeMinX = 0
            else:  # <= used here to handle inclusive initial index inherant in python
                removeMinX = np.argwhere(ncfile['xFRF'][:] <= kwargs['xbounds'][0]).squeeze().max()
            # now max of x
            if (kwargs['xbounds'][1] > ncfile['xFRF'][:]).all():
                removeMaxX = None
            else:
                removeMaxX = np.argwhere(
                    ncfile['x'][:] >= kwargs['xbounds'][1]).squeeze().min() + 1  # python indexing
            x = slice(removeMinX, removeMaxX)
        else:
            x = slice(None)
        
        if 'ybounds' in kwargs and np.array(kwargs['ybounds']).size == 2:
            if kwargs['ybounds'][0] > kwargs['ybounds'][1]:
                kwargs['ybounds'] = np.flip(kwargs['ybounds'], axis=0)
            # first min of y
            if (kwargs['ybounds'][0] < ncfile['yFRF'][:]).all():
                # then set the ymin to first index [0]
                removeMinY = 0  # ie get all data
            else:
                removeMinY = np.argwhere(ncfile['yFRF'][:] <= kwargs['ybounds'][0]).squeeze().max()
            ## now max of y
            if (kwargs['ybounds'][1] > ncfile['yFRF'][:]).all():
                removeMaxY = None
            else:
                removeMaxY = np.argwhere(
                    ncfile['yFRF'][:] >= kwargs['ybounds'][
                        1]).squeeze().min() + 1  # python indexing
            y = slice(removeMinY, removeMaxY)
        else:
            y = slice(None)
        ################################################################################################################
        if ncfile[var].ndim > 2 and idx.shape[0] > 100:  # looping through ... if necessary
            list = np.round(
                np.linspace(idx.min(), idx.max(), idx.max() - idx.min(), endpoint=True, dtype=int))
            # if idx.max() not in list:
            #     list = np.append(list, idx.max())
            xFRF = ncfile['xFRF'][x]
            yFRF = ncfile['yFRF'][y]
            if len(list) < 100:
                dataVar = np.array(ncfile[var][np.squeeze(list)])
                timeVar = nc.num2date(ncfile['time'][np.squeeze(list)], ncfile['time'].units,
                                      only_use_cftime_datetimes=False)
            else:
                for num, minidx in enumerate(list):
                    if len(list) < 100:
                        dataVar = np.array(ncfile[var][np.squeeze(list)])
                        timeVar = nc.num2date(ncfile['time'][np.squeeze(list)],
                                              ncfile['time'].units,
                                              only_use_cftime_datetimes=False)
                    elif num == 0:
                        dataVar = np.array(ncfile[var][range(minidx, list[num + 1]), y, x])
                        timeVar = nc.num2date(
                            np.array(ncfile['time'][range(minidx, list[num + 1])]),
                            ncfile['time'].units,
                            only_use_cftime_datetimes=False)
                    elif minidx == list[-1]:
                        lastIdx = (idx - minidx)[(idx - minidx) >= 0] + minidx
                        dataVar = np.append(dataVar, ncfile[var][lastIdx, y, x], axis=0)
                        timeVar = np.append(timeVar, nc.num2date(ncfile['time'][lastIdx],
                                                                 ncfile['time'].units,
                                                                 only_use_cftime_datetimes=False), axis=0)
                    else:
                        dataVar = np.append(dataVar,
                                            ncfile[var][range(minidx, list[num + 1]), y, x], axis=0)
                        timeVar = np.append(timeVar, nc.num2date(
                            ncfile['time'][range(minidx, list[num + 1])],
                            ncfile['time'].units,
                            only_use_cftime_datetimes=False), axis=0)
        
        elif ncfile[var].ndim > 2:
            dataVar = ncfile[var][idx, y, x]
            xFRF = ncfile['xFRF'][x]
            yFRF = ncfile['yFRF'][y]
            timeVar = nc.num2date(ncfile['time'][np.squeeze(idx)], ncfile['time'].units,
                                  only_use_cftime_datetimes=False)
        else:  # probably bathymetry date variable
            dataVar = ncfile[var][idx]
            xFRF = ncfile['xFRF'][x]
            yFRF = ncfile['yFRF'][y]
            timeVar = nc.num2date(ncfile['time'][np.squeeze(idx)], ncfile['time'].units,
                                  only_use_cftime_datetimes=False)
        # package for output
        field = {'time':      timeVar,
                 'epochtime': ncfile['time'][idx],  # pulling down epoch time of interest
                 var:         dataVar,
                 'xFRF':      xFRF,
                 'yFRF':      yFRF,
                 }
        try:
            field['bathymetryDate'] = ncfile['bathymetryDate'][idx]
        except IndexError:
            field['bathymetryDate'] = np.ones_like(field['time'])
        
        assert field[var].shape[0] == len(
            field['time']), " the indexing is wrong for pulling down the spatial output"
        field = removeDuplicatesFromDictionary(field)
        return field
    
    def getWaveSpecSTWAVE(self, prefix, gaugenumber, local=True, model='STWAVE'):
        """Depricated."""
        warnings.warn('Using depricated function name')
        return self.getWaveSpecModel(prefix, gaugenumber, model)
    
    def getWaveSpecModel(self, prefix, gaugenumber, model='STWAVE', removeBadWLFlag=True):
        """This function pulls down the data from the thredds server and puts the data into proper places.
        
        To be read for STwave Scripts this will return the wavespec with dir/freq bin and directionalWaveGaugeList wave
            energy

        Args:
            prefix (str): a 'key' to select which version of the simulations to pull data from
                available values are listed in the table below
                ['CB', 'HP', 'CBHP', 'FP', 'S' %any date string, 'CBThresh_0']

            local (bool): this denotes whether the waves are pulled from the nested domian or (
            Default value = True)

            gaugenumber (int, str): keys associated with data
                26m waverider can be [0, 'waverider-26m', 'Waverider-26m', '26m']
                17m waverider can be [1, 'Waverider-17m', 'waverider-17m']
                11m AWAC      can be [2, 'AWAC-11m', 'awac-11m', 'Awac-11m']
                8m array      can be [3, '8m-Array', '8m Array', '8m array', '8m-array']
                6m AWAC       can be [4, 'awac-6m', 'AWAC-6m']
                4.5m AWAC     can be [5, 'awac-4.5m', 'Awac-4.5m']
                3.5m aquadopp can be [6, 'adop-3.5m', 'aquadopp 3.5m']
                200m pressure can be [8, 'xp200m', 'xp200']
                150m pressure can be [9, 'xp150m', 'xp150']
                125m pressure can be [10, 'xp125m', 'xp125']

            model (str): one of: STWAVE, CMS
            
            removeBadWLFlag(bool): run logic to remove bad data from returned dictionary (default=True)

        Returns: return dictionary with packaged data following keys
            'epochtime': time in epoch ('second since 1970-01-01

            'time': time in date time object

            'name': name

            'wavefreqbin': wave frequency bins

            'Hs': wave Height

            'peakf': peak frequencies or 1/waveTp

            'wavedirbin': wave direction bins for dwed

            'dWED': directionalWaveGaugeList wave energy density - 2d spectra [t, freq, dir]

            'waveDm': wave mean direction

            'waveTm': wave mean period

            'waveTp': wave peak period

            'WL': water level (NAVD 88)

            'Umag': wind speed [m/s]

            'Udir': wind direction (True north)

            'fspec': frequency spectra [t, nfreq]

            'qcFlag': qc flags


        """
        # Making gauges flexible
        if prefix in ['CB', 'HP', 'CBHP', 'FP', 'CBThresh']:
            urlFront = 'waveModels/%s/%s' % (model, prefix)
        elif prefix.startswith('S') and prefix[1].isdigit():  # this is static bathy
            urlFront = 'projects/%s/CBHP/SingleBathy_%s' % (model, prefix[1:])
        elif prefix in ['CBThresh_0']:
            urlFront = 'projects/%s/%s' % (model, prefix)
        elif prefix.lower() in ['cbthresh_0_oversmoothed']:
            urlFront = 'projects/%s/CBThresh_0_oversmoothed' % model
        elif prefix.lower() in ['cbthresh_0_papersubmittedv1']:
            urlFront = 'projects/%s/CBThresh_0_paperSubmittedV1' % model
        
        ############### now identify file name #################
        if gaugenumber in [0, 'waverider-26m', 'Waverider-26m', '26m']:
            # 26 m wave rider
            fname = 'waverider-26m/waverider-26m.ncml'
            gname = '26m Waverider Buoy'
        elif gaugenumber in [1, 'Waverider-17m', 'waverider-17m']:
            # 2D 17m waverider
            fname = 'waverider-17m/waverider-17m.ncml'
            gname = '17m Waverider Buoy'
        elif gaugenumber in [2, 'AWAC-11m', 'awac-11m', 'Awac-11m']:
            gname = 'AWAC04 - 11m'
            fname = 'awac-11m/awac-11m.ncml'
        elif gaugenumber in [3, 'awac-8m', 'AWAC-8m', 'Awac-8m', 'awac 8m',
                             '8m-Array', '8m Array', '8m array', '8m-array']:
            gname = 'AWAC 8m'
            fname = '8m-array/8m-array.ncml'
        elif gaugenumber in [4, 'awac-6m', 'AWAC-6m']:
            gname = 'AWAC 6m'
            fname = 'awac-6m/awac-6m.ncml'
        elif gaugenumber in [5, 'awac-4.5m', 'Awac-4.5m']:
            gname = 'AWAC 4.5m'
            fname = 'awac-4.5m/awac-4.5m.ncml'
        elif gaugenumber in [6, 'adop-3.5m', 'aquadopp 3.5m']:
            gname = 'Aquadopp 3.5m'
            fname = 'adop-3.5m/adop-3.5m.ncml'
        elif gaugenumber in [8, 'xp200m', 'xp200']:
            gname = 'Paros xp200m'
            fname = 'xp200m/xp200m.ncml'
        elif gaugenumber in [9, 'xp150m', 'xp150']:
            gname = 'Paros xp150m'
            fname = 'xp150m/xp150m.ncml'
        elif gaugenumber == 10 or gaugenumber == 'xp125m':
            gname = 'Paros xp125m'
            fname = 'xp125m/xp125m.ncml'
        elif gaugenumber == 11 or gaugenumber == 'xp100m':
            gname = 'Paros xp100m'
            fname = 'xp100m/xp100m.ncml'
        else:
            gname = 'There Are no Gauge numbers here'
            raise NameError('Bad Gauge name, specify proper gauge name/number')
        # parsing out data of interest in time

        self.dataloc = urlFront + '/' + fname
        self.ncfile, self.allEpoch = getnc(dataLoc=self.dataloc, callingClass=self.callingClass, dtRound=1 * 60,server=self.server)
        try:
            # go get indices of interest
            self.wavedataindex = gettime(allEpoch=self.allEpoch, epochStart=self.epochd1,
                                         epochEnd=self.epochd2)
            assert np.array(
                self.wavedataindex).all() != None, 'there''s no data in your time period'
            if np.size(self.wavedataindex) >= 1:
                wavespec = {'epochtime':   self.ncfile['time'][self.wavedataindex],
                            'time':        nc.num2date(self.allEpoch[self.wavedataindex],
                                                       self.ncfile['time'].units,
                                                       only_use_cftime_datetimes=False),
                            'name':        nc.chartostring(self.ncfile['station_name'][:]),
                            'wavefreqbin': self.ncfile['waveFrequency'][:],
                            # 'lat': self.ncfile['lat'][:],
                            # 'lon': self.ncfile['lon'][:],
                            'Hs':          self.ncfile['waveHs'][self.wavedataindex],
                            'peakf':       self.ncfile['waveTp'][self.wavedataindex],
                            'wavedirbin':  self.ncfile['waveDirectionBins'][:],
                            'dWED':        self.ncfile['directionalWaveEnergyDensity'][self.wavedataindex,
                                           :, :],
                            'waveDm':      self.ncfile['waveDm'][self.wavedataindex],
                            'waveTm':      self.ncfile['waveTm'][self.wavedataindex],
                            'waveTp':      self.ncfile['waveTp'][self.wavedataindex],
                            'WL':          self.ncfile['waterLevel'][self.wavedataindex],
                            'qcFlagWL':    self.ncfile['qcFlag'][self.wavedataindex, 2],
                            'qcFlagWind':  self.ncfile['qcFlag'][self.wavedataindex, 1]}
                wavespec['units'] = {'Hs':self.ncfile['waveHs'].units,
                        'dWED':self.ncfile['directionalWaveEnergyDensity'].units,
                        'waveDm':self.ncfile['waveDm'].units,'waveTm':self.ncfile['waveTm'].units,
                        'waveTp':self.ncfile['waveTm'].units,'WL':self.ncfile['waterLevel'].units}
                # make frequency spectra from directional energy spectrum
                wavespec['fspec'] = wavespec['dWED'].sum(axis=2) * np.median(
                    np.diff(np.array(wavespec['wavedirbin'])))
                if model == 'STWAVE':
                    wavespec['Umag'] = self.ncfile['Umag'][self.wavedataindex]
                    wavespec['Udir'] = self.ncfile['Udir'][self.wavedataindex]
                    wavespec['units']['Umag'] = self.ncfile['Umag'].units
                    wavespec['units']['Udir'] = self.ncfile['Udir'].units
                wavespec['dWED'][wavespec['dWED'] == 0] = 1e-6
                wavespec['fspec'][wavespec['fspec'] == 0] = 1e-6
            qcFlags = self.ncfile['qcFlag'][self.wavedataindex]
            if removeBadWLFlag is not False:
                idxGood = np.argwhere(qcFlags[:, 2] <= 5).squeeze()
                wavespec = sb.reduceDict(wavespec, idxGood)
            return removeDuplicatesFromDictionary(wavespec)
        
        except (RuntimeError, AssertionError) as err:
            print(err)
            print('ERROR Retrieving data from %s\n in this time period start: %s  End: %s' % (
                gname, self.start, self.end))
            return None
    
    def getCSHOREOutput(self, prefix):
        """Retrieves data from spatial data CSHORE model.
        
        Args:
            prefix (str): a 'key' to select which version of the simulations to pull data from
                available value is only 'MOBILE_RESET' for now but more could be
                added in the future

        Returns:
            dictionary with packaged data following keys:
                'epochtime' (float):  epoch time
    
                'time' (obj): datetime of model output
    
                'xFRF' (float): x location of data
    
                'Hs' (float): significant wave height
    
                'zb' (float): bed elevation
    
                'WL' (float): water level
    
                'bathyTime' (ojb): datetime of bathymetric survey used
    
                'setup' (float): wave induced setup height
    
                'aveN' (float): average northward current
    
                'stdN' (float): standard deviation of northward current
    
                'runupMean' (float): mean runup elevation
    
                'runup2perc' (float): 2% runup elevation

        """
        dataLoc = 'morphModels/CSHORE/{0}/{0}.ncml'.format(prefix)
        ncfile, allEpoch = getnc(dataLoc, self.THREDDS, self.callingClass)
        dataIndex = gettime(allEpoch, epochStart=self.epochd1, epochEnd=self.epochd2)
        if dataIndex is None:
            print(('There\'s no data in time period ' + self.start.strftime('%Y-%m-%dT%H%M%SZ') +
                   ' to ' + self.end.strftime('%Y-%m-%dT%H%M%SZ')))
            return {}
        if isinstance(ncfile['bottomElevation'][dataIndex, :], np.ma.masked_array):
            dataIndex = dataIndex[~ncfile['bottomElevation'][dataIndex, :].mask.any(1)]
        
        if len(dataIndex) == 0:
            print(('There\'s no data in time period ' + self.start.strftime('%Y-%m-%dT%H%M%SZ') +
                   ' to ' + self.end.strftime('%Y-%m-%dT%H%M%SZ')))
            return {}
        mod = {'epochtime':  ncfile['time'][dataIndex],
               'time':       nc.num2date(ncfile['time'][dataIndex], ncfile['time'].units,
                                         only_use_cftime_datetimes=False),
               'xFRF':       ncfile['xFRF'][:],
               'Hs':         ncfile['waveHs'][dataIndex, :],
               'zb':         ncfile['bottomElevation'][dataIndex, :].data,
               'WL':         ncfile['waterLevel'][dataIndex, :],
               'bathyTime':  nc.num2date(ncfile['bathymetryDate'][dataIndex],
                                         ncfile['bathymetryDate'].units,
                                         only_use_cftime_datetimes=False),
               'setup':      ncfile['setup'][dataIndex, :],
               'aveN':       ncfile['aveN'][dataIndex, :],
               'stdN':       ncfile['stdN'][dataIndex, :],
               'runupMean':  ncfile['runupMean'][dataIndex],
               'runup2perc': ncfile['runup2perc'][dataIndex]}
        return mod<|MERGE_RESOLUTION|>--- conflicted
+++ resolved
@@ -978,12 +978,8 @@
             profileNum = self.ncfile['profileNumber'][idx]
             surveyNum = self.ncfile['surveyNumber'][idx]
             Ellipsoid = self.ncfile['Ellipsoid'][idx]
-<<<<<<< HEAD
             time = nc.num2date(self.ncfile['time'][idx], self.ncfile['time'].units, only_use_cftime_datetimes=False)
-=======
-            time = nc.num2date(self.ncfile['time'][idx], self.ncfile['time'].units,
-                               only_use_cftime_datetimes=False)
->>>>>>> 5a450413
+
             
             profileDict = {'xFRF':          xCoord,
                            'yFRF':          yCoord,
@@ -1959,13 +1955,8 @@
             print('There is no LIDAR data during this time period')
             out = None
         return out
-<<<<<<< HEAD
 
     def getLidarDEM(self, **kwargs):
-=======
-    
-    def getLidarTopo(self, **kwargs):
->>>>>>> 5a450413
         """This function will get the lidar DEM data, beach topography data.
 
         Args: None
@@ -1973,49 +1964,21 @@
         Keyword Args:
            'xbounds': frf cross-shore bounds
            'ybounds': frf alongshore bounds
-<<<<<<< HEAD
             lidarLoc': what lidar DEM should i pull (valid: dune, claris, pier)
-=======
-            lidarLoc':
->>>>>>> 5a450413
+
         Returns:
           dictionary with lidar beach topography
             keys to be determined
 
         """
         lidarLoc = kwargs.get('lidarLoc', 'dune')
-<<<<<<< HEAD
-        if lidarLoc.lower() in ['pier']:
-            self.dataloc = 'geomorphology/DEMs/pierLidarDEM/pierLidarDEM.ncml'
-        elif lidarLoc.lower() in ['dune']:
-            self.dataloc = 'geomorphology/DEMs/duneLidarDEM/duneLidarDEM.ncml'
-        elif lidarLoc.lower() in ['claris']:
-            self.dataloc = '/remote_sensing_temp/clarisDEMs.ncml'
-            print('  Warning: claris data are coming from Temp Directory' )
-        else:
-            raise NotImplementedError('valid lidar locs are "dune" and "pier" and "claris"')
     
         self.ncfile, self.allEpoch = getnc(dataLoc=self.dataloc, callingClass=self.callingClass,
                                            dtRound=1 * 60)
         self.idxDEM = gettime(allEpoch=self.allEpoch, epochStart=self.epochd1, epochEnd=self.epochd2)
-=======
-        if lidarLoc == 'pier':
-            self.dataloc = 'geomorphology/DEMs/pierLidarDEM/pierLidarDEM.ncml'
-        elif lidarLoc == 'dune':
-            self.dataloc = 'geomorphology/DEMs/duneLidarDEM/duneLidarDEM.ncml'
-        elif lidarLoc == 'claris':
-            self.dataloc = 'geomorphology/DEMs/clarisDEM/clarisDEM.ncml'
-        else:
-            raise NotImplementedError('valid lidar locs are "dune" and "pier"')
-        
-        self.ncfile, self.allEpoch = getnc(dataLoc=self.dataloc, callingClass=self.callingClass,
-                                           dtRound=1 * 60)
-        self.idxDEM = gettime(allEpoch=self.allEpoch, epochStart=self.epochd1,
-                              epochEnd=self.epochd2)
         self.DEMtime = nc.num2date(self.allEpoch[self.idxDEM], 'seconds since 1970-01-01',
                                    only_use_cftime_datetimes=False)
->>>>>>> 5a450413
-        
+      
         if self.idxDEM is None:
             try:
                 print(" last data point before your time {} DEM is {}".format(lidarLoc, nc.num2date(self.allEpoch[
@@ -2070,7 +2033,6 @@
             ys = slice(None)
         
         DEMdata = {
-<<<<<<< HEAD
                 'xFRF':      self.ncfile['xFRF'][xs],
                 'yFRF':      self.ncfile['yFRF'][ys],
                 'elevation': self.ncfile['elevation'][self.idxDEM, ys, xs],
@@ -2078,16 +2040,6 @@
                 'epochtime': self.allEpoch[self.idxDEM],
                 'lat':       self.ncfile['latitude'][ys, xs],
                 'lon':       self.ncfile['longitude'][ys,xs]
-=======
-                'xFRF':      self.ncfile['xFRF'][self.idxDEM, xs],
-                'yFRF':      self.ncfile['yFRF'][self.idxDEM, ys],
-                'elevation': self.ncfile['elevation'][self.idxDEM, ys, xs],
-                'time':      self.DEMtime,
-                'epochtime': self.allEpoch[self.idxDEM],
-        
-                'lat':       self.ncfile['yFRF'][self.idxDEM, ys],
-                'lon':       lon
->>>>>>> 5a450413
                 }
         return DEMdata
     
