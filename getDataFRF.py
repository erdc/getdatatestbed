--- conflicted
+++ resolved
@@ -12,11 +12,8 @@
 import datetime as DT
 import sys
 from subprocess import check_output
-<<<<<<< HEAD
 import warnings
-=======
 import collections
->>>>>>> d1ceae17
 import netCDF4 as nc
 import numpy as np
 import pandas as pd
@@ -425,16 +422,14 @@
         # remove nan's that shouldn't be there
         # ______________________________________
         if np.size(self.winddataindex) > 0 and self.winddataindex is not None:
-<<<<<<< HEAD
             self.winddataindex = self.winddataindex[~np.isnan(self.ncfile['windDirection'][self.winddataindex])]
             if np.size(self.winddataindex) == 0:
                 # return None is he wind direction is associated with the wind is no good!
                 windpacket = None
                 return windpacket
-=======
             # MPG: moved inside if statement b/c call to gettime possibly returns None.
             self.winddataindex = self.winddataindex[~np.isnan(self.ncfile['windDirection'][self.winddataindex])]
->>>>>>> d1ceae17
+
             windvecspd = self.ncfile['vectorSpeed'][self.winddataindex]
             windspeed = self.ncfile['windSpeed'][self.winddataindex]  # wind speed
             winddir = self.ncfile['windDirection'][self.winddataindex]  # wind direction
@@ -1677,12 +1672,7 @@
             self.bathydataindex = self.gettime()  # getting the index of the grid
         except IOError:
             self.bathydataindex = []  # when a server is not available
-<<<<<<< HEAD
         if np.size(self.bathydataindex) == 1 and self.bathydataindex != None:
-=======
-
-        if self.bathydataindex != None and np.size(self.bathydataindex) == 1:
->>>>>>> d1ceae17
             idx = self.bathydataindex.squeeze()
         elif np.size(self.bathydataindex) > 1:
             val = (max([n for n in (self.ncfile['time'][:] - self.epochd1) if n < 0]))
@@ -1702,9 +1692,6 @@
         elif (self.bathydataindex == None or np.size(self.bathydataindex) < 1) and method == 0:
             idx = np.argmin(np.abs(self.ncfile['time'][:] - self.epochd1))  # closest in time
             print 'Bathymetry is taken as closest in TIME - NON-operational'
-<<<<<<< HEAD
-
-=======
         elif self.bathydataindex != None and len(self.bathydataindex) > 1:
             val = (max([n for n in (self.ncfile['time'][:] - self.epochd1) if n < 0]))
             idx = np.where((self.ncfile['time'][:] - self.epochd1) == val)[0][0]
@@ -1713,7 +1700,6 @@
                                                                                     self.ncfile['time'].units)
             print 'Please End new simulation with the date above'
             raise Exception
->>>>>>> d1ceae17
 
         # the below line was in place, it should be masking nan's but there is not supposed to be nan's
         # in the data, should only be fill values (-999)
