--- conflicted
+++ resolved
@@ -659,26 +659,15 @@
         # remove nan's that shouldn't be there
         # ______________________________________
         if np.size(self.winddataindex) > 0 and self.winddataindex is not None:
-<<<<<<< HEAD
-            self.winddataindex = self.winddataindex[
-                ~np.isnan(self.ncfile['windDirection'][self.winddataindex])]
-            if np.size(self.winddataindex) == 0:
-                # return None is he wind direction is associated with the wind is no good!
-                windpacket = None
-                return windpacket
-            # MPG: moved inside if statement b/c call to gettime possibly returns None.
-            self.winddataindex = self.winddataindex[
-                ~np.isnan(self.ncfile['windDirection'][self.winddataindex])]
-            
-=======
             # TODO: why are we removing nan's here. this should be resolved down stream if they're causing problems
             # do they even come up as nans? i thought they returned as masked arrays
             self.winddataindex = self.winddataindex[~np.isnan(self.ncfile['windDirection'][self.winddataindex])]
             if np.size(self.winddataindex) == 0:
-                # return None if the wind direction is associated with the wind speed is no good!
+                # return None is he wind direction is associated with the wind is no good!
                 return None
-
->>>>>>> 55137c24
+            # MPG: moved inside if statement b/c call to gettime possibly returns None.
+            self.winddataindex = self.winddataindex[~np.isnan(self.ncfile['windDirection'][self.winddataindex])]
+            
             windvecspd = self.ncfile['vectorSpeed'][self.winddataindex]
             windspeed = self.ncfile['windSpeed'][self.winddataindex]  # wind speed
             winddir = self.ncfile['windDirection'][self.winddataindex]  # wind direction
