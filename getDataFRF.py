--- conflicted
+++ resolved
@@ -206,7 +206,6 @@
 
             if np.size(self.wavedataindex) >= 1:
                 # consistant for all wave gauges
-<<<<<<< HEAD
                 self.snaptime = self.alltime[self.wavedataindex]  # already rounded, no need to round again
                 # nc.num2date(self.ncfile['time'][self.wavedataindex], self.ncfile['time'].units, self.ncfile['time'].calendar)
                 # if np.size(self.snaptime) > 1:
@@ -214,13 +213,7 @@
                 #         self.snaptime[num] = self.roundtime(self.snaptime[num], roundto=roundto * 60)
                 # elif np.size(self.snaptime) == 1:
                 #     self.snaptime = self.roundtime(self.snaptime, roundto=roundto * 60)
-=======
-                self.snaptime = nc.num2date(self.ncfile['time'][self.wavedataindex], self.ncfile['time'].units, self.ncfile['time'].calendar)
-                for num in range(0, np.size(self.snaptime)):
-                    self.snaptime[num] = self.roundtime(self.snaptime[num], roundto=roundto * 60)
-                #                if roundto != 30:
-                #                    self.wavedataindex=self.cliprecords(self.snaptime)
->>>>>>> c560f0d2
+
                 try:
                     depth = self.ncfile['nominalDepth'][:]  # this should always go
                 except IndexError:
@@ -1238,8 +1231,6 @@
 
         :return:
         """
-<<<<<<< HEAD
-=======
         if ForcedSurveyDate != None:
             # d1 is used in the gettime function,
             # to force a selection of survey date self.d1/d2 is changed to the forced
@@ -1252,7 +1243,6 @@
 
             print 'Forced bathy date %s' % ForcedSurveyDate
 
->>>>>>> c560f0d2
         self.dataloc = 'integratedBathyProduct/survey/survey.ncml'
         try:
             self.bathydataindex = self.gettime()  # getting the index of the grid
