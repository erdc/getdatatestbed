--- conflicted
+++ resolved
@@ -121,14 +121,9 @@
         self.FRFdataloc = u'http://134.164.129.55/thredds/dodsC/FRF/'
         self.crunchDataLoc = u'http://134.164.129.62:8080/thredds/dodsC/CMTB'
         self.chlDataLoc = u'https://chlthredds.erdc.dren.mil/thredds/dodsC/frf/' #'http://10.200.23.50/thredds/dodsC/frf/'
-<<<<<<< HEAD
         self.comp_time()
         assert type(self.d2) == DT.datetime, 'd1 need to be in python "Datetime" data types'
         assert type(self.d1) == DT.datetime, 'd2 need to be in python "Datetime" data types'
-=======
-        assert type(self.d2) == DT.datetime, 'start need to be in python "Datetime" data types'
-        assert type(self.d1) == DT.datetime, 'end need to be in python "Datetime" data types'
->>>>>>> c03ab68c
 
     def comp_time(self):
         """Test if times are backwards"""
@@ -149,47 +144,6 @@
         rounding = (seconds + roundto / 2) // roundto * roundto
         return dt + DT.timedelta(0, rounding - seconds, -dt.microsecond)
 
-<<<<<<< HEAD
-=======
-    def gettime(self, dtRound=60):
-        """this function opens the netcdf file, pulls down all of the time, then pulls the dates of interest
-        from the THREDDS (data loc) server based on start,end, and data location
-        it returns the indicies in the NCML file of the dates start>=time>end
-        INPUTS:
-
-        :param dtRound: the time delta of the data out of interest, default minute (60 second)
-        :return index: indicies for time of interest
-        """
-        # TODO find a way to pull only hourly data or regular interval of desired time
-        # TODO this use date2index and create a list of dates see help(nc.date2index)
-        try:
-
-            self.ncfile = nc.Dataset(self.FRFdataloc + self.dataloc) #loads all of the netCDF file
-            #            try:
-            self.allEpoch = sb.baseRound(self.ncfile['time'][:], base=dtRound) # round to nearest minute
-            # now find the boolean!
-            mask = (self.allEpoch >= self.epochd1) & (self.allEpoch < self.epochd2)
-            idx = np.argwhere(mask).squeeze()
-            assert np.size(idx) > 0, 'no data locally, check CHLthredds'
-
-        except (IOError, RuntimeError, NameError, AssertionError):  # if theres any error try to get good data from next location
-            try:
-                self.ncfile = nc.Dataset(self.chlDataLoc + self.dataloc)
-                self.allEpoch = sb.baseRound(self.ncfile['time'][:], base=dtRound) # round to nearest minute
-                # now find the boolean !
-                emask = (self.allEpoch >= self.epochd1) & (self.allEpoch < self.epochd2)
-                idx = np.argwhere(emask).squeeze()
-                try:
-                    assert np.size(idx) > 0, ' There are no data within the search parameters for this gauge'
-                except AssertionError:
-                    idx = None
-            except IOError:  # this occors when thredds is down
-                raise EnvironmentError('Trouble Connecteing to data on CHL Thredds, server might be down')
-                idx = None
-
-        return idx
-
->>>>>>> c03ab68c
     def getWaveSpec(self, gaugenumber=0, roundto=30):
         """This function pulls down the data from the thredds server and puts the data into proper places
         to be read for STwave Scripts
@@ -349,17 +303,13 @@
         elif gaugenumber in [6, 'adop-3.5m']:
             gname = 'Aquadopp 3.5m'
             self.dataloc = 'oceanography/currents/adop-3.5m/adop-3.5m.ncml'
-<<<<<<< HEAD
+        else:
+            raise NameError('Check gauge name')
 
         self.ncfile, self.allEpoch = getnc(dataLoc=self.dataloc, THREDDS=self.THREDDS, callingClass=self.callingClass,
                                            dtRound=roundto * 60)
-
         currdataindex = gettime(allEpoch=self.allEpoch, epochd1=self.epochd1, epochd2=self.epochd2)
-=======
-        else:
-            raise NameError('Check gauge name')
-        currdataindex = self.gettime(dtRound=roundto * 60)
->>>>>>> c03ab68c
+
         # _______________________________________
         # get the actual current data
         if np.size(currdataindex) > 1:
@@ -648,44 +598,15 @@
         if len(self.bathydataindex) == 1:
             idx = self.bathydataindex
         elif len(self.bathydataindex) < 1 & method == 1:
-<<<<<<< HEAD
-=======
-
-            try:
-                # switch back to the FRF cshore_ncfile?
-                self.ncfile = nc.Dataset(self.FRFdataloc + self.dataloc)
-            except:
-                pass
->>>>>>> c03ab68c
-            # there's no exact bathy match so find the max negative number where the negitive
+            # there's no exact bathy match so find the max negative number where the negative
             # numbers are historical and the max would be the closest historical
             val = (max([n for n in (self.ncfile['time'][:] - self.epochd1) if n < 0]))
             idx = np.where((self.ncfile['time'][:] - self.epochd1) == val)[0][0]
             print 'Bathymetry is taken as closest in HISTORY - operational'
         elif len(self.bathydataindex) < 1 and method == 0:
-
-<<<<<<< HEAD
-=======
-            try:
-                # switch back to the FRF cshore_ncfile?
-                self.ncfile = nc.Dataset(self.FRFdataloc + self.dataloc)
-            except:
-                pass
-
->>>>>>> c03ab68c
             idx = np.argmin(np.abs(self.ncfile['time'][:] - self.d1))  # closest in time
             print 'Bathymetry is taken as closest in TIME - NON-operational'
         elif len(self.bathydataindex) > 1:
-
-<<<<<<< HEAD
-=======
-            try:
-                # switch back to the FRF cshore_ncfile?
-                self.ncfile = nc.Dataset(self.FRFdataloc + self.dataloc)
-            except:
-                pass
-
->>>>>>> c03ab68c
             # DLY Note - this section of the script does NOT work
             # (i.e., if you DO have a survey during your date range!!!)
             timeunits = 'seconds since 1970-01-01 00:00:00'
@@ -771,16 +692,6 @@
         if len(self.bathydataindex) == 1:
             idx = self.bathydataindex
         elif len(self.bathydataindex) < 1 & method == 1:
-<<<<<<< HEAD
-=======
-
-            try:
-                # switch back to the FRF cshore_ncfile?
-                self.ncfile = nc.Dataset(self.FRFdataloc + self.dataloc)
-            except:
-                pass
-
->>>>>>> c03ab68c
             # there's no exact bathy match so find the max negative number where the negative
             # numbers are historical and the max would be the closest historical
             val = (max([n for n in (self.ncfile['time'][:] - self.epochd1) if n < 0]))
@@ -788,30 +699,10 @@
             print 'Bathymetry is taken as closest in HISTORY - operational'
 
         elif len(self.bathydataindex) < 1 and method == 0:
-<<<<<<< HEAD
-=======
-
-            try:
-                # switch back to the FRF cshore_ncfile?
-                self.ncfile = nc.Dataset(self.FRFdataloc + self.dataloc)
-            except:
-                pass
-
->>>>>>> c03ab68c
             idx = np.argmin(np.abs(self.ncfile['time'][:] - self.d1))  # closest in time
             print 'Bathymetry is taken as closest in TIME - NON-operational'
 
         elif len(self.bathydataindex) > 1:
-<<<<<<< HEAD
-=======
-
-            try:
-                # switch back to the FRF cshore_ncfile?
-                self.ncfile = nc.Dataset(self.FRFdataloc + self.dataloc)
-            except:
-                pass
-
->>>>>>> c03ab68c
             # DLY Note - this section of the script does NOT work
             # (bb.e., if you DO have a survey during your date range!!!)
             timeunits = 'seconds since 1970-01-01 00:00:00'
@@ -1266,13 +1157,9 @@
 
         """
         self.dataloc = 'oceanography/waves/lidarWaveRunup/lidarWaveRunup.ncml'
-<<<<<<< HEAD
         self.ncfile, self.allEpoch = getnc(dataLoc=self.dataloc, THREDDS=self.THREDDS, callingClass=self.callingClass,
                                            dtRound=1 * 60)
         self.lidarIndex = gettime(allEpoch=self.allEpoch, epochd1=self.epochd1, epochd2=self.epochd2)
-=======
-        self.lidarIndex = self.gettime(dtRound=60*60) # hourly data
->>>>>>> c03ab68c
 
         if np.size(self.lidarIndex) > 0 and self.lidarIndex is not None:
 
@@ -1413,12 +1300,6 @@
             self.dataloc = u'geomorphology/altimeter/Alt04-altimeter/Alt04-altimeter.ncml'
         elif gaugeName in ['Alt03']:
             self.dataloc = u'geomorphology/altimeter/Alt03-altimeter/Alt03-altimeter.ncml'
-<<<<<<< HEAD
-
-        self.ncfile, self.allEpoch = getnc(dataLoc=self.dataloc, THREDDS=self.THREDDS, callingClass=self.callingClass,
-                                           dtRound=1 * 60)
-        altdataindex = gettime(allEpoch=self.allEpoch, epochd1=self.epochd1, epochd2=self.epochd2)
-=======
         elif gaugeName in ['Alt769-150']:
             self.dataloc = u'geomorphology/altimeter/Alt769-150-altimeter/Alt769-150-altimeter.ncml'
         elif gaugeName in ['Alt769-200']:
@@ -1441,8 +1322,10 @@
             self.dataloc = u'geomorphology/altimeter/Alt769-350-altimeter/Alt769-350-altimeter.ncml'
         else:
             raise NotImplementedError('Please use one of the following keys\n'.format(gauge_list))
-        altdataindex = self.gettime(dtRound=1 * 60)
->>>>>>> c03ab68c
+
+        self.ncfile, self.allEpoch = getnc(dataLoc=self.dataloc, THREDDS=self.THREDDS, callingClass=self.callingClass,
+                                           dtRound=1 * 60)
+        altdataindex = gettime(allEpoch=self.allEpoch, epochd1=self.epochd1, epochd2=self.epochd2)
 
         # get the actual current data
         if np.size(altdataindex) > 1:
@@ -1662,24 +1545,17 @@
 
 class getDataTestBed:
 
-<<<<<<< HEAD
     def __init__(self, d1, d2, THREDDS='FRF'):
         """
         Initialization description here
         Data are returned in self.datainex are inclusive at d1,d2
         Data comes from waverider 632 (26m?)
-=======
-    def __init__(self, start, end):
-        """Initialization description here
-                Data are returned in self.datainex are inclusive at start,end
-
->>>>>>> c03ab68c
         """
 
         self.rawdataloc_wave = []
         self.outputdir = []  # location for outputfiles
-        self.start = start  # start date for data grab
-        self.end = end  # end data for data grab
+        self.start = d1  # start date for data grab
+        self.end = d2  # end data for data grab
         self.timeunits = 'seconds since 1970-01-01 00:00:00'
         self.epochd1 = nc.date2num(self.start, self.timeunits)
         self.epochd2 = nc.date2num(self.end, self.timeunits)
@@ -1687,91 +1563,15 @@
         self.THREDDS = THREDDS
         self.callingClass = 'getDataTestBed'
         self.FRFdataloc = u'http://134.164.129.55/thredds/dodsC/FRF/'
-<<<<<<< HEAD
         self.crunchDataLoc = u'http://134.164.129.62:8080/thredds/dodsC/CMTB/'
         self.chlDataLoc = u'https://chlthredds.erdc.dren.mil/thredds/dodsC/frf/' #'http://10.200.23.50/thredds/dodsC/frf/'
         assert type(self.d2) == DT.datetime, 'd1 need to be in python "Datetime" data types'
         assert type(self.d1) == DT.datetime, 'd2 need to be in python "Datetime" data types'
-=======
-        self.crunchDataLoc = u'http://134.164.129.55/thredds/dodsC/cmtb/'
-        self.chlDataLoc = u'https://chlthredds.erdc.dren.mil/thredds/dodsC/cmtb/' #'http://10.200.23.50/thredds/dodsC/frf/'
-        assert type(self.end) == DT.datetime, 'start need to be in python "Datetime" data types'
-        assert type(self.start) == DT.datetime, 'end need to be in python "Datetime" data types'
->>>>>>> c03ab68c
 
     def comp_time(self):
         """Test if times are backwards"""
         assert self.end >= self.start, 'finish time: end needs to be after start time: start'
 
-<<<<<<< HEAD
-=======
-    def gettime(self, dtRound=60):
-        """this function opens the netcdf file, pulls down all of the time, then pulls the dates of interest
-        from the THREDDS (data loc) server based on start,end, and data location
-        it returns the indicies in the NCML file of the dates start>=time>end
-
-        :param dtRound: the time delta of the data out of interest, default minute (60 second)
-        :return index: indicies for time of interest
-
-        """
-        # TODO find a way to pull only hourly data or regular interval of desired time
-        # todo this use date2index and create a list of dates see help(nc.date2index)
-        try:
-
-            self.ncfile = nc.Dataset(self.crunchDataLoc + self.dataloc) #loads all of the netCDF file
-            #            try:
-            self.allEpoch = sb.baseRound(self.ncfile['time'][:], base=dtRound) # round to nearest minute
-
-            # now find the boolean!
-            mask = (self.allEpoch >= self.epochd1) & (self.allEpoch < self.epochd2)
-            idx = np.argwhere(mask).squeeze()
-            # old slow way of doing time!
-            # self.alltime = nc.num2date(self.cshore_ncfile['time'][:], self.cshore_ncfile['time'].units,
-            #                            self.cshore_ncfile['time'].calendar) # converts all epoch time to datetime objects
-            # for bb, date in enumerate(self.alltime):  # rounds time to nearest
-            #     self.alltime[bb] = self.roundtime(dt=date, roundto=dtRound)
-            #
-            # mask = (self.alltime >= self.start) & (self.alltime < self.end)  # boolean true/false of time
-            # if (np.argwhere(mask).squeeze() == idx).all():
-            #     print '.... old Times match New Times' % np.argwhere(mask).squeeze()
-            assert np.size(idx) > 0, 'no data locally, check CHLthredds'
-            print "Data Gathered From Local Thredds Server"
-
-        except (IOError, RuntimeError, NameError, AssertionError):  # if theres any error try to get good data from next location
-            try:
-                # MPG: Use self.chlDataLoc with 'frf/' removed from string for correct url.
-                self.ncfile = nc.Dataset(self.chlDataLoc.replace('frf/', 'cmtb/') + self.dataloc)
-                self.allEpoch = sb.baseRound(self.ncfile['time'][:], base=dtRound) # round to nearest minute
-                # now find the boolean !
-                emask = (self.allEpoch >= self.epochd1) & (self.allEpoch < self.epochd2)
-                idx = np.argwhere(emask).squeeze()
-
-                # self.alltime = nc.num2date(self.cshore_ncfile['time'][:], self.cshore_ncfile['time'].units,
-                #                            self.cshore_ncfile['time'].calendar)
-                # for bb, date in enumerate(self.alltime):
-                #     self.alltime[bb] = self.roundtime(dt=date, roundto=dtRound)
-                # # mask = (sb.roundtime(self.cshore_ncfile['time'][:]) >= self.epochd1) & (sb.roundtime(self.cshore_ncfile['time'][:]) < self.epochd2)\
-                #
-                # mask = (self.alltime >= self.start) & (self.alltime < self.end)  # boolean true/false of time
-                #
-                # idx = np.argwhere(mask).squeeze()
-
-
-                try:
-                    assert np.size(idx) > 0, ' There are no data within the search parameters for this gauge'
-                    print "Data Gathered from CHL thredds Server"
-                except AssertionError:
-                    idx = None
-            except IOError:  # this occors when thredds is down
-                print ' Trouble Connecteing to data on CHL Thredds'
-                idx = None
-
-        self.ncfile = nc.Dataset(self.crunchDataLoc + self.dataloc)
-        # switch us back to the local THREDDS if it moved us to CHL
-
-        return idx
-
->>>>>>> c03ab68c
     def getGridCMS(self, method):
         """This function will grab data from the CMS grid folder on the server
         
@@ -2071,7 +1871,6 @@
         return field
 
     def getWaveSpecSTWAVE(self, prefix, gaugenumber, local=True):
-<<<<<<< HEAD
             """
             This function pulls down the data from the thredds server and puts the data into proper places
             to be read for STwave Scripts
@@ -2181,92 +1980,6 @@
                     gname, self.d1, self.d2)
                 wavespec = None
             return wavespec
-=======
-        """This function pulls down the data from the thredds server and puts the data into proper places
-        to be read for STwave Scripts
-        this will return the wavespec with dir/freq bin and directional wave energy
->>>>>>> c03ab68c
-
-        :param prefix: a 'key' to select which version of the simulations to pull data from
-                    available values are listed in the table below
-                    ['CB', 'HP', 'CBHP', 'FP', 'S%s' %any date string, 'CBThresh_0']
-        :param local: this denotes whether the waves are pulled from the nested domian or (Default value = True)
-        :param gaugenumber: keys associated with data
-            26m waverider can be [0, 'waverider-26m', 'Waverider-26m', '26m']
-            17m waverider can be [1, 'Waverider-17m', 'waverider-17m']
-            11m AWAC      can be [2, 'AWAC-11m', 'awac-11m', 'Awac-11m']
-            8m array      can be [3, '8m-Array', '8m Array', '8m array', '8m-array']
-            6m AWAC       can be [4, 'awac-6m', 'AWAC-6m']
-            4.5m AWAC     can be [5, 'awac-4.5m', 'Awac-4.5m']
-            3.5m aquadopp can be [6, 'adop-3.5m', 'aquadopp 3.5m']
-            200m pressure can be [8, 'xp200m', 'xp200']
-            150m pressure can be [9, 'xp150m', 'xp150']
-            125m pressure can be [10, 'xp125m', 'xp125']
-        :return dictionary with packaged data following keys
-                :key 'epochtime': time in epoch ('second since 1970-01-01
-                :key 'time': time in date time object
-                :key 'name': name
-                :key 'wavefreqbin': wave frequency bins
-                :key 'Hs': wave Height
-                :key 'peakf': peak frequencies or 1/waveTp
-                :key 'wavedirbin': wave direction bins for dwed
-                :key 'dWED': directional wave energy density - 2d spectra [t, freq, dir]
-                :key 'waveDm': wave mean direction
-                :key 'waveTm': wave mean period
-                :key 'waveTp': wave peak period
-                :key 'WL': water level
-                :key 'Umag': wind speed [m/s]
-                :key 'Udir': wind direction [True north]
-                :key 'fspec': frequency spectra [t, nfreq]
-                :key 'qcFlag': qc flags
-
-        """
-<<<<<<< HEAD
-        self.dataloc = u'projects/tucker/runup/test.ncml'
-        self.ncfile, self.allEpoch = getnc(dataLoc=self.dataloc, THREDDS=self.THREDDS, callingClass=self.callingClass,
-                                           dtRound=1 * 60)
-        self.lidarIndex = gettime(allEpoch=self.allEpoch, epochd1=self.epochd1, epochd2=self.epochd2)
-        if np.size(self.lidarIndex) > 0 and self.lidarIndex is not None:
-
-            out = {'name': nc.chartostring(self.ncfile[u'station_name'][:]),
-                   'lat': self.ncfile[u'lidarLatitude'][:],  # Coordintes
-                   'lon': self.ncfile[u'lidarLongitude'][:],
-                   'lidarX': self.ncfile[u'lidarX'][:],
-                   'lidarY': self.ncfile[u'lidarY'][:],
-                   'time': self.ncfile[u'time'][self.lidarIndex],
-                   'totalWaterLevel': self.ncfile['totalWaterLevel'][self.lidarIndex],
-                   'elevation': self.ncfile['elevation'][self.lidarIndex],
-
-                   'samplingTime': self.ncfile['tsTime'][self.lidarIndex, :], # this will need to be changed once Tucker uploads the new ncml file, will not be dimensioned in time!
-                   # 'samplingTime': self.ncfile['tsTime'][:],
-
-                   'frfX': self.ncfile[u'xFRF'][self.lidarIndex],
-                   'frfY': self.ncfile[u'yFRF'][self.lidarIndex],
-                   'runupDownLine': self.ncfile['downLineDistance'][self.lidarIndex],
-                   'totalWaterLevelQCflag': self.ncfile['totalWaterLevelQCFlag'][self.lidarIndex],
-                   'percentMissing': self.ncfile['percentTimeSeriesMissing'][self.lidarIndex],
-                   }
-
-
-            if removeMasked:
-                # copy mask over to the sampling time!
-                mask = np.ma.getmask(out['elevation'])
-                out['samplingTime'] = np.ma.masked_array(out['samplingTime'], mask)
-
-                out['elevation'] = np.ma.compress_cols(out['elevation'])
-                out['samplingTime'] = np.ma.compress_cols(out['samplingTime'])
-                out['frfX'] = np.ma.compress_cols(out['frfX'])
-                out['frfY'] = np.ma.compress_cols(out['frfY'])
-                out['runupDownLine'] = np.ma.compress_cols(out['runupDownLine'])
-
-
-            else:
-                pass
-
-        else:
-            print 'There is no LIDAR data during this time period'
-            out = None
-        return out
 
     def getLidarWaveProf(self, removeMasked=True):
 
@@ -2302,93 +2015,14 @@
                    'percentMissing': self.ncfile['percentTimeSeriesMissing'][self.lidarIndex],
                    }
 
-
             if removeMasked:
-                # copy mask over to the sampling time!
-                mask = np.ma.getmask(out['elevation'])
-                out['samplingTime'] = np.ma.masked_array(out['samplingTime'], mask)
-
-                out['elevation'] = np.ma.compress_cols(out['elevation'])
-                out['samplingTime'] = np.ma.compress_cols(out['samplingTime'])
-                out['frfX'] = np.ma.compress_cols(out['frfX'])
-                out['frfY'] = np.ma.compress_cols(out['frfY'])
-                out['runupDownLine'] = np.ma.compress_cols(out['runupDownLine'])
-=======
-        # Making gauges flexible
-        if prefix in ['CB', 'HP', 'CBHP', 'FP']:
-            model = 'STWAVE'
-            urlFront = 'waveModels/%s/%s' %(model, prefix)
-        elif prefix.startswith('S') and prefix[1].isdigit():  # this is static bathy
-            model = 'STWAVE'
-            urlFront = 'projects/%s/CBHP/SingleBathy_%s' %(model, prefix[1:])
-        elif prefix in ['CBThresh_0']:
-            model = 'STWAVE'
-            urlFront = 'projects/STWAVE/CBThresh_0'
-        ############### now identify file name #################
-        if gaugenumber in [0, 'waverider-26m', 'Waverider-26m', '26m']:
-            # 26 m wave rider
-            fname = 'waverider-26m/waverider-26m.ncml'
-            gname = '26m Waverider Buoy'
-        elif gaugenumber in [1, 'Waverider-17m', 'waverider-17m']:
-            # 2D 17m waverider
-            fname = 'waverider-17/waverider-17m.ncml'
-            gname = '17m Waverider Buoy'
-        elif gaugenumber in [2, 'AWAC-11m', 'awac-11m', 'Awac-11m']:
-            gname = 'AWAC04 - 11m'
-            fname = 'awac11m/awac11m.ncml'
-        elif gaugenumber in [3, '8m-Array', '8m Array', '8m array', '8m-array']:
-            gname = 'AWAC 8m'
-            fname = '8m-array/8m-array.ncml'
-        elif gaugenumber in [4, 'awac-6m', 'AWAC-6m']:
-            gname = 'AWAC 6m'
-            fname = 'awac-6m/awac-6m.ncml'
-        elif gaugenumber in [5, 'awac-4.5m', 'Awac-4.5m']:
-            gname = 'AWAC 4.5m'
-            fname = 'awac-4.5m/awac-4.5m.ncml'
-        elif gaugenumber in [6, 'adop-3.5m', 'aquadopp 3.5m']:
-            gname = 'Aquadopp 3.5m'
-            fname = 'adop-3.5m/adop-3.5m.ncml'
-        elif gaugenumber in [8, 'xp200m', 'xp200']:
-            gname = 'Paros xp200m'
-            fname = 'xp200m/xp200m.ncml'
-        elif gaugenumber in [9, 'xp150m', 'xp150']:
-            gname = 'Paros xp150m'
-            fname = 'xp150m/xp150m.ncml'
-        elif gaugenumber in [10, 'xp125m', 'xp125']:
-            gname = 'Paros xp125m'
-            fname = 'xp125m/xp125m.ncml'
-        else:
-            raise NameError('Bad Gauge name, specify proper gauge name/number')
-        # parsing out data of interest in time
-        self.dataloc = urlFront +'/'+ fname
-        try:
-            self.wavedataindex = self.gettime()
-            assert np.array(self.wavedataindex).all() != None, 'there''s no data in your time period'
->>>>>>> c03ab68c
-
-            if np.size(self.wavedataindex) >= 1:
-                wavespec = {'epochtime': self.ncfile['time'][self.wavedataindex],
-                            'time': nc.num2date(self.ncfile['time'][self.wavedataindex], self.ncfile['time'].units),
-                            'name': nc.chartostring(self.ncfile['station_name'][:]),
-                            'wavefreqbin': self.ncfile['waveFrequency'][:],
-                            # 'xFRF': self.ncfile['xFRF'][:],
-                            # 'yFRF': self.ncfile['yFRF'][:],
-                            'Hs': self.ncfile['waveHs'][self.wavedataindex],
-                            'peakf': self.ncfile['waveTp'][self.wavedataindex],
-                            'wavedirbin': self.ncfile['waveDirectionBins'][:],
-                            'dWED': self.ncfile['directionalWaveEnergyDensity'][self.wavedataindex, :, :],
-                            'waveDm': self.ncfile['waveDm'][self.wavedataindex],
-                            'waveTm': self.ncfile['waveTm'][self.wavedataindex],
-                            'waveTp': self.ncfile['waveTp'][self.wavedataindex],
-                            'WL': self.ncfile['waterLevel'][self.wavedataindex],
-                            'Umag': self.ncfile['Umag'][self.wavedataindex],
-                            'Udir': self.ncfile['Udir'][self.wavedataindex],
-                            'fspec': self.ncfile['directionalWaveEnergyDensity'][self.wavedataindex, :,:].sum(axis=2) * np.median(np.diff(self.ncfile['waveDirectionBins'][:])),
-                            'qcFlag': self.ncfile['qcFlag'][self.wavedataindex]}
-
-        except (RuntimeError, AssertionError):
-            print '<<ERROR>> Retrieving data from %s\n in this time period start: %s  End: %s' % (
-                gname, self.start, self.end)
-            wavespec = None
-        return wavespec
-
+                print('removeMasked currently not implemented for getLidarWaveProf')
+
+
+            else:
+                pass
+
+        else:
+            print 'There is no LIDAR data during this time period'
+            out = None
+        return out
