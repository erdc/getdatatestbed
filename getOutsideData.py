--- conflicted
+++ resolved
@@ -73,7 +73,6 @@
                 linear.extend(lines[ss + ll + 2].split())
             spectra[tt] = np.array(linear, dtype=float).reshape(nDir, nFreq).T
 
-<<<<<<< HEAD
         # TODO convert from feet to meters
         out = {'wavedirbin':np.array(somethingElse, dtype=float), #np.linspace(0,360, nDir, endpoint=False)[::-1],
                'Hm0': Hm0,
@@ -87,13 +86,7 @@
                'wavefreqbin': np.array(frequencies, dtype=float),
                'dWED':spectra ,
                'time': np.array(forecastDates)}
-=======
 
-        out = {'wavedirbin': np.array(np.rad2deg(directions), dtype=float),
-               'wavefreqbin': np.array(frequencies, dtype=float),
-               'dWED':spectra ,
-               'time': forcastDates}
->>>>>>> d2466b9d
 
         return out
 
