import datetime as DT
import netCDF4 as nc
import os
import numpy as np
import sys

class forecastData:
    def __init__(self, d1):
        """
        Initialization description here
        Data are returned in self.datainex are inclusive at d1,d2
        """
        self.rawdataloc_wave = []
        self.outputdir = []  # location for outputfiles
        self.d1 = d1  # start date for data grab
        self.timeunits = 'seconds since 1970-01-01 00:00:00'
        self.epochd1 = nc.date2num(self.d1, self.timeunits)
        self.dataLocFRF = u'http://134.164.129.55/thredds/dodsC/FRF/'
        self.dataLocTB = u'http://134.164.129.62:8080/thredds/dodsC/CMTB'
        self.dataLocCHL = u'https://chlthredds.erdc.dren.mil/thredds/dodsC/frf/' #'http://10.200.23.50/thredds/dodsC/frf/'
        self.dataLocNCEP = u'http://nomads.ncep.noaa.gov/pub/data/nccf/com/wave/prod/'#ftpprd.ncep.noaa.gov/pub/data/nccf/com/wave/prod/multi_1.'
        self.dataLocECWMF = u'ftp://data-portal.ecmwf.int/20170808120000/'  # ECMWF forecasts
        assert type(self.d1) == DT.datetime, 'd2 need to be in python "Datetime" data types'

    def getWW3(self, forecastHour, buoyNumber=44100):
        """
        This funcion will get spectral forecasts from the NCEP nomads server and 
        parse it out to geographic coordinate system. Currently, the data is 
        transformed from oceanographic to meteorological coordinates and from 
        units of m^2 s rad^-1 to m^2 s deg^-1 to maintain FRF gauge data 
        conventions. Spectra are also sorted in ascending order by frequency and
        direction. The functionality associated with transforming the data may be 
        more appropriately located in cmtb/PrepData.
        
        :param forecastHour:
        :param buoyNumber:
        :return: A dictionary with wave directions, frequencies, directional wave
            spectra, and the timestamps for each spectrum.
        """
        import urllib
<<<<<<< HEAD
        assert type(forecastHour) is str, 'Forecast hour variable must be Dp string'
=======
        assert type(forecastHour) is str, 'Forecast hour variable must be a string'
        forecastHour = forecastHour.zfill(2)
>>>>>>> 0e3e60ae
        urlBack = '/bulls.t%sz/' %forecastHour +'multi_1.%d.spec' %buoyNumber
        ftpURL = self.dataLocNCEP + 'multi_1.' + self.d1.strftime('%Y%m%d') + urlBack
        ftpstream = urllib.urlopen(ftpURL)  # open url
        lines = ftpstream.readlines()  # read the lines of the url into an array of lines
        ftpstream.close()  # close connection with the server
        # # # # # # # # # # # # now the forecast spectra are in lines # # # # # # # # # # # #
<<<<<<< HEAD
        frequencies, somethingElse, forecastDates, forecastDateLines = [], [], [], []

=======
        frequencies, directions, forcastDates, forcastDateLines = [], [], [], []
>>>>>>> 0e3e60ae
        for ii, line in enumerate(lines):  # read through each line
            split = line.split()   # split the current line up
            if split[0].strip("'")  == 'WAVEWATCH':  # is it the header of the file?
                nFreq = int(split[3])  # number of Frequencies
                nDir = int(split[4])
            elif len(split) == 8 or nFreq - len(frequencies) == len(split) and len(frequencies) != nFreq: # this is frequencies
                frequencies.extend(split)
<<<<<<< HEAD
            elif (len(split) == 7 or nDir - len(somethingElse) == len(split)) and len(somethingElse) != nDir:  # this is somethingElse
                somethingElse.extend(split)
            elif len(split[0]) == 8  and len(split) == 2: ## this is the date line for the beggining of Dp spectra
                forecastDates.append(DT.datetime.strptime(line, '%Y%m%d %H%M%S\n'))
                forecastDateLines.append(ii)
=======
            elif (len(split) == 7 or nDir - len(directions) == len(split)) and len(directions) != nDir:  # this is directions
                directions.extend(split)
            elif len(split[0]) == 8  and len(split) == 2: ## this is the date line for the beggining of a spectra
                # MPG: Include time component (second entry in date line).
                timestampstr = split[0] + split[1] 
                timestamp = DT.datetime.strptime(timestampstr, '%Y%m%d%H%M%S')
                forcastDates.append(timestamp)
                forcastDateLines.append(ii)
        
        # MPG: convert directions and frequencies from list(string) to 
        # np.array(float).
        directions = np.array(directions).astype('float')
        frequencies = np.array(frequencies).astype('float')

        # MPG: convert directions from radians to degrees.
        directions = np.rad2deg(directions)

        # MPG: convert directions from oceanographic to meteorological 
        # convention to be consistent w/ FRF wave gauge data.
        small_angle = directions < 180.0
        directions[small_angle] = 180.0 + directions[small_angle]
        directions[~small_angle] = directions[~small_angle] - 180.0

        # MPG: sort directions and frequencies.
        didx = directions.argsort()
        fidx = frequencies.argsort()
        directions = directions[didx]
        frequencies = frequencies[fidx]
        
>>>>>>> 0e3e60ae
        ## now go back through 'lines' and parse spectra
        spectra = np.ones((len(forecastDateLines), nFreq, nDir), dtype=float) * 1e-8
        buoyNum, lon, lat, Depth, Hm0, Dp, b, c = [], [], [], [], [], [], [], []
        for ll in forecastDateLines:
            numLinesPerSpec = np.ceil(nFreq*float(nDir)/len(lines[ll+2].split())).astype(int)
            buoyStats = lines[ll+1].split()
            buoyNum.append(int(buoyStats[0].strip("'")))
            lon.append(float(buoyStats[2]))
            lat.append(float(buoyStats[3])) # these are the buoy number and stats
            Depth.append(float(buoyStats[4]))  # not sure what this fild is
            Hm0.append(float(buoyStats[5])) #
            Dp.append(float(buoyStats[6]))
            b.append(float(buoyStats[7]))
            c.append(float(buoyStats[8]))

            tt = np.floor(float(ll) / (numLinesPerSpec - 1)).astype(int)  # time index
            linear = []
            for ss in range(numLinesPerSpec):
                # data =
                linear.extend(lines[ss + ll + 2].split())
            spectra[tt] = np.array(linear, dtype=float).reshape(nDir, nFreq).T
            spectra[tt] = spectra[tt][fidx][:,didx]

<<<<<<< HEAD
        # TODO convert from feet to meters
        out = {'wavedirbin':np.array(somethingElse, dtype=float), #np.linspace(0,360, nDir, endpoint=False)[::-1],
               'Hm0': Hm0,
               'Dp':Dp,
               'b':b,
               'c':c,
               'lon': lon,
               'lat': lat,
               'depth': Depth,
               'somethingElse': np.array(somethingElse, dtype=float),  # not sure what this is
               'wavefreqbin': np.array(frequencies, dtype=float),
=======
        # MPG: convert dWED from rad^-1 to deg^-1 to be consistent w/
        # FRF wave gauge data.
        spectra = spectra*2*np.pi / 180.0
        
        out = {'wavedirbin': directions,
               'wavefreqbin': frequencies,
>>>>>>> 0e3e60ae
               'dWED':spectra ,
               'time': np.array(forecastDates)}


        return out

    def get_CbathyFromFTP(self, dlist, path, timex=True):
        """
        this function downloads argus cbathy bathy data from the argus ftp server
        times must be on the hour or half hour, it will return dates from a list
        provided as dlist.  dlist can be a single point (not in list) in time or
        a list of datetimes
        # written by Ty Hesser
        # modified by Spicer Bak

        dlist: a list of  datetime dataList for cbathy data to be collected
        path: directory to put the cbathy file(s)
        """

        curdir = os.getcwd()  # remembering where i am now
        if not os.path.exists(path):
            os.mkdir(path)
        os.chdir(path)  # changing locations to where data should be downloaded to
        # defining month string to month numbers
        mon = {1: 'Jan', 2: 'Feb', 3: 'Mar', 4: 'Apr', 5: 'May', 6: 'Jun', 7: 'Jul',
               8: 'Aug', 9: 'Sep', 10: 'Oct', 11: 'Nov', 12: 'Dec'}
        # defining days of the week to day number
        dow = {0: 'Mon', 1: 'Tue', 2: 'Wed', 3: 'Thu', 4: 'Fri', 5: 'Sat', 6: 'Sun'}
        # quick data check
        if type(dlist) == DT.datetime:
            dlist = [dlist]  # making it into a list if its a single value
        assert type(dlist[0]) == DT.datetime, 'This function requires datetime dataList'
        # begin looping through data, acquiring cbathy data
        oflist = []
        for ii in range(0, len(dlist)):
            # assert dlist[ii].minute == 0 or dlist[ii].minute == 30, 'the minutes on your datetime object are not 0 or 30'
            if timex == True:
                din_m = DT.timedelta(0, seconds=1) + dlist[
                    ii]  # changing to data processed on the mintue and 31 of the hour
            else:
                din_m = dlist[ii] - DT.timedelta(0, 60)

            # creating month/day hours of timestamp that is being looked for
            yearc = din_m.strftime('%Y')  # string year
            # monthc = din_m.strftime('%m') # string month
            monthc = mon[din_m.month]  # making a month string
            tt = din_m.timetuple()  # making time tuple to make more strings
            dayc = din_m.strftime('%d')  # making a day string
            hourc = din_m.strftime('%H')
            mmc = str(tt.tm_min)  # making a minute string
            if len(mmc) == 1:
                mmc = '0' + mmc
            ssc = str(tt.tm_sec)
            if len(ssc) == 1:
                ssc = '0' + ssc
            # creating epoch time
            eptm = str(int(nc.date2num(din_m, 'seconds since 1970-01-01')))

            # creating the url to download the cbathy data from
            # frfserver = "'\\134.164.129.42\cil\argus02b\'"                       # at the frf
            OSUserver = "ftp://cil-ftp.coas.oregonstate.edu/pub/argus02b/"  # the oregon state server
            svr = OSUserver + yearc + "/cx/"  # server base
            daynum = str(tt.tm_yday)  # day number in a year
            fldr = daynum + "_" + monthc + "." + dayc  # defining the folder (date) structure to be used
            fname = "/" + eptm + '.' + dow[tt.tm_wday] + '.' + monthc + '.' + dayc + \
                    "_" + hourc + '_' + mmc + \
                    '_' + ssc + '.GMT.' + yearc + ".argus02b.cx.cBathy.mat"
            # fname = '/1445709540.Sat.Oct.24_17_59_00.GMT.2015.argus02b.cx.cBathy.mat'  # copied and pasted
            if timex == True:
                fname = '/*timex.merge.mat'
            addr = svr + fldr + fname
            print "checking " + fldr + fname
            if os.path.isfile(fname[1:]):
                print "already downloaded: %s" % fname
            elif not os.path.isfile(fname[1:]):
                # try:
                # dlfname = wget.download(addr)
                os.system('wget %s' % addr)
                # oflist.append(dlfname)
                # print 'Retrieved %s' %dlfname
                # except IOError:
                #    print "There is no file on the server, It's probably dark outside"

        os.chdir(curdir)
        #    import urllib
        #    urllib.urlretrieve(fn4)
        return oflist<|MERGE_RESOLUTION|>--- conflicted
+++ resolved
@@ -35,27 +35,25 @@
         :param forecastHour:
         :param buoyNumber:
         :return: A dictionary with wave directions, frequencies, directional wave
+            :key 'wavedirbin':
+            :key 'wavefreqbin':
+            :key 'dWED':spectra
+            :key 'lat': lat,
+            :key 'lon': lon,
+            :key 'time': date time
             spectra, and the timestamps for each spectrum.
         """
         import urllib
-<<<<<<< HEAD
-        assert type(forecastHour) is str, 'Forecast hour variable must be Dp string'
-=======
         assert type(forecastHour) is str, 'Forecast hour variable must be a string'
         forecastHour = forecastHour.zfill(2)
->>>>>>> 0e3e60ae
         urlBack = '/bulls.t%sz/' %forecastHour +'multi_1.%d.spec' %buoyNumber
         ftpURL = self.dataLocNCEP + 'multi_1.' + self.d1.strftime('%Y%m%d') + urlBack
         ftpstream = urllib.urlopen(ftpURL)  # open url
         lines = ftpstream.readlines()  # read the lines of the url into an array of lines
         ftpstream.close()  # close connection with the server
         # # # # # # # # # # # # now the forecast spectra are in lines # # # # # # # # # # # #
-<<<<<<< HEAD
-        frequencies, somethingElse, forecastDates, forecastDateLines = [], [], [], []
-
-=======
         frequencies, directions, forcastDates, forcastDateLines = [], [], [], []
->>>>>>> 0e3e60ae
+
         for ii, line in enumerate(lines):  # read through each line
             split = line.split()   # split the current line up
             if split[0].strip("'")  == 'WAVEWATCH':  # is it the header of the file?
@@ -63,13 +61,6 @@
                 nDir = int(split[4])
             elif len(split) == 8 or nFreq - len(frequencies) == len(split) and len(frequencies) != nFreq: # this is frequencies
                 frequencies.extend(split)
-<<<<<<< HEAD
-            elif (len(split) == 7 or nDir - len(somethingElse) == len(split)) and len(somethingElse) != nDir:  # this is somethingElse
-                somethingElse.extend(split)
-            elif len(split[0]) == 8  and len(split) == 2: ## this is the date line for the beggining of Dp spectra
-                forecastDates.append(DT.datetime.strptime(line, '%Y%m%d %H%M%S\n'))
-                forecastDateLines.append(ii)
-=======
             elif (len(split) == 7 or nDir - len(directions) == len(split)) and len(directions) != nDir:  # this is directions
                 directions.extend(split)
             elif len(split[0]) == 8  and len(split) == 2: ## this is the date line for the beggining of a spectra
@@ -99,21 +90,21 @@
         directions = directions[didx]
         frequencies = frequencies[fidx]
         
->>>>>>> 0e3e60ae
         ## now go back through 'lines' and parse spectra
-        spectra = np.ones((len(forecastDateLines), nFreq, nDir), dtype=float) * 1e-8
+        spectra = np.ones((len(forcastDateLines), nFreq, nDir), dtype=float) * 1e-8
         buoyNum, lon, lat, Depth, Hm0, Dp, b, c = [], [], [], [], [], [], [], []
-        for ll in forecastDateLines:
+        for ll in forcastDateLines:
             numLinesPerSpec = np.ceil(nFreq*float(nDir)/len(lines[ll+2].split())).astype(int)
             buoyStats = lines[ll+1].split()
-            buoyNum.append(int(buoyStats[0].strip("'")))
-            lon.append(float(buoyStats[2]))
-            lat.append(float(buoyStats[3])) # these are the buoy number and stats
-            Depth.append(float(buoyStats[4]))  # not sure what this fild is
-            Hm0.append(float(buoyStats[5])) #
-            Dp.append(float(buoyStats[6]))
-            b.append(float(buoyStats[7]))
-            c.append(float(buoyStats[8]))
+            if ll == forcastDateLines[0]:  # if its not going to change only grab it once
+                buoyNum = int(buoyStats[0].strip("'"))
+                lon = float(buoyStats[2])
+                lat = float(buoyStats[3])
+                Depth = float(buoyStats[4])
+            # Hm0.append(float(buoyStats[5])) # these need to be converted to meters ... is this actually wind?
+            # Dp.append(float(buoyStats[6])) # these are not exported   ... are these wind?
+            # b.append(float(buoyStats[7]))  # not sure what this field is .... wind speed?
+            # c.append(float(buoyStats[8]))  # not sure what this field is  ... wind dir?
 
             tt = np.floor(float(ll) / (numLinesPerSpec - 1)).astype(int)  # time index
             linear = []
@@ -123,29 +114,18 @@
             spectra[tt] = np.array(linear, dtype=float).reshape(nDir, nFreq).T
             spectra[tt] = spectra[tt][fidx][:,didx]
 
-<<<<<<< HEAD
-        # TODO convert from feet to meters
-        out = {'wavedirbin':np.array(somethingElse, dtype=float), #np.linspace(0,360, nDir, endpoint=False)[::-1],
-               'Hm0': Hm0,
-               'Dp':Dp,
-               'b':b,
-               'c':c,
-               'lon': lon,
-               'lat': lat,
-               'depth': Depth,
-               'somethingElse': np.array(somethingElse, dtype=float),  # not sure what this is
-               'wavefreqbin': np.array(frequencies, dtype=float),
-=======
         # MPG: convert dWED from rad^-1 to deg^-1 to be consistent w/
         # FRF wave gauge data.
         spectra = spectra*2*np.pi / 180.0
         
         out = {'wavedirbin': directions,
                'wavefreqbin': frequencies,
->>>>>>> 0e3e60ae
-               'dWED':spectra ,
-               'time': np.array(forecastDates)}
-
+               'buoyNum': buoyNum,
+               'dWED': spectra,
+               'lat': lat,
+               'lon': lon,
+               'Depth': Depth,
+               'time': np.array(forcastDates)}
 
         return out
 
